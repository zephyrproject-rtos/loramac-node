--- conflicted
+++ resolved
@@ -11,20 +11,6 @@
 
 ## [Unreleased]
 
-<<<<<<< HEAD
-## [4.5.0-rc.1] - 2020-11-24
-
-### General
-
-- Release based on "LoRaWAN specification 1.0.4" and "LoRaWAN Regional Parameters 2-1.0.1"
-- GitHub reported issues corrections. Please refer to [Release Version 4.5.0](https://github.com/Lora-net/LoRaMac-node/milestone/5)
-
-### Added
-
-- Added implementation of LoRaWAN 1.0.4 changes
-- Added implementation for new Certification protocol specification
-- Added GitHub repository and firmware examples version definitions
-=======
 ## [4.4.6] - 2020-12-18
 
 ### General
@@ -32,7 +18,6 @@
 - Release based on "LoRaWAN specification 1.0.3" and "LoRaWAN Regional Parameters v1.0.3revA"
 - GitHub reported issues corrections. Please refer to [Release Version 4.4.6](https://github.com/Lora-net/LoRaMac-node/milestone/8)
 - **Release 4.4.6 is the last one supporting "LoRaWAN specification 1.0.3"**
->>>>>>> da031ab7
 
 ### Changed
 
