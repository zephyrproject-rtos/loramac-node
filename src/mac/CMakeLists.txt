##
##   ______                              _
##  / _____)             _              | |
## ( (____  _____ ____ _| |_ _____  ____| |__
##  \____ \| ___ |    (_   _) ___ |/ ___)  _ \
##  _____) ) ____| | | || |_| ____( (___| | | |
## (______/|_____)_|_|_| \__)_____)\____)_| |_|
## (C)2013-2017 Semtech
##  ___ _____ _   ___ _  _____ ___  ___  ___ ___
## / __|_   _/_\ / __| |/ / __/ _ \| _ \/ __| __|
## \__ \ | |/ _ \ (__| ' <| _| (_) |   / (__| _|
## |___/ |_/_/ \_\___|_|\_\_| \___/|_|_\\___|___|
## embedded.connectivity.solutions.==============
##
## License:  Revised BSD License, see LICENSE.TXT file included in the project
## Authors:  Johannes Bruder (STACKFORCE), Miguel Luis (Semtech)
##
project(mac)
cmake_minimum_required(VERSION 3.6)

#---------------------------------------------------------------------------------------
# Options
#---------------------------------------------------------------------------------------

# Allow selection of region
option(REGION_EU868 "Region EU868" ON)
option(REGION_US915 "Region US915" OFF)
option(REGION_CN779 "Region CN779" OFF)
option(REGION_EU433 "Region EU433" OFF)
option(REGION_AU915 "Region AU915" OFF)
option(REGION_AS923 "Region AS923" OFF)
option(REGION_CN470 "Region CN470" OFF)
option(REGION_KR920 "Region KR920" OFF)
option(REGION_IN865 "Region IN865" OFF)
option(REGION_RU864 "Region RU864" OFF)
set(REGION_LIST REGION_EU868 REGION_US915 REGION_CN779 REGION_EU433 REGION_AU915 REGION_AS923 REGION_CN470 REGION_KR920 REGION_IN865 REGION_RU864)

# AS923 Channel Plan
<<<<<<< HEAD
set(REGION_AS923_DEFAULT_CHANNEL_PLAN_LIST CHANNEL_PLAN_GROUP_AS923_1 CHANNEL_PLAN_GROUP_AS923_2 CHANNEL_PLAN_GROUP_AS923_3)
set(REGION_AS923_DEFAULT_CHANNEL_PLAN CHANNEL_PLAN_GROUP_AS923_1 CACHE STRING "Default channel plan for AS923 is CHANNEL_PLAN_GROUP_AS923_1")
set_property(CACHE REGION_AS923_DEFAULT_CHANNEL_PLAN PROPERTY STRINGS ${REGION_AS923_DEFAULT_CHANNEL_PLAN_LIST})

# CN470 Channel Plan
set(REGION_CN470_DEFAULT_CHANNEL_PLAN_LIST CHANNEL_PLAN_20MHZ_TYPE_A CHANNEL_PLAN_20MHZ_TYPE_B CHANNEL_PLAN_26MHZ_TYPE_A CHANNEL_PLAN_26MHZ_TYPE_B)
set(REGION_CN470_DEFAULT_CHANNEL_PLAN CHANNEL_PLAN_20MHZ_TYPE_A CACHE STRING "Default channel plan for CN470 is CHANNEL_PLAN_20MHZ_TYPE_A")
set_property(CACHE REGION_CN470_DEFAULT_CHANNEL_PLAN PROPERTY STRINGS ${REGION_CN470_DEFAULT_CHANNEL_PLAN_LIST})


=======
set(REGION_AS923_DEFAULT_CHANNEL_PLAN_LIST CHANNEL_PLAN_GROUP_AS923_1, CHANNEL_PLAN_GROUP_AS923_2, CHANNEL_PLAN_GROUP_AS923_3, CHANNEL_PLAN_GROUP_AS923_1_JP)
set(REGION_AS923_DEFAULT_CHANNEL_PLAN CHANNEL_PLAN_GROUP_AS923_1 CACHE STRING "Default channel plan for AS923 is CHANNEL_PLAN_GROUP_AS923_1")
set_property(CACHE REGION_AS923_DEFAULT_CHANNEL_PLAN PROPERTY STRINGS ${REGION_AS923_DEFAULT_CHANNEL_PLAN_LIST})

>>>>>>> 6c9c1d09
#---------------------------------------------------------------------------------------
# Target
#---------------------------------------------------------------------------------------

file(GLOB ${PROJECT_NAME}_SOURCES
    "${CMAKE_CURRENT_SOURCE_DIR}/*.c"
    "${CMAKE_CURRENT_SOURCE_DIR}/region/*.c"
)

add_library(${PROJECT_NAME} OBJECT EXCLUDE_FROM_ALL ${${PROJECT_NAME}_SOURCES})

# Loops through all regions and add compile time definitions for the enabled ones.
foreach( REGION ${REGION_LIST} )
    if(${REGION})
        target_compile_definitions(${PROJECT_NAME} PUBLIC -D"${REGION}")
    endif()
endforeach()

# Applies AS923 channel plan
target_compile_definitions(${PROJECT_NAME} PRIVATE -DREGION_AS923_DEFAULT_CHANNEL_PLAN=${REGION_AS923_DEFAULT_CHANNEL_PLAN})

<<<<<<< HEAD
# Applies CN470 channel plan
target_compile_definitions(${PROJECT_NAME} PRIVATE -DREGION_CN470_DEFAULT_CHANNEL_PLAN=${REGION_CN470_DEFAULT_CHANNEL_PLAN})


=======
>>>>>>> 6c9c1d09
# Add define if class B is supported
target_compile_definitions(${PROJECT_NAME} PRIVATE $<$<BOOL:${CLASSB_ENABLED}>:LORAMAC_CLASSB_ENABLED>)

add_dependencies(${PROJECT_NAME} board)

target_include_directories( ${PROJECT_NAME} PUBLIC
    ${CMAKE_CURRENT_SOURCE_DIR}
    ${CMAKE_CURRENT_SOURCE_DIR}/region
    $<TARGET_PROPERTY:system,INTERFACE_INCLUDE_DIRECTORIES>
    $<TARGET_PROPERTY:radio,INTERFACE_INCLUDE_DIRECTORIES>
    $<TARGET_PROPERTY:board,INTERFACE_INCLUDE_DIRECTORIES>
)

set_property(TARGET ${PROJECT_NAME} PROPERTY C_STANDARD 11)
<|MERGE_RESOLUTION|>--- conflicted
+++ resolved
@@ -1,97 +1,87 @@
-##
-##   ______                              _
-##  / _____)             _              | |
-## ( (____  _____ ____ _| |_ _____  ____| |__
-##  \____ \| ___ |    (_   _) ___ |/ ___)  _ \
-##  _____) ) ____| | | || |_| ____( (___| | | |
-## (______/|_____)_|_|_| \__)_____)\____)_| |_|
-## (C)2013-2017 Semtech
-##  ___ _____ _   ___ _  _____ ___  ___  ___ ___
-## / __|_   _/_\ / __| |/ / __/ _ \| _ \/ __| __|
-## \__ \ | |/ _ \ (__| ' <| _| (_) |   / (__| _|
-## |___/ |_/_/ \_\___|_|\_\_| \___/|_|_\\___|___|
-## embedded.connectivity.solutions.==============
-##
-## License:  Revised BSD License, see LICENSE.TXT file included in the project
-## Authors:  Johannes Bruder (STACKFORCE), Miguel Luis (Semtech)
-##
-project(mac)
-cmake_minimum_required(VERSION 3.6)
-
-#---------------------------------------------------------------------------------------
-# Options
-#---------------------------------------------------------------------------------------
-
-# Allow selection of region
-option(REGION_EU868 "Region EU868" ON)
-option(REGION_US915 "Region US915" OFF)
-option(REGION_CN779 "Region CN779" OFF)
-option(REGION_EU433 "Region EU433" OFF)
-option(REGION_AU915 "Region AU915" OFF)
-option(REGION_AS923 "Region AS923" OFF)
-option(REGION_CN470 "Region CN470" OFF)
-option(REGION_KR920 "Region KR920" OFF)
-option(REGION_IN865 "Region IN865" OFF)
-option(REGION_RU864 "Region RU864" OFF)
-set(REGION_LIST REGION_EU868 REGION_US915 REGION_CN779 REGION_EU433 REGION_AU915 REGION_AS923 REGION_CN470 REGION_KR920 REGION_IN865 REGION_RU864)
-
-# AS923 Channel Plan
-<<<<<<< HEAD
-set(REGION_AS923_DEFAULT_CHANNEL_PLAN_LIST CHANNEL_PLAN_GROUP_AS923_1 CHANNEL_PLAN_GROUP_AS923_2 CHANNEL_PLAN_GROUP_AS923_3)
-set(REGION_AS923_DEFAULT_CHANNEL_PLAN CHANNEL_PLAN_GROUP_AS923_1 CACHE STRING "Default channel plan for AS923 is CHANNEL_PLAN_GROUP_AS923_1")
-set_property(CACHE REGION_AS923_DEFAULT_CHANNEL_PLAN PROPERTY STRINGS ${REGION_AS923_DEFAULT_CHANNEL_PLAN_LIST})
-
-# CN470 Channel Plan
-set(REGION_CN470_DEFAULT_CHANNEL_PLAN_LIST CHANNEL_PLAN_20MHZ_TYPE_A CHANNEL_PLAN_20MHZ_TYPE_B CHANNEL_PLAN_26MHZ_TYPE_A CHANNEL_PLAN_26MHZ_TYPE_B)
-set(REGION_CN470_DEFAULT_CHANNEL_PLAN CHANNEL_PLAN_20MHZ_TYPE_A CACHE STRING "Default channel plan for CN470 is CHANNEL_PLAN_20MHZ_TYPE_A")
-set_property(CACHE REGION_CN470_DEFAULT_CHANNEL_PLAN PROPERTY STRINGS ${REGION_CN470_DEFAULT_CHANNEL_PLAN_LIST})
-
-
-=======
-set(REGION_AS923_DEFAULT_CHANNEL_PLAN_LIST CHANNEL_PLAN_GROUP_AS923_1, CHANNEL_PLAN_GROUP_AS923_2, CHANNEL_PLAN_GROUP_AS923_3, CHANNEL_PLAN_GROUP_AS923_1_JP)
-set(REGION_AS923_DEFAULT_CHANNEL_PLAN CHANNEL_PLAN_GROUP_AS923_1 CACHE STRING "Default channel plan for AS923 is CHANNEL_PLAN_GROUP_AS923_1")
-set_property(CACHE REGION_AS923_DEFAULT_CHANNEL_PLAN PROPERTY STRINGS ${REGION_AS923_DEFAULT_CHANNEL_PLAN_LIST})
-
->>>>>>> 6c9c1d09
-#---------------------------------------------------------------------------------------
-# Target
-#---------------------------------------------------------------------------------------
-
-file(GLOB ${PROJECT_NAME}_SOURCES
-    "${CMAKE_CURRENT_SOURCE_DIR}/*.c"
-    "${CMAKE_CURRENT_SOURCE_DIR}/region/*.c"
-)
-
-add_library(${PROJECT_NAME} OBJECT EXCLUDE_FROM_ALL ${${PROJECT_NAME}_SOURCES})
-
-# Loops through all regions and add compile time definitions for the enabled ones.
-foreach( REGION ${REGION_LIST} )
-    if(${REGION})
-        target_compile_definitions(${PROJECT_NAME} PUBLIC -D"${REGION}")
-    endif()
-endforeach()
-
-# Applies AS923 channel plan
-target_compile_definitions(${PROJECT_NAME} PRIVATE -DREGION_AS923_DEFAULT_CHANNEL_PLAN=${REGION_AS923_DEFAULT_CHANNEL_PLAN})
-
-<<<<<<< HEAD
-# Applies CN470 channel plan
-target_compile_definitions(${PROJECT_NAME} PRIVATE -DREGION_CN470_DEFAULT_CHANNEL_PLAN=${REGION_CN470_DEFAULT_CHANNEL_PLAN})
-
-
-=======
->>>>>>> 6c9c1d09
-# Add define if class B is supported
-target_compile_definitions(${PROJECT_NAME} PRIVATE $<$<BOOL:${CLASSB_ENABLED}>:LORAMAC_CLASSB_ENABLED>)
-
-add_dependencies(${PROJECT_NAME} board)
-
-target_include_directories( ${PROJECT_NAME} PUBLIC
-    ${CMAKE_CURRENT_SOURCE_DIR}
-    ${CMAKE_CURRENT_SOURCE_DIR}/region
-    $<TARGET_PROPERTY:system,INTERFACE_INCLUDE_DIRECTORIES>
-    $<TARGET_PROPERTY:radio,INTERFACE_INCLUDE_DIRECTORIES>
-    $<TARGET_PROPERTY:board,INTERFACE_INCLUDE_DIRECTORIES>
-)
-
-set_property(TARGET ${PROJECT_NAME} PROPERTY C_STANDARD 11)
+##
+##   ______                              _
+##  / _____)             _              | |
+## ( (____  _____ ____ _| |_ _____  ____| |__
+##  \____ \| ___ |    (_   _) ___ |/ ___)  _ \
+##  _____) ) ____| | | || |_| ____( (___| | | |
+## (______/|_____)_|_|_| \__)_____)\____)_| |_|
+## (C)2013-2017 Semtech
+##  ___ _____ _   ___ _  _____ ___  ___  ___ ___
+## / __|_   _/_\ / __| |/ / __/ _ \| _ \/ __| __|
+## \__ \ | |/ _ \ (__| ' <| _| (_) |   / (__| _|
+## |___/ |_/_/ \_\___|_|\_\_| \___/|_|_\\___|___|
+## embedded.connectivity.solutions.==============
+##
+## License:  Revised BSD License, see LICENSE.TXT file included in the project
+## Authors:  Johannes Bruder (STACKFORCE), Miguel Luis (Semtech)
+##
+project(mac)
+cmake_minimum_required(VERSION 3.6)
+
+#---------------------------------------------------------------------------------------
+# Options
+#---------------------------------------------------------------------------------------
+
+# Allow selection of region
+option(REGION_EU868 "Region EU868" ON)
+option(REGION_US915 "Region US915" OFF)
+option(REGION_CN779 "Region CN779" OFF)
+option(REGION_EU433 "Region EU433" OFF)
+option(REGION_AU915 "Region AU915" OFF)
+option(REGION_AS923 "Region AS923" OFF)
+option(REGION_CN470 "Region CN470" OFF)
+option(REGION_KR920 "Region KR920" OFF)
+option(REGION_IN865 "Region IN865" OFF)
+option(REGION_RU864 "Region RU864" OFF)
+set(REGION_LIST REGION_EU868 REGION_US915 REGION_CN779 REGION_EU433 REGION_AU915 REGION_AS923 REGION_CN470 REGION_KR920 REGION_IN865 REGION_RU864)
+
+# AS923 Channel Plan
+set(REGION_AS923_DEFAULT_CHANNEL_PLAN_LIST CHANNEL_PLAN_GROUP_AS923_1 CHANNEL_PLAN_GROUP_AS923_2 CHANNEL_PLAN_GROUP_AS923_3 CHANNEL_PLAN_GROUP_AS923_1_JP)
+set(REGION_AS923_DEFAULT_CHANNEL_PLAN CHANNEL_PLAN_GROUP_AS923_1 CACHE STRING "Default channel plan for AS923 is CHANNEL_PLAN_GROUP_AS923_1")
+set_property(CACHE REGION_AS923_DEFAULT_CHANNEL_PLAN PROPERTY STRINGS ${REGION_AS923_DEFAULT_CHANNEL_PLAN_LIST})
+
+# CN470 Channel Plan
+set(REGION_CN470_DEFAULT_CHANNEL_PLAN_LIST CHANNEL_PLAN_20MHZ_TYPE_A CHANNEL_PLAN_20MHZ_TYPE_B CHANNEL_PLAN_26MHZ_TYPE_A CHANNEL_PLAN_26MHZ_TYPE_B)
+set(REGION_CN470_DEFAULT_CHANNEL_PLAN CHANNEL_PLAN_20MHZ_TYPE_A CACHE STRING "Default channel plan for CN470 is CHANNEL_PLAN_20MHZ_TYPE_A")
+set_property(CACHE REGION_CN470_DEFAULT_CHANNEL_PLAN PROPERTY STRINGS ${REGION_CN470_DEFAULT_CHANNEL_PLAN_LIST})
+
+
+#---------------------------------------------------------------------------------------
+# Target
+#---------------------------------------------------------------------------------------
+
+file(GLOB ${PROJECT_NAME}_SOURCES
+    "${CMAKE_CURRENT_SOURCE_DIR}/*.c"
+    "${CMAKE_CURRENT_SOURCE_DIR}/region/*.c"
+)
+
+add_library(${PROJECT_NAME} OBJECT EXCLUDE_FROM_ALL ${${PROJECT_NAME}_SOURCES})
+
+# Loops through all regions and add compile time definitions for the enabled ones.
+foreach( REGION ${REGION_LIST} )
+    if(${REGION})
+        target_compile_definitions(${PROJECT_NAME} PUBLIC -D"${REGION}")
+    endif()
+endforeach()
+
+# Applies AS923 channel plan
+target_compile_definitions(${PROJECT_NAME} PRIVATE -DREGION_AS923_DEFAULT_CHANNEL_PLAN=${REGION_AS923_DEFAULT_CHANNEL_PLAN})
+
+# Applies CN470 channel plan
+target_compile_definitions(${PROJECT_NAME} PRIVATE -DREGION_CN470_DEFAULT_CHANNEL_PLAN=${REGION_CN470_DEFAULT_CHANNEL_PLAN})
+
+
+# Add define if class B is supported
+target_compile_definitions(${PROJECT_NAME} PRIVATE $<$<BOOL:${CLASSB_ENABLED}>:LORAMAC_CLASSB_ENABLED>)
+
+add_dependencies(${PROJECT_NAME} board)
+
+target_include_directories( ${PROJECT_NAME} PUBLIC
+    ${CMAKE_CURRENT_SOURCE_DIR}
+    ${CMAKE_CURRENT_SOURCE_DIR}/region
+    $<TARGET_PROPERTY:system,INTERFACE_INCLUDE_DIRECTORIES>
+    $<TARGET_PROPERTY:radio,INTERFACE_INCLUDE_DIRECTORIES>
+    $<TARGET_PROPERTY:board,INTERFACE_INCLUDE_DIRECTORIES>
+)
+
+set_property(TARGET ${PROJECT_NAME} PROPERTY C_STANDARD 11)