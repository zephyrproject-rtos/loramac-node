/*!
 * \file      RegionCN470.c
 *
 * \brief     Region implementation for CN470
 *
 * \copyright Revised BSD License, see section \ref LICENSE.
 *
 * \code
 *                ______                              _
 *               / _____)             _              | |
 *              ( (____  _____ ____ _| |_ _____  ____| |__
 *               \____ \| ___ |    (_   _) ___ |/ ___)  _ \
 *               _____) ) ____| | | || |_| ____( (___| | | |
 *              (______/|_____)_|_|_| \__)_____)\____)_| |_|
 *              (C)2013-2017 Semtech
 *
 *               ___ _____ _   ___ _  _____ ___  ___  ___ ___
 *              / __|_   _/_\ / __| |/ / __/ _ \| _ \/ __| __|
 *              \__ \ | |/ _ \ (__| ' <| _| (_) |   / (__| _|
 *              |___/ |_/_/ \_\___|_|\_\_| \___/|_|_\\___|___|
 *              embedded.connectivity.solutions===============
 *
 * \endcode
 *
 * \author    Miguel Luis ( Semtech )
 *
 * \author    Gregory Cristian ( Semtech )
 *
 * \author    Daniel Jaeckle ( STACKFORCE )
*/
#include "utilities.h"

#include "RegionCommon.h"
#include "RegionCN470.h"

// Definitions
#define CHANNELS_MASK_SIZE              6

// Global attributes
/*!
 * LoRaMAC channels
 */
static ChannelParams_t Channels[CN470_MAX_NB_CHANNELS];

/*!
 * LoRaMac bands
 */
static Band_t Bands[CN470_MAX_NB_BANDS] =
{
    CN470_BAND0
};

/*!
 * LoRaMac channels mask
 */
static uint16_t ChannelsMask[CHANNELS_MASK_SIZE];

/*!
 * LoRaMac channels default mask
 */
static uint16_t ChannelsDefaultMask[CHANNELS_MASK_SIZE];

// Static functions
static int8_t GetNextLowerTxDr( int8_t dr, int8_t minDr )
{
    uint8_t nextLowerDr = 0;

    if( dr == minDr )
    {
        nextLowerDr = minDr;
    }
    else
    {
        nextLowerDr = dr - 1;
    }
    return nextLowerDr;
}

static uint32_t GetBandwidth( uint32_t drIndex )
{
    switch( BandwidthsCN470[drIndex] )
    {
        default:
        case 125000:
            return 0;
        case 250000:
            return 1;
        case 500000:
            return 2;
    }
}

static int8_t LimitTxPower( int8_t txPower, int8_t maxBandTxPower, int8_t datarate, uint16_t* channelsMask )
{
    int8_t txPowerResult = txPower;

    // Limit tx power to the band max
    txPowerResult =  MAX( txPower, maxBandTxPower );

    return txPowerResult;
}

static uint8_t CountNbOfEnabledChannels( uint8_t datarate, uint16_t* channelsMask, ChannelParams_t* channels, Band_t* bands, uint8_t* enabledChannels, uint8_t* delayTx )
{
    uint8_t nbEnabledChannels = 0;
    uint8_t delayTransmission = 0;

    for( uint8_t i = 0, k = 0; i < CN470_MAX_NB_CHANNELS; i += 16, k++ )
    {
        for( uint8_t j = 0; j < 16; j++ )
        {
            if( ( channelsMask[k] & ( 1 << j ) ) != 0 )
            {
                if( channels[i + j].Frequency == 0 )
                { // Check if the channel is enabled
                    continue;
                }
                if( RegionCommonValueInRange( datarate, channels[i + j].DrRange.Fields.Min,
                                              channels[i + j].DrRange.Fields.Max ) == false )
                { // Check if the current channel selection supports the given datarate
                    continue;
                }
                if( bands[channels[i + j].Band].TimeOff > 0 )
                { // Check if the band is available for transmission
                    delayTransmission++;
                    continue;
                }
                enabledChannels[nbEnabledChannels++] = i + j;
            }
        }
    }

    *delayTx = delayTransmission;
    return nbEnabledChannels;
}

PhyParam_t RegionCN470GetPhyParam( GetPhyParams_t* getPhy )
{
    PhyParam_t phyParam = { 0 };

    switch( getPhy->Attribute )
    {
        case PHY_MIN_RX_DR:
        {
            phyParam.Value = CN470_RX_MIN_DATARATE;
            break;
        }
        case PHY_MIN_TX_DR:
        {
            phyParam.Value = CN470_TX_MIN_DATARATE;
            break;
        }
        case PHY_DEF_TX_DR:
        {
            phyParam.Value = CN470_DEFAULT_DATARATE;
            break;
        }
        case PHY_NEXT_LOWER_TX_DR:
        {
            phyParam.Value = GetNextLowerTxDr( getPhy->Datarate, CN470_TX_MIN_DATARATE );
            break;
        }
        case PHY_DEF_TX_POWER:
        {
            phyParam.Value = CN470_DEFAULT_TX_POWER;
            break;
        }
        case PHY_MAX_PAYLOAD:
        {
            phyParam.Value = MaxPayloadOfDatarateCN470[getPhy->Datarate];
            break;
        }
        case PHY_MAX_PAYLOAD_REPEATER:
        {
            phyParam.Value = MaxPayloadOfDatarateRepeaterCN470[getPhy->Datarate];
            break;
        }
        case PHY_DUTY_CYCLE:
        {
            phyParam.Value = CN470_DUTY_CYCLE_ENABLED;
            break;
        }
        case PHY_MAX_RX_WINDOW:
        {
            phyParam.Value = CN470_MAX_RX_WINDOW;
            break;
        }
        case PHY_RECEIVE_DELAY1:
        {
            phyParam.Value = CN470_RECEIVE_DELAY1;
            break;
        }
        case PHY_RECEIVE_DELAY2:
        {
            phyParam.Value = CN470_RECEIVE_DELAY2;
            break;
        }
        case PHY_JOIN_ACCEPT_DELAY1:
        {
            phyParam.Value = CN470_JOIN_ACCEPT_DELAY1;
            break;
        }
        case PHY_JOIN_ACCEPT_DELAY2:
        {
            phyParam.Value = CN470_JOIN_ACCEPT_DELAY2;
            break;
        }
        case PHY_MAX_FCNT_GAP:
        {
            phyParam.Value = CN470_MAX_FCNT_GAP;
            break;
        }
        case PHY_ACK_TIMEOUT:
        {
            phyParam.Value = ( CN470_ACKTIMEOUT + randr( -CN470_ACK_TIMEOUT_RND, CN470_ACK_TIMEOUT_RND ) );
            break;
        }
        case PHY_DEF_DR1_OFFSET:
        {
            phyParam.Value = CN470_DEFAULT_RX1_DR_OFFSET;
            break;
        }
        case PHY_DEF_RX2_FREQUENCY:
        {
            phyParam.Value = CN470_RX_WND_2_FREQ;
            break;
        }
        case PHY_DEF_RX2_DR:
        {
            phyParam.Value = CN470_RX_WND_2_DR;
            break;
        }
        case PHY_CHANNELS_MASK:
        {
            phyParam.ChannelsMask = ChannelsMask;
            break;
        }
        case PHY_CHANNELS_DEFAULT_MASK:
        {
            phyParam.ChannelsMask = ChannelsDefaultMask;
            break;
        }
        case PHY_MAX_NB_CHANNELS:
        {
            phyParam.Value = CN470_MAX_NB_CHANNELS;
            break;
        }
        case PHY_CHANNELS:
        {
            phyParam.Channels = Channels;
            break;
        }
        case PHY_DEF_UPLINK_DWELL_TIME:
        case PHY_DEF_DOWNLINK_DWELL_TIME:
        {
            phyParam.Value = 0;
            break;
        }
        case PHY_DEF_MAX_EIRP:
        {
            phyParam.fValue = CN470_DEFAULT_MAX_EIRP;
            break;
        }
        case PHY_DEF_ANTENNA_GAIN:
        {
            phyParam.fValue = CN470_DEFAULT_ANTENNA_GAIN;
            break;
        }
<<<<<<< HEAD
        case PHY_NB_JOIN_TRIALS:
        case PHY_DEF_NB_JOIN_TRIALS:
        {
            phyParam.Value = 48;
            break;
        }
        case PHY_BEACON_INTERVAL:
        {
            phyParam.Value = CN470_BEACON_INTERVAL;
            break;
        }
        case PHY_BEACON_RESERVED:
        {
            phyParam.Value = CN470_BEACON_RESERVED;
            break;
        }
        case PHY_BEACON_GUARD:
        {
            phyParam.Value = CN470_BEACON_GUARD;
            break;
        }
        case PHY_BEACON_WINDOW:
        {
            phyParam.Value = CN470_BEACON_WINDOW;
            break;
        }
        case PHY_BEACON_WINDOW_SLOTS:
        {
            phyParam.Value = CN470_BEACON_WINDOW_SLOTS;
            break;
        }
        case PHY_PING_SLOT_WINDOW:
        {
            phyParam.Value = CN470_PING_SLOT_WINDOW;
            break;
        }
        case PHY_BEACON_SYMBOL_TO_DEFAULT:
        {
            phyParam.Value = CN470_BEACON_SYMBOL_TO_DEFAULT;
            break;
        }
        case PHY_BEACON_SYMBOL_TO_EXPANSION_MAX:
        {
            phyParam.Value = CN470_BEACON_SYMBOL_TO_EXPANSION_MAX;
            break;
        }
        case PHY_PING_SLOT_SYMBOL_TO_EXPANSION_MAX:
        {
            phyParam.Value = CN470_PING_SLOT_SYMBOL_TO_EXPANSION_MAX;
            break;
        }
        case PHY_BEACON_SYMBOL_TO_EXPANSION_FACTOR:
        {
            phyParam.Value = CN470_BEACON_SYMBOL_TO_EXPANSION_FACTOR;
            break;
        }
        case PHY_PING_SLOT_SYMBOL_TO_EXPANSION_FACTOR:
        {
            phyParam.Value = CN470_PING_SLOT_SYMBOL_TO_EXPANSION_FACTOR;
            break;
        }
        case PHY_MAX_BEACON_LESS_PERIOD:
        {
            phyParam.Value = CN470_MAX_BEACON_LESS_PERIOD;
            break;
        }
        case PHY_BEACON_DELAY_BEACON_TIMING_ANS:
        {
            phyParam.Value = CN470_BEACON_DELAY_BEACON_TIMING_ANS;
            break;
        }
        case PHY_BEACON_FORMAT:
        {
            phyParam.BeaconFormat.BeaconSize = CN470_BEACON_SIZE;
            phyParam.BeaconFormat.Rfu1Size = CN470_RFU1_SIZE;
            phyParam.BeaconFormat.Rfu2Size = CN470_RFU2_SIZE;
            break;
        }
        case PHY_BEACON_CHANNEL_DR:
        {
            phyParam.Value = CN470_BEACON_CHANNEL_DR;
            break;
        }
        case PHY_BEACON_CHANNEL_STEPWIDTH:
        {
            phyParam.Value = CN470_BEACON_CHANNEL_STEPWIDTH;
            break;
        }
        case PHY_BEACON_NB_CHANNELS:
        {
            phyParam.Value = CN470_BEACON_NB_CHANNELS;
            break;
        }
=======
>>>>>>> 62ff45d7
        default:
        {
            break;
        }
    }

    return phyParam;
}

void RegionCN470SetBandTxDone( SetBandTxDoneParams_t* txDone )
{
    RegionCommonSetBandTxDone( txDone->Joined, &Bands[Channels[txDone->Channel].Band], txDone->LastTxDoneTime );
}

void RegionCN470InitDefaults( InitType_t type )
{
    switch( type )
    {
        case INIT_TYPE_INIT:
        {
            // Channels
            // 125 kHz channels
            for( uint8_t i = 0; i < CN470_MAX_NB_CHANNELS; i++ )
            {
                Channels[i].Frequency = 470300000 + i * 200000;
                Channels[i].DrRange.Value = ( DR_5 << 4 ) | DR_0;
                Channels[i].Band = 0;
            }

            // Initialize the channels default mask
            ChannelsDefaultMask[0] = 0xFFFF;
            ChannelsDefaultMask[1] = 0xFFFF;
            ChannelsDefaultMask[2] = 0xFFFF;
            ChannelsDefaultMask[3] = 0xFFFF;
            ChannelsDefaultMask[4] = 0xFFFF;
            ChannelsDefaultMask[5] = 0xFFFF;

            // Update the channels mask
            RegionCommonChanMaskCopy( ChannelsMask, ChannelsDefaultMask, 6 );
            break;
        }
        case INIT_TYPE_RESTORE:
        {
            // Restore channels default mask
            RegionCommonChanMaskCopy( ChannelsMask, ChannelsDefaultMask, 6 );
            break;
        }
        default:
        {
            break;
        }
    }
}

bool RegionCN470Verify( VerifyParams_t* verify, PhyAttribute_t phyAttribute )
{
    switch( phyAttribute )
    {
        case PHY_TX_DR:
        case PHY_DEF_TX_DR:
        {
            return RegionCommonValueInRange( verify->DatarateParams.Datarate, CN470_TX_MIN_DATARATE, CN470_TX_MAX_DATARATE );
        }
        case PHY_RX_DR:
        {
            return RegionCommonValueInRange( verify->DatarateParams.Datarate, CN470_RX_MIN_DATARATE, CN470_RX_MAX_DATARATE );
        }
        case PHY_DEF_TX_POWER:
        case PHY_TX_POWER:
        {
            // Remark: switched min and max!
            return RegionCommonValueInRange( verify->TxPower, CN470_MAX_TX_POWER, CN470_MIN_TX_POWER );
        }
        case PHY_DUTY_CYCLE:
        {
            return CN470_DUTY_CYCLE_ENABLED;
        }
        default:
            return false;
    }
}

void RegionCN470ApplyCFList( ApplyCFListParams_t* applyCFList )
{
    return;
}

bool RegionCN470ChanMaskSet( ChanMaskSetParams_t* chanMaskSet )
{
    switch( chanMaskSet->ChannelsMaskType )
    {
        case CHANNELS_MASK:
        {
            RegionCommonChanMaskCopy( ChannelsMask, chanMaskSet->ChannelsMaskIn, 6 );
            break;
        }
        case CHANNELS_DEFAULT_MASK:
        {
            RegionCommonChanMaskCopy( ChannelsDefaultMask, chanMaskSet->ChannelsMaskIn, 6 );
            break;
        }
        default:
            return false;
    }
    return true;
}

bool RegionCN470AdrNext( AdrNextParams_t* adrNext, int8_t* drOut, int8_t* txPowOut, uint32_t* adrAckCounter )
{
    bool adrAckReq = false;
    int8_t datarate = adrNext->Datarate;
    int8_t txPower = adrNext->TxPower;
    GetPhyParams_t getPhy;
    PhyParam_t phyParam;

    // Report back the adr ack counter
    *adrAckCounter = adrNext->AdrAckCounter;

    if( adrNext->AdrEnabled == true )
    {
        if( datarate == CN470_TX_MIN_DATARATE )
        {
            *adrAckCounter = 0;
            adrAckReq = false;
        }
        else
        {
            if( adrNext->AdrAckCounter >= CN470_ADR_ACK_LIMIT )
            {
                adrAckReq = true;
                txPower = CN470_MAX_TX_POWER;
            }
            else
            {
                adrAckReq = false;
            }
            if( adrNext->AdrAckCounter >= ( CN470_ADR_ACK_LIMIT + CN470_ADR_ACK_DELAY ) )
            {
                if( ( adrNext->AdrAckCounter % CN470_ADR_ACK_DELAY ) == 1 )
                {
                    // Decrease the datarate
                    getPhy.Attribute = PHY_NEXT_LOWER_TX_DR;
                    getPhy.Datarate = datarate;
                    getPhy.UplinkDwellTime = adrNext->UplinkDwellTime;
                    phyParam = RegionCN470GetPhyParam( &getPhy );
                    datarate = phyParam.Value;

                    if( datarate == CN470_TX_MIN_DATARATE )
                    {
                        // We must set adrAckReq to false as soon as we reach the lowest datarate
                        adrAckReq = false;
                        if( adrNext->UpdateChanMask == true )
                        {
                            // Re-enable default channels
                            ChannelsMask[0] = 0xFFFF;
                            ChannelsMask[1] = 0xFFFF;
                            ChannelsMask[2] = 0xFFFF;
                            ChannelsMask[3] = 0xFFFF;
                            ChannelsMask[4] = 0xFFFF;
                            ChannelsMask[5] = 0xFFFF;
                        }
                    }
                }
            }
        }
    }

    *drOut = datarate;
    *txPowOut = txPower;
    return adrAckReq;
}

void RegionCN470ComputeRxWindowParameters( int8_t datarate, uint8_t minRxSymbols, uint32_t rxError, RxConfigParams_t *rxConfigParams )
{
    double tSymbol = 0.0;

    // Get the datarate, perform a boundary check
    rxConfigParams->Datarate = MIN( datarate, CN470_RX_MAX_DATARATE );
    rxConfigParams->Bandwidth = GetBandwidth( rxConfigParams->Datarate );

    tSymbol = RegionCommonComputeSymbolTimeLoRa( DataratesCN470[rxConfigParams->Datarate], BandwidthsCN470[rxConfigParams->Datarate] );

    RegionCommonComputeRxWindowParameters( tSymbol, minRxSymbols, rxError, Radio.GetWakeupTime( ), &rxConfigParams->WindowTimeout, &rxConfigParams->WindowOffset );
}

bool RegionCN470RxConfig( RxConfigParams_t* rxConfig, int8_t* datarate )
{
    int8_t dr = rxConfig->Datarate;
    uint8_t maxPayload = 0;
    int8_t phyDr = 0;
    uint32_t frequency = rxConfig->Frequency;

    if( Radio.GetStatus( ) != RF_IDLE )
    {
        return false;
    }

    if( rxConfig->RxSlot == RX_SLOT_WIN_1 )
    {
        // Apply window 1 frequency
        frequency = CN470_FIRST_RX1_CHANNEL + ( rxConfig->Channel % 48 ) * CN470_STEPWIDTH_RX1_CHANNEL;
    }

    // Read the physical datarate from the datarates table
    phyDr = DataratesCN470[dr];

    Radio.SetChannel( frequency );

    // Radio configuration
    Radio.SetRxConfig( MODEM_LORA, rxConfig->Bandwidth, phyDr, 1, 0, 8, rxConfig->WindowTimeout, false, 0, false, 0, 0, true, rxConfig->RxContinuous );

    if( rxConfig->RepeaterSupport == true )
    {
        maxPayload = MaxPayloadOfDatarateRepeaterCN470[dr];
    }
    else
    {
        maxPayload = MaxPayloadOfDatarateCN470[dr];
    }
    Radio.SetMaxPayloadLength( MODEM_LORA, maxPayload + LORA_MAC_FRMPAYLOAD_OVERHEAD );

    *datarate = (uint8_t) dr;
    return true;
}

bool RegionCN470TxConfig( TxConfigParams_t* txConfig, int8_t* txPower, TimerTime_t* txTimeOnAir )
{
    int8_t phyDr = DataratesCN470[txConfig->Datarate];
    int8_t txPowerLimited = LimitTxPower( txConfig->TxPower, Bands[Channels[txConfig->Channel].Band].TxMaxPower, txConfig->Datarate, ChannelsMask );
    int8_t phyTxPower = 0;

    // Calculate physical TX power
    phyTxPower = RegionCommonComputeTxPower( txPowerLimited, txConfig->MaxEirp, txConfig->AntennaGain );

    // Setup the radio frequency
    Radio.SetChannel( Channels[txConfig->Channel].Frequency );

    Radio.SetTxConfig( MODEM_LORA, phyTxPower, 0, 0, phyDr, 1, 8, false, true, 0, 0, false, 3000 );
    // Setup maximum payload lenght of the radio driver
    Radio.SetMaxPayloadLength( MODEM_LORA, txConfig->PktLen );
    // Get the time-on-air of the next tx frame
    *txTimeOnAir = Radio.TimeOnAir( MODEM_LORA, txConfig->PktLen );
    *txPower = txPowerLimited;

    return true;
}

uint8_t RegionCN470LinkAdrReq( LinkAdrReqParams_t* linkAdrReq, int8_t* drOut, int8_t* txPowOut, uint8_t* nbRepOut, uint8_t* nbBytesParsed )
{
    uint8_t status = 0x07;
    RegionCommonLinkAdrParams_t linkAdrParams;
    uint8_t nextIndex = 0;
    uint8_t bytesProcessed = 0;
    uint16_t channelsMask[6] = { 0, 0, 0, 0, 0, 0 };
    GetPhyParams_t getPhy;
    PhyParam_t phyParam;
    RegionCommonLinkAdrReqVerifyParams_t linkAdrVerifyParams;

    // Initialize local copy of channels mask
    RegionCommonChanMaskCopy( channelsMask, ChannelsMask, 6 );

    while( bytesProcessed < linkAdrReq->PayloadSize )
    {
        // Get ADR request parameters
        nextIndex = RegionCommonParseLinkAdrReq( &( linkAdrReq->Payload[bytesProcessed] ), &linkAdrParams );

        if( nextIndex == 0 )
            break; // break loop, since no more request has been found

        // Update bytes processed
        bytesProcessed += nextIndex;

        // Revert status, as we only check the last ADR request for the channel mask KO
        status = 0x07;

        if( linkAdrParams.ChMaskCtrl == 6 )
        {
            // Enable all 125 kHz channels
            channelsMask[0] = 0xFFFF;
            channelsMask[1] = 0xFFFF;
            channelsMask[2] = 0xFFFF;
            channelsMask[3] = 0xFFFF;
            channelsMask[4] = 0xFFFF;
            channelsMask[5] = 0xFFFF;
        }
        else if( linkAdrParams.ChMaskCtrl == 7 )
        {
            status &= 0xFE; // Channel mask KO
        }
        else
        {
            for( uint8_t i = 0; i < 16; i++ )
            {
                if( ( ( linkAdrParams.ChMask & ( 1 << i ) ) != 0 ) &&
                    ( Channels[linkAdrParams.ChMaskCtrl * 16 + i].Frequency == 0 ) )
                {// Trying to enable an undefined channel
                    status &= 0xFE; // Channel mask KO
                }
            }
            channelsMask[linkAdrParams.ChMaskCtrl] = linkAdrParams.ChMask;
        }
    }

    // Get the minimum possible datarate
    getPhy.Attribute = PHY_MIN_TX_DR;
    getPhy.UplinkDwellTime = linkAdrReq->UplinkDwellTime;
    phyParam = RegionCN470GetPhyParam( &getPhy );

    linkAdrVerifyParams.Status = status;
    linkAdrVerifyParams.AdrEnabled = linkAdrReq->AdrEnabled;
    linkAdrVerifyParams.Datarate = linkAdrParams.Datarate;
    linkAdrVerifyParams.TxPower = linkAdrParams.TxPower;
    linkAdrVerifyParams.NbRep = linkAdrParams.NbRep;
    linkAdrVerifyParams.CurrentDatarate = linkAdrReq->CurrentDatarate;
    linkAdrVerifyParams.CurrentTxPower = linkAdrReq->CurrentTxPower;
    linkAdrVerifyParams.CurrentNbRep = linkAdrReq->CurrentNbRep;
    linkAdrVerifyParams.NbChannels = CN470_MAX_NB_CHANNELS;
    linkAdrVerifyParams.ChannelsMask = channelsMask;
    linkAdrVerifyParams.MinDatarate = ( int8_t )phyParam.Value;
    linkAdrVerifyParams.MaxDatarate = CN470_TX_MAX_DATARATE;
    linkAdrVerifyParams.Channels = Channels;
    linkAdrVerifyParams.MinTxPower = CN470_MIN_TX_POWER;
    linkAdrVerifyParams.MaxTxPower = CN470_MAX_TX_POWER;

    // Verify the parameters and update, if necessary
    status = RegionCommonLinkAdrReqVerifyParams( &linkAdrVerifyParams, &linkAdrParams.Datarate, &linkAdrParams.TxPower, &linkAdrParams.NbRep );

    // Update channelsMask if everything is correct
    if( status == 0x07 )
    {
        // Copy Mask
        RegionCommonChanMaskCopy( ChannelsMask, channelsMask, 6 );
    }

    // Update status variables
    *drOut = linkAdrParams.Datarate;
    *txPowOut = linkAdrParams.TxPower;
    *nbRepOut = linkAdrParams.NbRep;
    *nbBytesParsed = bytesProcessed;

    return status;
}

uint8_t RegionCN470RxParamSetupReq( RxParamSetupReqParams_t* rxParamSetupReq )
{
    uint8_t status = 0x07;
    uint32_t freq = rxParamSetupReq->Frequency;

    // Verify radio frequency
    if( ( Radio.CheckRfFrequency( freq ) == false ) ||
        ( freq < CN470_FIRST_RX1_CHANNEL ) ||
        ( freq > CN470_LAST_RX1_CHANNEL ) ||
        ( ( ( freq - ( uint32_t ) CN470_FIRST_RX1_CHANNEL ) % ( uint32_t ) CN470_STEPWIDTH_RX1_CHANNEL ) != 0 ) )
    {
        status &= 0xFE; // Channel frequency KO
    }

    // Verify datarate
    if( RegionCommonValueInRange( rxParamSetupReq->Datarate, CN470_RX_MIN_DATARATE, CN470_RX_MAX_DATARATE ) == false )
    {
        status &= 0xFD; // Datarate KO
    }

    // Verify datarate offset
    if( RegionCommonValueInRange( rxParamSetupReq->DrOffset, CN470_MIN_RX1_DR_OFFSET, CN470_MAX_RX1_DR_OFFSET ) == false )
    {
        status &= 0xFB; // Rx1DrOffset range KO
    }

    return status;
}

uint8_t RegionCN470NewChannelReq( NewChannelReqParams_t* newChannelReq )
{
    // Datarate and frequency KO
    return 0;
}

int8_t RegionCN470TxParamSetupReq( TxParamSetupReqParams_t* txParamSetupReq )
{
    return -1;
}

uint8_t RegionCN470DlChannelReq( DlChannelReqParams_t* dlChannelReq )
{
    return 0;
}

int8_t RegionCN470AlternateDr( int8_t currentDr )
{
    return currentDr;
}

void RegionCN470CalcBackOff( CalcBackOffParams_t* calcBackOff )
{
    RegionCommonCalcBackOffParams_t calcBackOffParams;

    calcBackOffParams.Channels = Channels;
    calcBackOffParams.Bands = Bands;
    calcBackOffParams.LastTxIsJoinRequest = calcBackOff->LastTxIsJoinRequest;
    calcBackOffParams.Joined = calcBackOff->Joined;
    calcBackOffParams.DutyCycleEnabled = calcBackOff->DutyCycleEnabled;
    calcBackOffParams.Channel = calcBackOff->Channel;
    calcBackOffParams.ElapsedTime = calcBackOff->ElapsedTime;
    calcBackOffParams.TxTimeOnAir = calcBackOff->TxTimeOnAir;

    RegionCommonCalcBackOff( &calcBackOffParams );
}

LoRaMacStatus_t RegionCN470NextChannel( NextChanParams_t* nextChanParams, uint8_t* channel, TimerTime_t* time, TimerTime_t* aggregatedTimeOff )
{
    uint8_t nbEnabledChannels = 0;
    uint8_t delayTx = 0;
    uint8_t enabledChannels[CN470_MAX_NB_CHANNELS] = { 0 };
    TimerTime_t nextTxDelay = 0;

    // Count 125kHz channels
    if( RegionCommonCountChannels( ChannelsMask, 0, 6 ) == 0 )
    { // Reactivate default channels
        ChannelsMask[0] = 0xFFFF;
        ChannelsMask[1] = 0xFFFF;
        ChannelsMask[2] = 0xFFFF;
        ChannelsMask[3] = 0xFFFF;
        ChannelsMask[4] = 0xFFFF;
        ChannelsMask[5] = 0xFFFF;
    }

    if( nextChanParams->AggrTimeOff <= TimerGetElapsedTime( nextChanParams->LastAggrTx ) )
    {
        // Reset Aggregated time off
        *aggregatedTimeOff = 0;

        // Update bands Time OFF
        nextTxDelay = RegionCommonUpdateBandTimeOff( nextChanParams->Joined, nextChanParams->DutyCycleEnabled, Bands, CN470_MAX_NB_BANDS );

        // Search how many channels are enabled
        nbEnabledChannels = CountNbOfEnabledChannels( nextChanParams->Datarate,
                                                      ChannelsMask, Channels,
                                                      Bands, enabledChannels, &delayTx );
    }
    else
    {
        delayTx++;
        nextTxDelay = nextChanParams->AggrTimeOff - TimerGetElapsedTime( nextChanParams->LastAggrTx );
    }

    if( nbEnabledChannels > 0 )
    {
        // We found a valid channel
        *channel = enabledChannels[randr( 0, nbEnabledChannels - 1 )];

        *time = 0;
        return LORAMAC_STATUS_OK;
    }
    else
    {
        if( delayTx > 0 )
        {
            // Delay transmission due to AggregatedTimeOff or to a band time off
            *time = nextTxDelay;
            return LORAMAC_STATUS_DUTYCYCLE_RESTRICTED;
        }
        // Datarate not supported by any channel
        *time = 0;
        return LORAMAC_STATUS_NO_CHANNEL_FOUND;
    }
}

LoRaMacStatus_t RegionCN470ChannelAdd( ChannelAddParams_t* channelAdd )
{
    return LORAMAC_STATUS_PARAMETER_INVALID;
}

bool RegionCN470ChannelsRemove( ChannelRemoveParams_t* channelRemove  )
{
    return LORAMAC_STATUS_PARAMETER_INVALID;
}

void RegionCN470SetContinuousWave( ContinuousWaveParams_t* continuousWave )
{
    int8_t txPowerLimited = LimitTxPower( continuousWave->TxPower, Bands[Channels[continuousWave->Channel].Band].TxMaxPower, continuousWave->Datarate, ChannelsMask );
    int8_t phyTxPower = 0;
    uint32_t frequency = Channels[continuousWave->Channel].Frequency;

    // Calculate physical TX power
    phyTxPower = RegionCommonComputeTxPower( txPowerLimited, continuousWave->MaxEirp, continuousWave->AntennaGain );

    Radio.SetTxContinuousWave( frequency, phyTxPower, continuousWave->Timeout );
}

uint8_t RegionCN470ApplyDrOffset( uint8_t downlinkDwellTime, int8_t dr, int8_t drOffset )
{
    int8_t datarate = dr - drOffset;

    if( datarate < 0 )
    {
        datarate = DR_0;
    }
    return datarate;
}

void RegionCN470RxBeaconSetup( RxBeaconSetup_t* rxBeaconSetup, uint8_t* outDr )
{
    RegionCommonRxBeaconSetupParams_t regionCommonRxBeaconSetup;

    regionCommonRxBeaconSetup.Datarates = DataratesCN470;
    regionCommonRxBeaconSetup.Frequency = rxBeaconSetup->Frequency;
    regionCommonRxBeaconSetup.BeaconSize = CN470_BEACON_SIZE;
    regionCommonRxBeaconSetup.BeaconDatarate = CN470_BEACON_CHANNEL_DR;
    regionCommonRxBeaconSetup.BeaconChannelBW = CN470_BEACON_CHANNEL_BW;
    regionCommonRxBeaconSetup.RxTime = rxBeaconSetup->RxTime;
    regionCommonRxBeaconSetup.SymbolTimeout = rxBeaconSetup->SymbolTimeout;

    RegionCommonRxBeaconSetup( &regionCommonRxBeaconSetup );

    // Store downlink datarate
    *outDr = CN470_BEACON_CHANNEL_DR;
}
<|MERGE_RESOLUTION|>--- conflicted
+++ resolved
@@ -1,882 +1,873 @@
-/*!
- * \file      RegionCN470.c
- *
- * \brief     Region implementation for CN470
- *
- * \copyright Revised BSD License, see section \ref LICENSE.
- *
- * \code
- *                ______                              _
- *               / _____)             _              | |
- *              ( (____  _____ ____ _| |_ _____  ____| |__
- *               \____ \| ___ |    (_   _) ___ |/ ___)  _ \
- *               _____) ) ____| | | || |_| ____( (___| | | |
- *              (______/|_____)_|_|_| \__)_____)\____)_| |_|
- *              (C)2013-2017 Semtech
- *
- *               ___ _____ _   ___ _  _____ ___  ___  ___ ___
- *              / __|_   _/_\ / __| |/ / __/ _ \| _ \/ __| __|
- *              \__ \ | |/ _ \ (__| ' <| _| (_) |   / (__| _|
- *              |___/ |_/_/ \_\___|_|\_\_| \___/|_|_\\___|___|
- *              embedded.connectivity.solutions===============
- *
- * \endcode
- *
- * \author    Miguel Luis ( Semtech )
- *
- * \author    Gregory Cristian ( Semtech )
- *
- * \author    Daniel Jaeckle ( STACKFORCE )
-*/
-#include "utilities.h"
-
-#include "RegionCommon.h"
-#include "RegionCN470.h"
-
-// Definitions
-#define CHANNELS_MASK_SIZE              6
-
-// Global attributes
-/*!
- * LoRaMAC channels
- */
-static ChannelParams_t Channels[CN470_MAX_NB_CHANNELS];
-
-/*!
- * LoRaMac bands
- */
-static Band_t Bands[CN470_MAX_NB_BANDS] =
-{
-    CN470_BAND0
-};
-
-/*!
- * LoRaMac channels mask
- */
-static uint16_t ChannelsMask[CHANNELS_MASK_SIZE];
-
-/*!
- * LoRaMac channels default mask
- */
-static uint16_t ChannelsDefaultMask[CHANNELS_MASK_SIZE];
-
-// Static functions
-static int8_t GetNextLowerTxDr( int8_t dr, int8_t minDr )
-{
-    uint8_t nextLowerDr = 0;
-
-    if( dr == minDr )
-    {
-        nextLowerDr = minDr;
-    }
-    else
-    {
-        nextLowerDr = dr - 1;
-    }
-    return nextLowerDr;
-}
-
-static uint32_t GetBandwidth( uint32_t drIndex )
-{
-    switch( BandwidthsCN470[drIndex] )
-    {
-        default:
-        case 125000:
-            return 0;
-        case 250000:
-            return 1;
-        case 500000:
-            return 2;
-    }
-}
-
-static int8_t LimitTxPower( int8_t txPower, int8_t maxBandTxPower, int8_t datarate, uint16_t* channelsMask )
-{
-    int8_t txPowerResult = txPower;
-
-    // Limit tx power to the band max
-    txPowerResult =  MAX( txPower, maxBandTxPower );
-
-    return txPowerResult;
-}
-
-static uint8_t CountNbOfEnabledChannels( uint8_t datarate, uint16_t* channelsMask, ChannelParams_t* channels, Band_t* bands, uint8_t* enabledChannels, uint8_t* delayTx )
-{
-    uint8_t nbEnabledChannels = 0;
-    uint8_t delayTransmission = 0;
-
-    for( uint8_t i = 0, k = 0; i < CN470_MAX_NB_CHANNELS; i += 16, k++ )
-    {
-        for( uint8_t j = 0; j < 16; j++ )
-        {
-            if( ( channelsMask[k] & ( 1 << j ) ) != 0 )
-            {
-                if( channels[i + j].Frequency == 0 )
-                { // Check if the channel is enabled
-                    continue;
-                }
-                if( RegionCommonValueInRange( datarate, channels[i + j].DrRange.Fields.Min,
-                                              channels[i + j].DrRange.Fields.Max ) == false )
-                { // Check if the current channel selection supports the given datarate
-                    continue;
-                }
-                if( bands[channels[i + j].Band].TimeOff > 0 )
-                { // Check if the band is available for transmission
-                    delayTransmission++;
-                    continue;
-                }
-                enabledChannels[nbEnabledChannels++] = i + j;
-            }
-        }
-    }
-
-    *delayTx = delayTransmission;
-    return nbEnabledChannels;
-}
-
-PhyParam_t RegionCN470GetPhyParam( GetPhyParams_t* getPhy )
-{
-    PhyParam_t phyParam = { 0 };
-
-    switch( getPhy->Attribute )
-    {
-        case PHY_MIN_RX_DR:
-        {
-            phyParam.Value = CN470_RX_MIN_DATARATE;
-            break;
-        }
-        case PHY_MIN_TX_DR:
-        {
-            phyParam.Value = CN470_TX_MIN_DATARATE;
-            break;
-        }
-        case PHY_DEF_TX_DR:
-        {
-            phyParam.Value = CN470_DEFAULT_DATARATE;
-            break;
-        }
-        case PHY_NEXT_LOWER_TX_DR:
-        {
-            phyParam.Value = GetNextLowerTxDr( getPhy->Datarate, CN470_TX_MIN_DATARATE );
-            break;
-        }
-        case PHY_DEF_TX_POWER:
-        {
-            phyParam.Value = CN470_DEFAULT_TX_POWER;
-            break;
-        }
-        case PHY_MAX_PAYLOAD:
-        {
-            phyParam.Value = MaxPayloadOfDatarateCN470[getPhy->Datarate];
-            break;
-        }
-        case PHY_MAX_PAYLOAD_REPEATER:
-        {
-            phyParam.Value = MaxPayloadOfDatarateRepeaterCN470[getPhy->Datarate];
-            break;
-        }
-        case PHY_DUTY_CYCLE:
-        {
-            phyParam.Value = CN470_DUTY_CYCLE_ENABLED;
-            break;
-        }
-        case PHY_MAX_RX_WINDOW:
-        {
-            phyParam.Value = CN470_MAX_RX_WINDOW;
-            break;
-        }
-        case PHY_RECEIVE_DELAY1:
-        {
-            phyParam.Value = CN470_RECEIVE_DELAY1;
-            break;
-        }
-        case PHY_RECEIVE_DELAY2:
-        {
-            phyParam.Value = CN470_RECEIVE_DELAY2;
-            break;
-        }
-        case PHY_JOIN_ACCEPT_DELAY1:
-        {
-            phyParam.Value = CN470_JOIN_ACCEPT_DELAY1;
-            break;
-        }
-        case PHY_JOIN_ACCEPT_DELAY2:
-        {
-            phyParam.Value = CN470_JOIN_ACCEPT_DELAY2;
-            break;
-        }
-        case PHY_MAX_FCNT_GAP:
-        {
-            phyParam.Value = CN470_MAX_FCNT_GAP;
-            break;
-        }
-        case PHY_ACK_TIMEOUT:
-        {
-            phyParam.Value = ( CN470_ACKTIMEOUT + randr( -CN470_ACK_TIMEOUT_RND, CN470_ACK_TIMEOUT_RND ) );
-            break;
-        }
-        case PHY_DEF_DR1_OFFSET:
-        {
-            phyParam.Value = CN470_DEFAULT_RX1_DR_OFFSET;
-            break;
-        }
-        case PHY_DEF_RX2_FREQUENCY:
-        {
-            phyParam.Value = CN470_RX_WND_2_FREQ;
-            break;
-        }
-        case PHY_DEF_RX2_DR:
-        {
-            phyParam.Value = CN470_RX_WND_2_DR;
-            break;
-        }
-        case PHY_CHANNELS_MASK:
-        {
-            phyParam.ChannelsMask = ChannelsMask;
-            break;
-        }
-        case PHY_CHANNELS_DEFAULT_MASK:
-        {
-            phyParam.ChannelsMask = ChannelsDefaultMask;
-            break;
-        }
-        case PHY_MAX_NB_CHANNELS:
-        {
-            phyParam.Value = CN470_MAX_NB_CHANNELS;
-            break;
-        }
-        case PHY_CHANNELS:
-        {
-            phyParam.Channels = Channels;
-            break;
-        }
-        case PHY_DEF_UPLINK_DWELL_TIME:
-        case PHY_DEF_DOWNLINK_DWELL_TIME:
-        {
-            phyParam.Value = 0;
-            break;
-        }
-        case PHY_DEF_MAX_EIRP:
-        {
-            phyParam.fValue = CN470_DEFAULT_MAX_EIRP;
-            break;
-        }
-        case PHY_DEF_ANTENNA_GAIN:
-        {
-            phyParam.fValue = CN470_DEFAULT_ANTENNA_GAIN;
-            break;
-        }
-<<<<<<< HEAD
-        case PHY_NB_JOIN_TRIALS:
-        case PHY_DEF_NB_JOIN_TRIALS:
-        {
-            phyParam.Value = 48;
-            break;
-        }
-        case PHY_BEACON_INTERVAL:
-        {
-            phyParam.Value = CN470_BEACON_INTERVAL;
-            break;
-        }
-        case PHY_BEACON_RESERVED:
-        {
-            phyParam.Value = CN470_BEACON_RESERVED;
-            break;
-        }
-        case PHY_BEACON_GUARD:
-        {
-            phyParam.Value = CN470_BEACON_GUARD;
-            break;
-        }
-        case PHY_BEACON_WINDOW:
-        {
-            phyParam.Value = CN470_BEACON_WINDOW;
-            break;
-        }
-        case PHY_BEACON_WINDOW_SLOTS:
-        {
-            phyParam.Value = CN470_BEACON_WINDOW_SLOTS;
-            break;
-        }
-        case PHY_PING_SLOT_WINDOW:
-        {
-            phyParam.Value = CN470_PING_SLOT_WINDOW;
-            break;
-        }
-        case PHY_BEACON_SYMBOL_TO_DEFAULT:
-        {
-            phyParam.Value = CN470_BEACON_SYMBOL_TO_DEFAULT;
-            break;
-        }
-        case PHY_BEACON_SYMBOL_TO_EXPANSION_MAX:
-        {
-            phyParam.Value = CN470_BEACON_SYMBOL_TO_EXPANSION_MAX;
-            break;
-        }
-        case PHY_PING_SLOT_SYMBOL_TO_EXPANSION_MAX:
-        {
-            phyParam.Value = CN470_PING_SLOT_SYMBOL_TO_EXPANSION_MAX;
-            break;
-        }
-        case PHY_BEACON_SYMBOL_TO_EXPANSION_FACTOR:
-        {
-            phyParam.Value = CN470_BEACON_SYMBOL_TO_EXPANSION_FACTOR;
-            break;
-        }
-        case PHY_PING_SLOT_SYMBOL_TO_EXPANSION_FACTOR:
-        {
-            phyParam.Value = CN470_PING_SLOT_SYMBOL_TO_EXPANSION_FACTOR;
-            break;
-        }
-        case PHY_MAX_BEACON_LESS_PERIOD:
-        {
-            phyParam.Value = CN470_MAX_BEACON_LESS_PERIOD;
-            break;
-        }
-        case PHY_BEACON_DELAY_BEACON_TIMING_ANS:
-        {
-            phyParam.Value = CN470_BEACON_DELAY_BEACON_TIMING_ANS;
-            break;
-        }
-        case PHY_BEACON_FORMAT:
-        {
-            phyParam.BeaconFormat.BeaconSize = CN470_BEACON_SIZE;
-            phyParam.BeaconFormat.Rfu1Size = CN470_RFU1_SIZE;
-            phyParam.BeaconFormat.Rfu2Size = CN470_RFU2_SIZE;
-            break;
-        }
-        case PHY_BEACON_CHANNEL_DR:
-        {
-            phyParam.Value = CN470_BEACON_CHANNEL_DR;
-            break;
-        }
-        case PHY_BEACON_CHANNEL_STEPWIDTH:
-        {
-            phyParam.Value = CN470_BEACON_CHANNEL_STEPWIDTH;
-            break;
-        }
-        case PHY_BEACON_NB_CHANNELS:
-        {
-            phyParam.Value = CN470_BEACON_NB_CHANNELS;
-            break;
-        }
-=======
->>>>>>> 62ff45d7
-        default:
-        {
-            break;
-        }
-    }
-
-    return phyParam;
-}
-
-void RegionCN470SetBandTxDone( SetBandTxDoneParams_t* txDone )
-{
-    RegionCommonSetBandTxDone( txDone->Joined, &Bands[Channels[txDone->Channel].Band], txDone->LastTxDoneTime );
-}
-
-void RegionCN470InitDefaults( InitType_t type )
-{
-    switch( type )
-    {
-        case INIT_TYPE_INIT:
-        {
-            // Channels
-            // 125 kHz channels
-            for( uint8_t i = 0; i < CN470_MAX_NB_CHANNELS; i++ )
-            {
-                Channels[i].Frequency = 470300000 + i * 200000;
-                Channels[i].DrRange.Value = ( DR_5 << 4 ) | DR_0;
-                Channels[i].Band = 0;
-            }
-
-            // Initialize the channels default mask
-            ChannelsDefaultMask[0] = 0xFFFF;
-            ChannelsDefaultMask[1] = 0xFFFF;
-            ChannelsDefaultMask[2] = 0xFFFF;
-            ChannelsDefaultMask[3] = 0xFFFF;
-            ChannelsDefaultMask[4] = 0xFFFF;
-            ChannelsDefaultMask[5] = 0xFFFF;
-
-            // Update the channels mask
-            RegionCommonChanMaskCopy( ChannelsMask, ChannelsDefaultMask, 6 );
-            break;
-        }
-        case INIT_TYPE_RESTORE:
-        {
-            // Restore channels default mask
-            RegionCommonChanMaskCopy( ChannelsMask, ChannelsDefaultMask, 6 );
-            break;
-        }
-        default:
-        {
-            break;
-        }
-    }
-}
-
-bool RegionCN470Verify( VerifyParams_t* verify, PhyAttribute_t phyAttribute )
-{
-    switch( phyAttribute )
-    {
-        case PHY_TX_DR:
-        case PHY_DEF_TX_DR:
-        {
-            return RegionCommonValueInRange( verify->DatarateParams.Datarate, CN470_TX_MIN_DATARATE, CN470_TX_MAX_DATARATE );
-        }
-        case PHY_RX_DR:
-        {
-            return RegionCommonValueInRange( verify->DatarateParams.Datarate, CN470_RX_MIN_DATARATE, CN470_RX_MAX_DATARATE );
-        }
-        case PHY_DEF_TX_POWER:
-        case PHY_TX_POWER:
-        {
-            // Remark: switched min and max!
-            return RegionCommonValueInRange( verify->TxPower, CN470_MAX_TX_POWER, CN470_MIN_TX_POWER );
-        }
-        case PHY_DUTY_CYCLE:
-        {
-            return CN470_DUTY_CYCLE_ENABLED;
-        }
-        default:
-            return false;
-    }
-}
-
-void RegionCN470ApplyCFList( ApplyCFListParams_t* applyCFList )
-{
-    return;
-}
-
-bool RegionCN470ChanMaskSet( ChanMaskSetParams_t* chanMaskSet )
-{
-    switch( chanMaskSet->ChannelsMaskType )
-    {
-        case CHANNELS_MASK:
-        {
-            RegionCommonChanMaskCopy( ChannelsMask, chanMaskSet->ChannelsMaskIn, 6 );
-            break;
-        }
-        case CHANNELS_DEFAULT_MASK:
-        {
-            RegionCommonChanMaskCopy( ChannelsDefaultMask, chanMaskSet->ChannelsMaskIn, 6 );
-            break;
-        }
-        default:
-            return false;
-    }
-    return true;
-}
-
-bool RegionCN470AdrNext( AdrNextParams_t* adrNext, int8_t* drOut, int8_t* txPowOut, uint32_t* adrAckCounter )
-{
-    bool adrAckReq = false;
-    int8_t datarate = adrNext->Datarate;
-    int8_t txPower = adrNext->TxPower;
-    GetPhyParams_t getPhy;
-    PhyParam_t phyParam;
-
-    // Report back the adr ack counter
-    *adrAckCounter = adrNext->AdrAckCounter;
-
-    if( adrNext->AdrEnabled == true )
-    {
-        if( datarate == CN470_TX_MIN_DATARATE )
-        {
-            *adrAckCounter = 0;
-            adrAckReq = false;
-        }
-        else
-        {
-            if( adrNext->AdrAckCounter >= CN470_ADR_ACK_LIMIT )
-            {
-                adrAckReq = true;
-                txPower = CN470_MAX_TX_POWER;
-            }
-            else
-            {
-                adrAckReq = false;
-            }
-            if( adrNext->AdrAckCounter >= ( CN470_ADR_ACK_LIMIT + CN470_ADR_ACK_DELAY ) )
-            {
-                if( ( adrNext->AdrAckCounter % CN470_ADR_ACK_DELAY ) == 1 )
-                {
-                    // Decrease the datarate
-                    getPhy.Attribute = PHY_NEXT_LOWER_TX_DR;
-                    getPhy.Datarate = datarate;
-                    getPhy.UplinkDwellTime = adrNext->UplinkDwellTime;
-                    phyParam = RegionCN470GetPhyParam( &getPhy );
-                    datarate = phyParam.Value;
-
-                    if( datarate == CN470_TX_MIN_DATARATE )
-                    {
-                        // We must set adrAckReq to false as soon as we reach the lowest datarate
-                        adrAckReq = false;
-                        if( adrNext->UpdateChanMask == true )
-                        {
-                            // Re-enable default channels
-                            ChannelsMask[0] = 0xFFFF;
-                            ChannelsMask[1] = 0xFFFF;
-                            ChannelsMask[2] = 0xFFFF;
-                            ChannelsMask[3] = 0xFFFF;
-                            ChannelsMask[4] = 0xFFFF;
-                            ChannelsMask[5] = 0xFFFF;
-                        }
-                    }
-                }
-            }
-        }
-    }
-
-    *drOut = datarate;
-    *txPowOut = txPower;
-    return adrAckReq;
-}
-
-void RegionCN470ComputeRxWindowParameters( int8_t datarate, uint8_t minRxSymbols, uint32_t rxError, RxConfigParams_t *rxConfigParams )
-{
-    double tSymbol = 0.0;
-
-    // Get the datarate, perform a boundary check
-    rxConfigParams->Datarate = MIN( datarate, CN470_RX_MAX_DATARATE );
-    rxConfigParams->Bandwidth = GetBandwidth( rxConfigParams->Datarate );
-
-    tSymbol = RegionCommonComputeSymbolTimeLoRa( DataratesCN470[rxConfigParams->Datarate], BandwidthsCN470[rxConfigParams->Datarate] );
-
-    RegionCommonComputeRxWindowParameters( tSymbol, minRxSymbols, rxError, Radio.GetWakeupTime( ), &rxConfigParams->WindowTimeout, &rxConfigParams->WindowOffset );
-}
-
-bool RegionCN470RxConfig( RxConfigParams_t* rxConfig, int8_t* datarate )
-{
-    int8_t dr = rxConfig->Datarate;
-    uint8_t maxPayload = 0;
-    int8_t phyDr = 0;
-    uint32_t frequency = rxConfig->Frequency;
-
-    if( Radio.GetStatus( ) != RF_IDLE )
-    {
-        return false;
-    }
-
-    if( rxConfig->RxSlot == RX_SLOT_WIN_1 )
-    {
-        // Apply window 1 frequency
-        frequency = CN470_FIRST_RX1_CHANNEL + ( rxConfig->Channel % 48 ) * CN470_STEPWIDTH_RX1_CHANNEL;
-    }
-
-    // Read the physical datarate from the datarates table
-    phyDr = DataratesCN470[dr];
-
-    Radio.SetChannel( frequency );
-
-    // Radio configuration
-    Radio.SetRxConfig( MODEM_LORA, rxConfig->Bandwidth, phyDr, 1, 0, 8, rxConfig->WindowTimeout, false, 0, false, 0, 0, true, rxConfig->RxContinuous );
-
-    if( rxConfig->RepeaterSupport == true )
-    {
-        maxPayload = MaxPayloadOfDatarateRepeaterCN470[dr];
-    }
-    else
-    {
-        maxPayload = MaxPayloadOfDatarateCN470[dr];
-    }
-    Radio.SetMaxPayloadLength( MODEM_LORA, maxPayload + LORA_MAC_FRMPAYLOAD_OVERHEAD );
-
-    *datarate = (uint8_t) dr;
-    return true;
-}
-
-bool RegionCN470TxConfig( TxConfigParams_t* txConfig, int8_t* txPower, TimerTime_t* txTimeOnAir )
-{
-    int8_t phyDr = DataratesCN470[txConfig->Datarate];
-    int8_t txPowerLimited = LimitTxPower( txConfig->TxPower, Bands[Channels[txConfig->Channel].Band].TxMaxPower, txConfig->Datarate, ChannelsMask );
-    int8_t phyTxPower = 0;
-
-    // Calculate physical TX power
-    phyTxPower = RegionCommonComputeTxPower( txPowerLimited, txConfig->MaxEirp, txConfig->AntennaGain );
-
-    // Setup the radio frequency
-    Radio.SetChannel( Channels[txConfig->Channel].Frequency );
-
-    Radio.SetTxConfig( MODEM_LORA, phyTxPower, 0, 0, phyDr, 1, 8, false, true, 0, 0, false, 3000 );
-    // Setup maximum payload lenght of the radio driver
-    Radio.SetMaxPayloadLength( MODEM_LORA, txConfig->PktLen );
-    // Get the time-on-air of the next tx frame
-    *txTimeOnAir = Radio.TimeOnAir( MODEM_LORA, txConfig->PktLen );
-    *txPower = txPowerLimited;
-
-    return true;
-}
-
-uint8_t RegionCN470LinkAdrReq( LinkAdrReqParams_t* linkAdrReq, int8_t* drOut, int8_t* txPowOut, uint8_t* nbRepOut, uint8_t* nbBytesParsed )
-{
-    uint8_t status = 0x07;
-    RegionCommonLinkAdrParams_t linkAdrParams;
-    uint8_t nextIndex = 0;
-    uint8_t bytesProcessed = 0;
-    uint16_t channelsMask[6] = { 0, 0, 0, 0, 0, 0 };
-    GetPhyParams_t getPhy;
-    PhyParam_t phyParam;
-    RegionCommonLinkAdrReqVerifyParams_t linkAdrVerifyParams;
-
-    // Initialize local copy of channels mask
-    RegionCommonChanMaskCopy( channelsMask, ChannelsMask, 6 );
-
-    while( bytesProcessed < linkAdrReq->PayloadSize )
-    {
-        // Get ADR request parameters
-        nextIndex = RegionCommonParseLinkAdrReq( &( linkAdrReq->Payload[bytesProcessed] ), &linkAdrParams );
-
-        if( nextIndex == 0 )
-            break; // break loop, since no more request has been found
-
-        // Update bytes processed
-        bytesProcessed += nextIndex;
-
-        // Revert status, as we only check the last ADR request for the channel mask KO
-        status = 0x07;
-
-        if( linkAdrParams.ChMaskCtrl == 6 )
-        {
-            // Enable all 125 kHz channels
-            channelsMask[0] = 0xFFFF;
-            channelsMask[1] = 0xFFFF;
-            channelsMask[2] = 0xFFFF;
-            channelsMask[3] = 0xFFFF;
-            channelsMask[4] = 0xFFFF;
-            channelsMask[5] = 0xFFFF;
-        }
-        else if( linkAdrParams.ChMaskCtrl == 7 )
-        {
-            status &= 0xFE; // Channel mask KO
-        }
-        else
-        {
-            for( uint8_t i = 0; i < 16; i++ )
-            {
-                if( ( ( linkAdrParams.ChMask & ( 1 << i ) ) != 0 ) &&
-                    ( Channels[linkAdrParams.ChMaskCtrl * 16 + i].Frequency == 0 ) )
-                {// Trying to enable an undefined channel
-                    status &= 0xFE; // Channel mask KO
-                }
-            }
-            channelsMask[linkAdrParams.ChMaskCtrl] = linkAdrParams.ChMask;
-        }
-    }
-
-    // Get the minimum possible datarate
-    getPhy.Attribute = PHY_MIN_TX_DR;
-    getPhy.UplinkDwellTime = linkAdrReq->UplinkDwellTime;
-    phyParam = RegionCN470GetPhyParam( &getPhy );
-
-    linkAdrVerifyParams.Status = status;
-    linkAdrVerifyParams.AdrEnabled = linkAdrReq->AdrEnabled;
-    linkAdrVerifyParams.Datarate = linkAdrParams.Datarate;
-    linkAdrVerifyParams.TxPower = linkAdrParams.TxPower;
-    linkAdrVerifyParams.NbRep = linkAdrParams.NbRep;
-    linkAdrVerifyParams.CurrentDatarate = linkAdrReq->CurrentDatarate;
-    linkAdrVerifyParams.CurrentTxPower = linkAdrReq->CurrentTxPower;
-    linkAdrVerifyParams.CurrentNbRep = linkAdrReq->CurrentNbRep;
-    linkAdrVerifyParams.NbChannels = CN470_MAX_NB_CHANNELS;
-    linkAdrVerifyParams.ChannelsMask = channelsMask;
-    linkAdrVerifyParams.MinDatarate = ( int8_t )phyParam.Value;
-    linkAdrVerifyParams.MaxDatarate = CN470_TX_MAX_DATARATE;
-    linkAdrVerifyParams.Channels = Channels;
-    linkAdrVerifyParams.MinTxPower = CN470_MIN_TX_POWER;
-    linkAdrVerifyParams.MaxTxPower = CN470_MAX_TX_POWER;
-
-    // Verify the parameters and update, if necessary
-    status = RegionCommonLinkAdrReqVerifyParams( &linkAdrVerifyParams, &linkAdrParams.Datarate, &linkAdrParams.TxPower, &linkAdrParams.NbRep );
-
-    // Update channelsMask if everything is correct
-    if( status == 0x07 )
-    {
-        // Copy Mask
-        RegionCommonChanMaskCopy( ChannelsMask, channelsMask, 6 );
-    }
-
-    // Update status variables
-    *drOut = linkAdrParams.Datarate;
-    *txPowOut = linkAdrParams.TxPower;
-    *nbRepOut = linkAdrParams.NbRep;
-    *nbBytesParsed = bytesProcessed;
-
-    return status;
-}
-
-uint8_t RegionCN470RxParamSetupReq( RxParamSetupReqParams_t* rxParamSetupReq )
-{
-    uint8_t status = 0x07;
-    uint32_t freq = rxParamSetupReq->Frequency;
-
-    // Verify radio frequency
-    if( ( Radio.CheckRfFrequency( freq ) == false ) ||
-        ( freq < CN470_FIRST_RX1_CHANNEL ) ||
-        ( freq > CN470_LAST_RX1_CHANNEL ) ||
-        ( ( ( freq - ( uint32_t ) CN470_FIRST_RX1_CHANNEL ) % ( uint32_t ) CN470_STEPWIDTH_RX1_CHANNEL ) != 0 ) )
-    {
-        status &= 0xFE; // Channel frequency KO
-    }
-
-    // Verify datarate
-    if( RegionCommonValueInRange( rxParamSetupReq->Datarate, CN470_RX_MIN_DATARATE, CN470_RX_MAX_DATARATE ) == false )
-    {
-        status &= 0xFD; // Datarate KO
-    }
-
-    // Verify datarate offset
-    if( RegionCommonValueInRange( rxParamSetupReq->DrOffset, CN470_MIN_RX1_DR_OFFSET, CN470_MAX_RX1_DR_OFFSET ) == false )
-    {
-        status &= 0xFB; // Rx1DrOffset range KO
-    }
-
-    return status;
-}
-
-uint8_t RegionCN470NewChannelReq( NewChannelReqParams_t* newChannelReq )
-{
-    // Datarate and frequency KO
-    return 0;
-}
-
-int8_t RegionCN470TxParamSetupReq( TxParamSetupReqParams_t* txParamSetupReq )
-{
-    return -1;
-}
-
-uint8_t RegionCN470DlChannelReq( DlChannelReqParams_t* dlChannelReq )
-{
-    return 0;
-}
-
-int8_t RegionCN470AlternateDr( int8_t currentDr )
-{
-    return currentDr;
-}
-
-void RegionCN470CalcBackOff( CalcBackOffParams_t* calcBackOff )
-{
-    RegionCommonCalcBackOffParams_t calcBackOffParams;
-
-    calcBackOffParams.Channels = Channels;
-    calcBackOffParams.Bands = Bands;
-    calcBackOffParams.LastTxIsJoinRequest = calcBackOff->LastTxIsJoinRequest;
-    calcBackOffParams.Joined = calcBackOff->Joined;
-    calcBackOffParams.DutyCycleEnabled = calcBackOff->DutyCycleEnabled;
-    calcBackOffParams.Channel = calcBackOff->Channel;
-    calcBackOffParams.ElapsedTime = calcBackOff->ElapsedTime;
-    calcBackOffParams.TxTimeOnAir = calcBackOff->TxTimeOnAir;
-
-    RegionCommonCalcBackOff( &calcBackOffParams );
-}
-
-LoRaMacStatus_t RegionCN470NextChannel( NextChanParams_t* nextChanParams, uint8_t* channel, TimerTime_t* time, TimerTime_t* aggregatedTimeOff )
-{
-    uint8_t nbEnabledChannels = 0;
-    uint8_t delayTx = 0;
-    uint8_t enabledChannels[CN470_MAX_NB_CHANNELS] = { 0 };
-    TimerTime_t nextTxDelay = 0;
-
-    // Count 125kHz channels
-    if( RegionCommonCountChannels( ChannelsMask, 0, 6 ) == 0 )
-    { // Reactivate default channels
-        ChannelsMask[0] = 0xFFFF;
-        ChannelsMask[1] = 0xFFFF;
-        ChannelsMask[2] = 0xFFFF;
-        ChannelsMask[3] = 0xFFFF;
-        ChannelsMask[4] = 0xFFFF;
-        ChannelsMask[5] = 0xFFFF;
-    }
-
-    if( nextChanParams->AggrTimeOff <= TimerGetElapsedTime( nextChanParams->LastAggrTx ) )
-    {
-        // Reset Aggregated time off
-        *aggregatedTimeOff = 0;
-
-        // Update bands Time OFF
-        nextTxDelay = RegionCommonUpdateBandTimeOff( nextChanParams->Joined, nextChanParams->DutyCycleEnabled, Bands, CN470_MAX_NB_BANDS );
-
-        // Search how many channels are enabled
-        nbEnabledChannels = CountNbOfEnabledChannels( nextChanParams->Datarate,
-                                                      ChannelsMask, Channels,
-                                                      Bands, enabledChannels, &delayTx );
-    }
-    else
-    {
-        delayTx++;
-        nextTxDelay = nextChanParams->AggrTimeOff - TimerGetElapsedTime( nextChanParams->LastAggrTx );
-    }
-
-    if( nbEnabledChannels > 0 )
-    {
-        // We found a valid channel
-        *channel = enabledChannels[randr( 0, nbEnabledChannels - 1 )];
-
-        *time = 0;
-        return LORAMAC_STATUS_OK;
-    }
-    else
-    {
-        if( delayTx > 0 )
-        {
-            // Delay transmission due to AggregatedTimeOff or to a band time off
-            *time = nextTxDelay;
-            return LORAMAC_STATUS_DUTYCYCLE_RESTRICTED;
-        }
-        // Datarate not supported by any channel
-        *time = 0;
-        return LORAMAC_STATUS_NO_CHANNEL_FOUND;
-    }
-}
-
-LoRaMacStatus_t RegionCN470ChannelAdd( ChannelAddParams_t* channelAdd )
-{
-    return LORAMAC_STATUS_PARAMETER_INVALID;
-}
-
-bool RegionCN470ChannelsRemove( ChannelRemoveParams_t* channelRemove  )
-{
-    return LORAMAC_STATUS_PARAMETER_INVALID;
-}
-
-void RegionCN470SetContinuousWave( ContinuousWaveParams_t* continuousWave )
-{
-    int8_t txPowerLimited = LimitTxPower( continuousWave->TxPower, Bands[Channels[continuousWave->Channel].Band].TxMaxPower, continuousWave->Datarate, ChannelsMask );
-    int8_t phyTxPower = 0;
-    uint32_t frequency = Channels[continuousWave->Channel].Frequency;
-
-    // Calculate physical TX power
-    phyTxPower = RegionCommonComputeTxPower( txPowerLimited, continuousWave->MaxEirp, continuousWave->AntennaGain );
-
-    Radio.SetTxContinuousWave( frequency, phyTxPower, continuousWave->Timeout );
-}
-
-uint8_t RegionCN470ApplyDrOffset( uint8_t downlinkDwellTime, int8_t dr, int8_t drOffset )
-{
-    int8_t datarate = dr - drOffset;
-
-    if( datarate < 0 )
-    {
-        datarate = DR_0;
-    }
-    return datarate;
-}
-
-void RegionCN470RxBeaconSetup( RxBeaconSetup_t* rxBeaconSetup, uint8_t* outDr )
-{
-    RegionCommonRxBeaconSetupParams_t regionCommonRxBeaconSetup;
-
-    regionCommonRxBeaconSetup.Datarates = DataratesCN470;
-    regionCommonRxBeaconSetup.Frequency = rxBeaconSetup->Frequency;
-    regionCommonRxBeaconSetup.BeaconSize = CN470_BEACON_SIZE;
-    regionCommonRxBeaconSetup.BeaconDatarate = CN470_BEACON_CHANNEL_DR;
-    regionCommonRxBeaconSetup.BeaconChannelBW = CN470_BEACON_CHANNEL_BW;
-    regionCommonRxBeaconSetup.RxTime = rxBeaconSetup->RxTime;
-    regionCommonRxBeaconSetup.SymbolTimeout = rxBeaconSetup->SymbolTimeout;
-
-    RegionCommonRxBeaconSetup( &regionCommonRxBeaconSetup );
-
-    // Store downlink datarate
-    *outDr = CN470_BEACON_CHANNEL_DR;
-}
+/*!
+ * \file      RegionCN470.c
+ *
+ * \brief     Region implementation for CN470
+ *
+ * \copyright Revised BSD License, see section \ref LICENSE.
+ *
+ * \code
+ *                ______                              _
+ *               / _____)             _              | |
+ *              ( (____  _____ ____ _| |_ _____  ____| |__
+ *               \____ \| ___ |    (_   _) ___ |/ ___)  _ \
+ *               _____) ) ____| | | || |_| ____( (___| | | |
+ *              (______/|_____)_|_|_| \__)_____)\____)_| |_|
+ *              (C)2013-2017 Semtech
+ *
+ *               ___ _____ _   ___ _  _____ ___  ___  ___ ___
+ *              / __|_   _/_\ / __| |/ / __/ _ \| _ \/ __| __|
+ *              \__ \ | |/ _ \ (__| ' <| _| (_) |   / (__| _|
+ *              |___/ |_/_/ \_\___|_|\_\_| \___/|_|_\\___|___|
+ *              embedded.connectivity.solutions===============
+ *
+ * \endcode
+ *
+ * \author    Miguel Luis ( Semtech )
+ *
+ * \author    Gregory Cristian ( Semtech )
+ *
+ * \author    Daniel Jaeckle ( STACKFORCE )
+*/
+#include "utilities.h"
+
+#include "RegionCommon.h"
+#include "RegionCN470.h"
+
+// Definitions
+#define CHANNELS_MASK_SIZE              6
+
+// Global attributes
+/*!
+ * LoRaMAC channels
+ */
+static ChannelParams_t Channels[CN470_MAX_NB_CHANNELS];
+
+/*!
+ * LoRaMac bands
+ */
+static Band_t Bands[CN470_MAX_NB_BANDS] =
+{
+    CN470_BAND0
+};
+
+/*!
+ * LoRaMac channels mask
+ */
+static uint16_t ChannelsMask[CHANNELS_MASK_SIZE];
+
+/*!
+ * LoRaMac channels default mask
+ */
+static uint16_t ChannelsDefaultMask[CHANNELS_MASK_SIZE];
+
+// Static functions
+static int8_t GetNextLowerTxDr( int8_t dr, int8_t minDr )
+{
+    uint8_t nextLowerDr = 0;
+
+    if( dr == minDr )
+    {
+        nextLowerDr = minDr;
+    }
+    else
+    {
+        nextLowerDr = dr - 1;
+    }
+    return nextLowerDr;
+}
+
+static uint32_t GetBandwidth( uint32_t drIndex )
+{
+    switch( BandwidthsCN470[drIndex] )
+    {
+        default:
+        case 125000:
+            return 0;
+        case 250000:
+            return 1;
+        case 500000:
+            return 2;
+    }
+}
+
+static int8_t LimitTxPower( int8_t txPower, int8_t maxBandTxPower, int8_t datarate, uint16_t* channelsMask )
+{
+    int8_t txPowerResult = txPower;
+
+    // Limit tx power to the band max
+    txPowerResult =  MAX( txPower, maxBandTxPower );
+
+    return txPowerResult;
+}
+
+static uint8_t CountNbOfEnabledChannels( uint8_t datarate, uint16_t* channelsMask, ChannelParams_t* channels, Band_t* bands, uint8_t* enabledChannels, uint8_t* delayTx )
+{
+    uint8_t nbEnabledChannels = 0;
+    uint8_t delayTransmission = 0;
+
+    for( uint8_t i = 0, k = 0; i < CN470_MAX_NB_CHANNELS; i += 16, k++ )
+    {
+        for( uint8_t j = 0; j < 16; j++ )
+        {
+            if( ( channelsMask[k] & ( 1 << j ) ) != 0 )
+            {
+                if( channels[i + j].Frequency == 0 )
+                { // Check if the channel is enabled
+                    continue;
+                }
+                if( RegionCommonValueInRange( datarate, channels[i + j].DrRange.Fields.Min,
+                                              channels[i + j].DrRange.Fields.Max ) == false )
+                { // Check if the current channel selection supports the given datarate
+                    continue;
+                }
+                if( bands[channels[i + j].Band].TimeOff > 0 )
+                { // Check if the band is available for transmission
+                    delayTransmission++;
+                    continue;
+                }
+                enabledChannels[nbEnabledChannels++] = i + j;
+            }
+        }
+    }
+
+    *delayTx = delayTransmission;
+    return nbEnabledChannels;
+}
+
+PhyParam_t RegionCN470GetPhyParam( GetPhyParams_t* getPhy )
+{
+    PhyParam_t phyParam = { 0 };
+
+    switch( getPhy->Attribute )
+    {
+        case PHY_MIN_RX_DR:
+        {
+            phyParam.Value = CN470_RX_MIN_DATARATE;
+            break;
+        }
+        case PHY_MIN_TX_DR:
+        {
+            phyParam.Value = CN470_TX_MIN_DATARATE;
+            break;
+        }
+        case PHY_DEF_TX_DR:
+        {
+            phyParam.Value = CN470_DEFAULT_DATARATE;
+            break;
+        }
+        case PHY_NEXT_LOWER_TX_DR:
+        {
+            phyParam.Value = GetNextLowerTxDr( getPhy->Datarate, CN470_TX_MIN_DATARATE );
+            break;
+        }
+        case PHY_DEF_TX_POWER:
+        {
+            phyParam.Value = CN470_DEFAULT_TX_POWER;
+            break;
+        }
+        case PHY_MAX_PAYLOAD:
+        {
+            phyParam.Value = MaxPayloadOfDatarateCN470[getPhy->Datarate];
+            break;
+        }
+        case PHY_MAX_PAYLOAD_REPEATER:
+        {
+            phyParam.Value = MaxPayloadOfDatarateRepeaterCN470[getPhy->Datarate];
+            break;
+        }
+        case PHY_DUTY_CYCLE:
+        {
+            phyParam.Value = CN470_DUTY_CYCLE_ENABLED;
+            break;
+        }
+        case PHY_MAX_RX_WINDOW:
+        {
+            phyParam.Value = CN470_MAX_RX_WINDOW;
+            break;
+        }
+        case PHY_RECEIVE_DELAY1:
+        {
+            phyParam.Value = CN470_RECEIVE_DELAY1;
+            break;
+        }
+        case PHY_RECEIVE_DELAY2:
+        {
+            phyParam.Value = CN470_RECEIVE_DELAY2;
+            break;
+        }
+        case PHY_JOIN_ACCEPT_DELAY1:
+        {
+            phyParam.Value = CN470_JOIN_ACCEPT_DELAY1;
+            break;
+        }
+        case PHY_JOIN_ACCEPT_DELAY2:
+        {
+            phyParam.Value = CN470_JOIN_ACCEPT_DELAY2;
+            break;
+        }
+        case PHY_MAX_FCNT_GAP:
+        {
+            phyParam.Value = CN470_MAX_FCNT_GAP;
+            break;
+        }
+        case PHY_ACK_TIMEOUT:
+        {
+            phyParam.Value = ( CN470_ACKTIMEOUT + randr( -CN470_ACK_TIMEOUT_RND, CN470_ACK_TIMEOUT_RND ) );
+            break;
+        }
+        case PHY_DEF_DR1_OFFSET:
+        {
+            phyParam.Value = CN470_DEFAULT_RX1_DR_OFFSET;
+            break;
+        }
+        case PHY_DEF_RX2_FREQUENCY:
+        {
+            phyParam.Value = CN470_RX_WND_2_FREQ;
+            break;
+        }
+        case PHY_DEF_RX2_DR:
+        {
+            phyParam.Value = CN470_RX_WND_2_DR;
+            break;
+        }
+        case PHY_CHANNELS_MASK:
+        {
+            phyParam.ChannelsMask = ChannelsMask;
+            break;
+        }
+        case PHY_CHANNELS_DEFAULT_MASK:
+        {
+            phyParam.ChannelsMask = ChannelsDefaultMask;
+            break;
+        }
+        case PHY_MAX_NB_CHANNELS:
+        {
+            phyParam.Value = CN470_MAX_NB_CHANNELS;
+            break;
+        }
+        case PHY_CHANNELS:
+        {
+            phyParam.Channels = Channels;
+            break;
+        }
+        case PHY_DEF_UPLINK_DWELL_TIME:
+        case PHY_DEF_DOWNLINK_DWELL_TIME:
+        {
+            phyParam.Value = 0;
+            break;
+        }
+        case PHY_DEF_MAX_EIRP:
+        {
+            phyParam.fValue = CN470_DEFAULT_MAX_EIRP;
+            break;
+        }
+        case PHY_DEF_ANTENNA_GAIN:
+        {
+            phyParam.fValue = CN470_DEFAULT_ANTENNA_GAIN;
+            break;
+        }
+        case PHY_BEACON_INTERVAL:
+        {
+            phyParam.Value = CN470_BEACON_INTERVAL;
+            break;
+        }
+        case PHY_BEACON_RESERVED:
+        {
+            phyParam.Value = CN470_BEACON_RESERVED;
+            break;
+        }
+        case PHY_BEACON_GUARD:
+        {
+            phyParam.Value = CN470_BEACON_GUARD;
+            break;
+        }
+        case PHY_BEACON_WINDOW:
+        {
+            phyParam.Value = CN470_BEACON_WINDOW;
+            break;
+        }
+        case PHY_BEACON_WINDOW_SLOTS:
+        {
+            phyParam.Value = CN470_BEACON_WINDOW_SLOTS;
+            break;
+        }
+        case PHY_PING_SLOT_WINDOW:
+        {
+            phyParam.Value = CN470_PING_SLOT_WINDOW;
+            break;
+        }
+        case PHY_BEACON_SYMBOL_TO_DEFAULT:
+        {
+            phyParam.Value = CN470_BEACON_SYMBOL_TO_DEFAULT;
+            break;
+        }
+        case PHY_BEACON_SYMBOL_TO_EXPANSION_MAX:
+        {
+            phyParam.Value = CN470_BEACON_SYMBOL_TO_EXPANSION_MAX;
+            break;
+        }
+        case PHY_PING_SLOT_SYMBOL_TO_EXPANSION_MAX:
+        {
+            phyParam.Value = CN470_PING_SLOT_SYMBOL_TO_EXPANSION_MAX;
+            break;
+        }
+        case PHY_BEACON_SYMBOL_TO_EXPANSION_FACTOR:
+        {
+            phyParam.Value = CN470_BEACON_SYMBOL_TO_EXPANSION_FACTOR;
+            break;
+        }
+        case PHY_PING_SLOT_SYMBOL_TO_EXPANSION_FACTOR:
+        {
+            phyParam.Value = CN470_PING_SLOT_SYMBOL_TO_EXPANSION_FACTOR;
+            break;
+        }
+        case PHY_MAX_BEACON_LESS_PERIOD:
+        {
+            phyParam.Value = CN470_MAX_BEACON_LESS_PERIOD;
+            break;
+        }
+        case PHY_BEACON_DELAY_BEACON_TIMING_ANS:
+        {
+            phyParam.Value = CN470_BEACON_DELAY_BEACON_TIMING_ANS;
+            break;
+        }
+        case PHY_BEACON_FORMAT:
+        {
+            phyParam.BeaconFormat.BeaconSize = CN470_BEACON_SIZE;
+            phyParam.BeaconFormat.Rfu1Size = CN470_RFU1_SIZE;
+            phyParam.BeaconFormat.Rfu2Size = CN470_RFU2_SIZE;
+            break;
+        }
+        case PHY_BEACON_CHANNEL_DR:
+        {
+            phyParam.Value = CN470_BEACON_CHANNEL_DR;
+            break;
+        }
+        case PHY_BEACON_CHANNEL_STEPWIDTH:
+        {
+            phyParam.Value = CN470_BEACON_CHANNEL_STEPWIDTH;
+            break;
+        }
+        case PHY_BEACON_NB_CHANNELS:
+        {
+            phyParam.Value = CN470_BEACON_NB_CHANNELS;
+            break;
+        }
+        default:
+        {
+            break;
+        }
+    }
+
+    return phyParam;
+}
+
+void RegionCN470SetBandTxDone( SetBandTxDoneParams_t* txDone )
+{
+    RegionCommonSetBandTxDone( txDone->Joined, &Bands[Channels[txDone->Channel].Band], txDone->LastTxDoneTime );
+}
+
+void RegionCN470InitDefaults( InitType_t type )
+{
+    switch( type )
+    {
+        case INIT_TYPE_INIT:
+        {
+            // Channels
+            // 125 kHz channels
+            for( uint8_t i = 0; i < CN470_MAX_NB_CHANNELS; i++ )
+            {
+                Channels[i].Frequency = 470300000 + i * 200000;
+                Channels[i].DrRange.Value = ( DR_5 << 4 ) | DR_0;
+                Channels[i].Band = 0;
+            }
+
+            // Initialize the channels default mask
+            ChannelsDefaultMask[0] = 0xFFFF;
+            ChannelsDefaultMask[1] = 0xFFFF;
+            ChannelsDefaultMask[2] = 0xFFFF;
+            ChannelsDefaultMask[3] = 0xFFFF;
+            ChannelsDefaultMask[4] = 0xFFFF;
+            ChannelsDefaultMask[5] = 0xFFFF;
+
+            // Update the channels mask
+            RegionCommonChanMaskCopy( ChannelsMask, ChannelsDefaultMask, 6 );
+            break;
+        }
+        case INIT_TYPE_RESTORE:
+        {
+            // Restore channels default mask
+            RegionCommonChanMaskCopy( ChannelsMask, ChannelsDefaultMask, 6 );
+            break;
+        }
+        default:
+        {
+            break;
+        }
+    }
+}
+
+bool RegionCN470Verify( VerifyParams_t* verify, PhyAttribute_t phyAttribute )
+{
+    switch( phyAttribute )
+    {
+        case PHY_TX_DR:
+        case PHY_DEF_TX_DR:
+        {
+            return RegionCommonValueInRange( verify->DatarateParams.Datarate, CN470_TX_MIN_DATARATE, CN470_TX_MAX_DATARATE );
+        }
+        case PHY_RX_DR:
+        {
+            return RegionCommonValueInRange( verify->DatarateParams.Datarate, CN470_RX_MIN_DATARATE, CN470_RX_MAX_DATARATE );
+        }
+        case PHY_DEF_TX_POWER:
+        case PHY_TX_POWER:
+        {
+            // Remark: switched min and max!
+            return RegionCommonValueInRange( verify->TxPower, CN470_MAX_TX_POWER, CN470_MIN_TX_POWER );
+        }
+        case PHY_DUTY_CYCLE:
+        {
+            return CN470_DUTY_CYCLE_ENABLED;
+        }
+        default:
+            return false;
+    }
+}
+
+void RegionCN470ApplyCFList( ApplyCFListParams_t* applyCFList )
+{
+    return;
+}
+
+bool RegionCN470ChanMaskSet( ChanMaskSetParams_t* chanMaskSet )
+{
+    switch( chanMaskSet->ChannelsMaskType )
+    {
+        case CHANNELS_MASK:
+        {
+            RegionCommonChanMaskCopy( ChannelsMask, chanMaskSet->ChannelsMaskIn, 6 );
+            break;
+        }
+        case CHANNELS_DEFAULT_MASK:
+        {
+            RegionCommonChanMaskCopy( ChannelsDefaultMask, chanMaskSet->ChannelsMaskIn, 6 );
+            break;
+        }
+        default:
+            return false;
+    }
+    return true;
+}
+
+bool RegionCN470AdrNext( AdrNextParams_t* adrNext, int8_t* drOut, int8_t* txPowOut, uint32_t* adrAckCounter )
+{
+    bool adrAckReq = false;
+    int8_t datarate = adrNext->Datarate;
+    int8_t txPower = adrNext->TxPower;
+    GetPhyParams_t getPhy;
+    PhyParam_t phyParam;
+
+    // Report back the adr ack counter
+    *adrAckCounter = adrNext->AdrAckCounter;
+
+    if( adrNext->AdrEnabled == true )
+    {
+        if( datarate == CN470_TX_MIN_DATARATE )
+        {
+            *adrAckCounter = 0;
+            adrAckReq = false;
+        }
+        else
+        {
+            if( adrNext->AdrAckCounter >= CN470_ADR_ACK_LIMIT )
+            {
+                adrAckReq = true;
+                txPower = CN470_MAX_TX_POWER;
+            }
+            else
+            {
+                adrAckReq = false;
+            }
+            if( adrNext->AdrAckCounter >= ( CN470_ADR_ACK_LIMIT + CN470_ADR_ACK_DELAY ) )
+            {
+                if( ( adrNext->AdrAckCounter % CN470_ADR_ACK_DELAY ) == 1 )
+                {
+                    // Decrease the datarate
+                    getPhy.Attribute = PHY_NEXT_LOWER_TX_DR;
+                    getPhy.Datarate = datarate;
+                    getPhy.UplinkDwellTime = adrNext->UplinkDwellTime;
+                    phyParam = RegionCN470GetPhyParam( &getPhy );
+                    datarate = phyParam.Value;
+
+                    if( datarate == CN470_TX_MIN_DATARATE )
+                    {
+                        // We must set adrAckReq to false as soon as we reach the lowest datarate
+                        adrAckReq = false;
+                        if( adrNext->UpdateChanMask == true )
+                        {
+                            // Re-enable default channels
+                            ChannelsMask[0] = 0xFFFF;
+                            ChannelsMask[1] = 0xFFFF;
+                            ChannelsMask[2] = 0xFFFF;
+                            ChannelsMask[3] = 0xFFFF;
+                            ChannelsMask[4] = 0xFFFF;
+                            ChannelsMask[5] = 0xFFFF;
+                        }
+                    }
+                }
+            }
+        }
+    }
+
+    *drOut = datarate;
+    *txPowOut = txPower;
+    return adrAckReq;
+}
+
+void RegionCN470ComputeRxWindowParameters( int8_t datarate, uint8_t minRxSymbols, uint32_t rxError, RxConfigParams_t *rxConfigParams )
+{
+    double tSymbol = 0.0;
+
+    // Get the datarate, perform a boundary check
+    rxConfigParams->Datarate = MIN( datarate, CN470_RX_MAX_DATARATE );
+    rxConfigParams->Bandwidth = GetBandwidth( rxConfigParams->Datarate );
+
+    tSymbol = RegionCommonComputeSymbolTimeLoRa( DataratesCN470[rxConfigParams->Datarate], BandwidthsCN470[rxConfigParams->Datarate] );
+
+    RegionCommonComputeRxWindowParameters( tSymbol, minRxSymbols, rxError, Radio.GetWakeupTime( ), &rxConfigParams->WindowTimeout, &rxConfigParams->WindowOffset );
+}
+
+bool RegionCN470RxConfig( RxConfigParams_t* rxConfig, int8_t* datarate )
+{
+    int8_t dr = rxConfig->Datarate;
+    uint8_t maxPayload = 0;
+    int8_t phyDr = 0;
+    uint32_t frequency = rxConfig->Frequency;
+
+    if( Radio.GetStatus( ) != RF_IDLE )
+    {
+        return false;
+    }
+
+    if( rxConfig->RxSlot == RX_SLOT_WIN_1 )
+    {
+        // Apply window 1 frequency
+        frequency = CN470_FIRST_RX1_CHANNEL + ( rxConfig->Channel % 48 ) * CN470_STEPWIDTH_RX1_CHANNEL;
+    }
+
+    // Read the physical datarate from the datarates table
+    phyDr = DataratesCN470[dr];
+
+    Radio.SetChannel( frequency );
+
+    // Radio configuration
+    Radio.SetRxConfig( MODEM_LORA, rxConfig->Bandwidth, phyDr, 1, 0, 8, rxConfig->WindowTimeout, false, 0, false, 0, 0, true, rxConfig->RxContinuous );
+
+    if( rxConfig->RepeaterSupport == true )
+    {
+        maxPayload = MaxPayloadOfDatarateRepeaterCN470[dr];
+    }
+    else
+    {
+        maxPayload = MaxPayloadOfDatarateCN470[dr];
+    }
+    Radio.SetMaxPayloadLength( MODEM_LORA, maxPayload + LORA_MAC_FRMPAYLOAD_OVERHEAD );
+
+    *datarate = (uint8_t) dr;
+    return true;
+}
+
+bool RegionCN470TxConfig( TxConfigParams_t* txConfig, int8_t* txPower, TimerTime_t* txTimeOnAir )
+{
+    int8_t phyDr = DataratesCN470[txConfig->Datarate];
+    int8_t txPowerLimited = LimitTxPower( txConfig->TxPower, Bands[Channels[txConfig->Channel].Band].TxMaxPower, txConfig->Datarate, ChannelsMask );
+    int8_t phyTxPower = 0;
+
+    // Calculate physical TX power
+    phyTxPower = RegionCommonComputeTxPower( txPowerLimited, txConfig->MaxEirp, txConfig->AntennaGain );
+
+    // Setup the radio frequency
+    Radio.SetChannel( Channels[txConfig->Channel].Frequency );
+
+    Radio.SetTxConfig( MODEM_LORA, phyTxPower, 0, 0, phyDr, 1, 8, false, true, 0, 0, false, 3000 );
+    // Setup maximum payload lenght of the radio driver
+    Radio.SetMaxPayloadLength( MODEM_LORA, txConfig->PktLen );
+    // Get the time-on-air of the next tx frame
+    *txTimeOnAir = Radio.TimeOnAir( MODEM_LORA, txConfig->PktLen );
+    *txPower = txPowerLimited;
+
+    return true;
+}
+
+uint8_t RegionCN470LinkAdrReq( LinkAdrReqParams_t* linkAdrReq, int8_t* drOut, int8_t* txPowOut, uint8_t* nbRepOut, uint8_t* nbBytesParsed )
+{
+    uint8_t status = 0x07;
+    RegionCommonLinkAdrParams_t linkAdrParams;
+    uint8_t nextIndex = 0;
+    uint8_t bytesProcessed = 0;
+    uint16_t channelsMask[6] = { 0, 0, 0, 0, 0, 0 };
+    GetPhyParams_t getPhy;
+    PhyParam_t phyParam;
+    RegionCommonLinkAdrReqVerifyParams_t linkAdrVerifyParams;
+
+    // Initialize local copy of channels mask
+    RegionCommonChanMaskCopy( channelsMask, ChannelsMask, 6 );
+
+    while( bytesProcessed < linkAdrReq->PayloadSize )
+    {
+        // Get ADR request parameters
+        nextIndex = RegionCommonParseLinkAdrReq( &( linkAdrReq->Payload[bytesProcessed] ), &linkAdrParams );
+
+        if( nextIndex == 0 )
+            break; // break loop, since no more request has been found
+
+        // Update bytes processed
+        bytesProcessed += nextIndex;
+
+        // Revert status, as we only check the last ADR request for the channel mask KO
+        status = 0x07;
+
+        if( linkAdrParams.ChMaskCtrl == 6 )
+        {
+            // Enable all 125 kHz channels
+            channelsMask[0] = 0xFFFF;
+            channelsMask[1] = 0xFFFF;
+            channelsMask[2] = 0xFFFF;
+            channelsMask[3] = 0xFFFF;
+            channelsMask[4] = 0xFFFF;
+            channelsMask[5] = 0xFFFF;
+        }
+        else if( linkAdrParams.ChMaskCtrl == 7 )
+        {
+            status &= 0xFE; // Channel mask KO
+        }
+        else
+        {
+            for( uint8_t i = 0; i < 16; i++ )
+            {
+                if( ( ( linkAdrParams.ChMask & ( 1 << i ) ) != 0 ) &&
+                    ( Channels[linkAdrParams.ChMaskCtrl * 16 + i].Frequency == 0 ) )
+                {// Trying to enable an undefined channel
+                    status &= 0xFE; // Channel mask KO
+                }
+            }
+            channelsMask[linkAdrParams.ChMaskCtrl] = linkAdrParams.ChMask;
+        }
+    }
+
+    // Get the minimum possible datarate
+    getPhy.Attribute = PHY_MIN_TX_DR;
+    getPhy.UplinkDwellTime = linkAdrReq->UplinkDwellTime;
+    phyParam = RegionCN470GetPhyParam( &getPhy );
+
+    linkAdrVerifyParams.Status = status;
+    linkAdrVerifyParams.AdrEnabled = linkAdrReq->AdrEnabled;
+    linkAdrVerifyParams.Datarate = linkAdrParams.Datarate;
+    linkAdrVerifyParams.TxPower = linkAdrParams.TxPower;
+    linkAdrVerifyParams.NbRep = linkAdrParams.NbRep;
+    linkAdrVerifyParams.CurrentDatarate = linkAdrReq->CurrentDatarate;
+    linkAdrVerifyParams.CurrentTxPower = linkAdrReq->CurrentTxPower;
+    linkAdrVerifyParams.CurrentNbRep = linkAdrReq->CurrentNbRep;
+    linkAdrVerifyParams.NbChannels = CN470_MAX_NB_CHANNELS;
+    linkAdrVerifyParams.ChannelsMask = channelsMask;
+    linkAdrVerifyParams.MinDatarate = ( int8_t )phyParam.Value;
+    linkAdrVerifyParams.MaxDatarate = CN470_TX_MAX_DATARATE;
+    linkAdrVerifyParams.Channels = Channels;
+    linkAdrVerifyParams.MinTxPower = CN470_MIN_TX_POWER;
+    linkAdrVerifyParams.MaxTxPower = CN470_MAX_TX_POWER;
+
+    // Verify the parameters and update, if necessary
+    status = RegionCommonLinkAdrReqVerifyParams( &linkAdrVerifyParams, &linkAdrParams.Datarate, &linkAdrParams.TxPower, &linkAdrParams.NbRep );
+
+    // Update channelsMask if everything is correct
+    if( status == 0x07 )
+    {
+        // Copy Mask
+        RegionCommonChanMaskCopy( ChannelsMask, channelsMask, 6 );
+    }
+
+    // Update status variables
+    *drOut = linkAdrParams.Datarate;
+    *txPowOut = linkAdrParams.TxPower;
+    *nbRepOut = linkAdrParams.NbRep;
+    *nbBytesParsed = bytesProcessed;
+
+    return status;
+}
+
+uint8_t RegionCN470RxParamSetupReq( RxParamSetupReqParams_t* rxParamSetupReq )
+{
+    uint8_t status = 0x07;
+    uint32_t freq = rxParamSetupReq->Frequency;
+
+    // Verify radio frequency
+    if( ( Radio.CheckRfFrequency( freq ) == false ) ||
+        ( freq < CN470_FIRST_RX1_CHANNEL ) ||
+        ( freq > CN470_LAST_RX1_CHANNEL ) ||
+        ( ( ( freq - ( uint32_t ) CN470_FIRST_RX1_CHANNEL ) % ( uint32_t ) CN470_STEPWIDTH_RX1_CHANNEL ) != 0 ) )
+    {
+        status &= 0xFE; // Channel frequency KO
+    }
+
+    // Verify datarate
+    if( RegionCommonValueInRange( rxParamSetupReq->Datarate, CN470_RX_MIN_DATARATE, CN470_RX_MAX_DATARATE ) == false )
+    {
+        status &= 0xFD; // Datarate KO
+    }
+
+    // Verify datarate offset
+    if( RegionCommonValueInRange( rxParamSetupReq->DrOffset, CN470_MIN_RX1_DR_OFFSET, CN470_MAX_RX1_DR_OFFSET ) == false )
+    {
+        status &= 0xFB; // Rx1DrOffset range KO
+    }
+
+    return status;
+}
+
+uint8_t RegionCN470NewChannelReq( NewChannelReqParams_t* newChannelReq )
+{
+    // Datarate and frequency KO
+    return 0;
+}
+
+int8_t RegionCN470TxParamSetupReq( TxParamSetupReqParams_t* txParamSetupReq )
+{
+    return -1;
+}
+
+uint8_t RegionCN470DlChannelReq( DlChannelReqParams_t* dlChannelReq )
+{
+    return 0;
+}
+
+int8_t RegionCN470AlternateDr( int8_t currentDr )
+{
+    return currentDr;
+}
+
+void RegionCN470CalcBackOff( CalcBackOffParams_t* calcBackOff )
+{
+    RegionCommonCalcBackOffParams_t calcBackOffParams;
+
+    calcBackOffParams.Channels = Channels;
+    calcBackOffParams.Bands = Bands;
+    calcBackOffParams.LastTxIsJoinRequest = calcBackOff->LastTxIsJoinRequest;
+    calcBackOffParams.Joined = calcBackOff->Joined;
+    calcBackOffParams.DutyCycleEnabled = calcBackOff->DutyCycleEnabled;
+    calcBackOffParams.Channel = calcBackOff->Channel;
+    calcBackOffParams.ElapsedTime = calcBackOff->ElapsedTime;
+    calcBackOffParams.TxTimeOnAir = calcBackOff->TxTimeOnAir;
+
+    RegionCommonCalcBackOff( &calcBackOffParams );
+}
+
+LoRaMacStatus_t RegionCN470NextChannel( NextChanParams_t* nextChanParams, uint8_t* channel, TimerTime_t* time, TimerTime_t* aggregatedTimeOff )
+{
+    uint8_t nbEnabledChannels = 0;
+    uint8_t delayTx = 0;
+    uint8_t enabledChannels[CN470_MAX_NB_CHANNELS] = { 0 };
+    TimerTime_t nextTxDelay = 0;
+
+    // Count 125kHz channels
+    if( RegionCommonCountChannels( ChannelsMask, 0, 6 ) == 0 )
+    { // Reactivate default channels
+        ChannelsMask[0] = 0xFFFF;
+        ChannelsMask[1] = 0xFFFF;
+        ChannelsMask[2] = 0xFFFF;
+        ChannelsMask[3] = 0xFFFF;
+        ChannelsMask[4] = 0xFFFF;
+        ChannelsMask[5] = 0xFFFF;
+    }
+
+    if( nextChanParams->AggrTimeOff <= TimerGetElapsedTime( nextChanParams->LastAggrTx ) )
+    {
+        // Reset Aggregated time off
+        *aggregatedTimeOff = 0;
+
+        // Update bands Time OFF
+        nextTxDelay = RegionCommonUpdateBandTimeOff( nextChanParams->Joined, nextChanParams->DutyCycleEnabled, Bands, CN470_MAX_NB_BANDS );
+
+        // Search how many channels are enabled
+        nbEnabledChannels = CountNbOfEnabledChannels( nextChanParams->Datarate,
+                                                      ChannelsMask, Channels,
+                                                      Bands, enabledChannels, &delayTx );
+    }
+    else
+    {
+        delayTx++;
+        nextTxDelay = nextChanParams->AggrTimeOff - TimerGetElapsedTime( nextChanParams->LastAggrTx );
+    }
+
+    if( nbEnabledChannels > 0 )
+    {
+        // We found a valid channel
+        *channel = enabledChannels[randr( 0, nbEnabledChannels - 1 )];
+
+        *time = 0;
+        return LORAMAC_STATUS_OK;
+    }
+    else
+    {
+        if( delayTx > 0 )
+        {
+            // Delay transmission due to AggregatedTimeOff or to a band time off
+            *time = nextTxDelay;
+            return LORAMAC_STATUS_DUTYCYCLE_RESTRICTED;
+        }
+        // Datarate not supported by any channel
+        *time = 0;
+        return LORAMAC_STATUS_NO_CHANNEL_FOUND;
+    }
+}
+
+LoRaMacStatus_t RegionCN470ChannelAdd( ChannelAddParams_t* channelAdd )
+{
+    return LORAMAC_STATUS_PARAMETER_INVALID;
+}
+
+bool RegionCN470ChannelsRemove( ChannelRemoveParams_t* channelRemove  )
+{
+    return LORAMAC_STATUS_PARAMETER_INVALID;
+}
+
+void RegionCN470SetContinuousWave( ContinuousWaveParams_t* continuousWave )
+{
+    int8_t txPowerLimited = LimitTxPower( continuousWave->TxPower, Bands[Channels[continuousWave->Channel].Band].TxMaxPower, continuousWave->Datarate, ChannelsMask );
+    int8_t phyTxPower = 0;
+    uint32_t frequency = Channels[continuousWave->Channel].Frequency;
+
+    // Calculate physical TX power
+    phyTxPower = RegionCommonComputeTxPower( txPowerLimited, continuousWave->MaxEirp, continuousWave->AntennaGain );
+
+    Radio.SetTxContinuousWave( frequency, phyTxPower, continuousWave->Timeout );
+}
+
+uint8_t RegionCN470ApplyDrOffset( uint8_t downlinkDwellTime, int8_t dr, int8_t drOffset )
+{
+    int8_t datarate = dr - drOffset;
+
+    if( datarate < 0 )
+    {
+        datarate = DR_0;
+    }
+    return datarate;
+}
+
+void RegionCN470RxBeaconSetup( RxBeaconSetup_t* rxBeaconSetup, uint8_t* outDr )
+{
+    RegionCommonRxBeaconSetupParams_t regionCommonRxBeaconSetup;
+
+    regionCommonRxBeaconSetup.Datarates = DataratesCN470;
+    regionCommonRxBeaconSetup.Frequency = rxBeaconSetup->Frequency;
+    regionCommonRxBeaconSetup.BeaconSize = CN470_BEACON_SIZE;
+    regionCommonRxBeaconSetup.BeaconDatarate = CN470_BEACON_CHANNEL_DR;
+    regionCommonRxBeaconSetup.BeaconChannelBW = CN470_BEACON_CHANNEL_BW;
+    regionCommonRxBeaconSetup.RxTime = rxBeaconSetup->RxTime;
+    regionCommonRxBeaconSetup.SymbolTimeout = rxBeaconSetup->SymbolTimeout;
+
+    RegionCommonRxBeaconSetup( &regionCommonRxBeaconSetup );
+
+    // Store downlink datarate
+    *outDr = CN470_BEACON_CHANNEL_DR;
+}