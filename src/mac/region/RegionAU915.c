--- conflicted
+++ resolved
@@ -1,964 +1,937 @@
-/*!
- * \file      RegionAU915.c
- *
- * \brief     Region implementation for AU915
- *
- * \copyright Revised BSD License, see section \ref LICENSE.
- *
- * \code
- *                ______                              _
- *               / _____)             _              | |
- *              ( (____  _____ ____ _| |_ _____  ____| |__
- *               \____ \| ___ |    (_   _) ___ |/ ___)  _ \
- *               _____) ) ____| | | || |_| ____( (___| | | |
- *              (______/|_____)_|_|_| \__)_____)\____)_| |_|
- *              (C)2013-2017 Semtech
- *
- *               ___ _____ _   ___ _  _____ ___  ___  ___ ___
- *              / __|_   _/_\ / __| |/ / __/ _ \| _ \/ __| __|
- *              \__ \ | |/ _ \ (__| ' <| _| (_) |   / (__| _|
- *              |___/ |_/_/ \_\___|_|\_\_| \___/|_|_\\___|___|
- *              embedded.connectivity.solutions===============
- *
- * \endcode
- *
- * \author    Miguel Luis ( Semtech )
- *
- * \author    Gregory Cristian ( Semtech )
- *
- * \author    Daniel Jaeckle ( STACKFORCE )
-*/
-#include "radio.h"
-#include "RegionCommon.h"
-#include "RegionAU915.h"
-#include "RegionBaseUS.h"
-
-// Definitions
-#define CHANNELS_MASK_SIZE              6
-
-// A mask to select only valid 500KHz channels
-#define CHANNELS_MASK_500KHZ_MASK       0x00FF
-
-/*
- * Non-volatile module context.
- */
-static RegionNvmDataGroup1_t* RegionNvmGroup1;
-static RegionNvmDataGroup2_t* RegionNvmGroup2;
-
-static bool VerifyRfFreq( uint32_t freq )
-{
-    // Check radio driver support
-    if( Radio.CheckRfFrequency( freq ) == false )
-    {
-        return false;
-    }
-
-    // Rx frequencies
-    if( ( freq < AU915_FIRST_RX1_CHANNEL ) ||
-        ( freq > AU915_LAST_RX1_CHANNEL ) ||
-        ( ( ( freq - ( uint32_t ) AU915_FIRST_RX1_CHANNEL ) % ( uint32_t ) AU915_STEPWIDTH_RX1_CHANNEL ) != 0 ) )
-    {
-        return false;
-    }
-
-    // Tx frequencies for 125kHz
-    // Also includes the range for 500kHz channels
-    if( ( freq < 915200000 ) ||  ( freq > 927800000 ) )
-    {
-        return false;
-    }
-    return true;
-}
-
-static TimerTime_t GetTimeOnAir( int8_t datarate, uint16_t pktLen )
-{
-    int8_t phyDr = DataratesAU915[datarate];
-    uint32_t bandwidth = RegionCommonGetBandwidth( datarate, BandwidthsAU915 );
-
-    return Radio.TimeOnAir( MODEM_LORA, bandwidth, phyDr, 1, 8, false, pktLen, true );
-}
-
-PhyParam_t RegionAU915GetPhyParam( GetPhyParams_t* getPhy )
-{
-    PhyParam_t phyParam = { 0 };
-
-    switch( getPhy->Attribute )
-    {
-        case PHY_MIN_RX_DR:
-        {
-            if( getPhy->DownlinkDwellTime == 0)
-            {
-                phyParam.Value = AU915_RX_MIN_DATARATE;
-            }
-            else
-            {
-                phyParam.Value = AU915_DWELL_LIMIT_DATARATE;
-            }
-            break;
-        }
-        case PHY_MIN_TX_DR:
-        {
-            if( getPhy->UplinkDwellTime == 0)
-            {
-                phyParam.Value = AU915_TX_MIN_DATARATE;
-            }
-            else
-            {
-                phyParam.Value = AU915_DWELL_LIMIT_DATARATE;
-            }
-            break;
-        }
-        case PHY_DEF_TX_DR:
-        {
-            phyParam.Value = AU915_DEFAULT_DATARATE;
-            break;
-        }
-        case PHY_NEXT_LOWER_TX_DR:
-        {
-            RegionCommonGetNextLowerTxDrParams_t nextLowerTxDrParams =
-            {
-                .CurrentDr = getPhy->Datarate,
-                .MaxDr = ( int8_t )AU915_TX_MAX_DATARATE,
-                .MinDr = ( int8_t )( ( getPhy->UplinkDwellTime == 0 ) ? AU915_TX_MIN_DATARATE : AU915_DWELL_LIMIT_DATARATE ),
-                .NbChannels = AU915_MAX_NB_CHANNELS,
-                .ChannelsMask = RegionNvmGroup2->ChannelsMask,
-                .Channels = RegionNvmGroup2->Channels,
-            };
-            phyParam.Value = RegionCommonGetNextLowerTxDr( &nextLowerTxDrParams );
-            break;
-        }
-        case PHY_MAX_TX_POWER:
-        {
-            phyParam.Value = AU915_MAX_TX_POWER;
-            break;
-        }
-        case PHY_DEF_TX_POWER:
-        {
-            phyParam.Value = AU915_DEFAULT_TX_POWER;
-            break;
-        }
-        case PHY_DEF_ADR_ACK_LIMIT:
-        {
-            phyParam.Value = REGION_COMMON_DEFAULT_ADR_ACK_LIMIT;
-            break;
-        }
-        case PHY_DEF_ADR_ACK_DELAY:
-        {
-            phyParam.Value = REGION_COMMON_DEFAULT_ADR_ACK_DELAY;
-            break;
-        }
-        case PHY_MAX_PAYLOAD:
-        {
-            if( getPhy->UplinkDwellTime == 0 )
-            {
-                phyParam.Value = MaxPayloadOfDatarateDwell0AU915[getPhy->Datarate];
-            }
-            else
-            {
-                phyParam.Value = MaxPayloadOfDatarateDwell1AU915[getPhy->Datarate];
-            }
-            break;
-        }
-        case PHY_DUTY_CYCLE:
-        {
-            phyParam.Value = AU915_DUTY_CYCLE_ENABLED;
-            break;
-        }
-        case PHY_MAX_RX_WINDOW:
-        {
-            phyParam.Value = AU915_MAX_RX_WINDOW;
-            break;
-        }
-        case PHY_RECEIVE_DELAY1:
-        {
-            phyParam.Value = REGION_COMMON_DEFAULT_RECEIVE_DELAY1;
-            break;
-        }
-        case PHY_RECEIVE_DELAY2:
-        {
-            phyParam.Value = REGION_COMMON_DEFAULT_RECEIVE_DELAY2;
-            break;
-        }
-        case PHY_JOIN_ACCEPT_DELAY1:
-        {
-            phyParam.Value = REGION_COMMON_DEFAULT_JOIN_ACCEPT_DELAY1;
-            break;
-        }
-        case PHY_JOIN_ACCEPT_DELAY2:
-        {
-            phyParam.Value = REGION_COMMON_DEFAULT_JOIN_ACCEPT_DELAY2;
-            break;
-        }
-        case PHY_RETRANSMIT_TIMEOUT:
-        {
-            phyParam.Value = ( REGION_COMMON_DEFAULT_RETRANSMIT_TIMEOUT + randr( -REGION_COMMON_DEFAULT_RETRANSMIT_TIMEOUT_RND, REGION_COMMON_DEFAULT_RETRANSMIT_TIMEOUT_RND ) );
-            break;
-        }
-        case PHY_DEF_DR1_OFFSET:
-        {
-            phyParam.Value = REGION_COMMON_DEFAULT_RX1_DR_OFFSET;
-            break;
-        }
-        case PHY_DEF_RX2_FREQUENCY:
-        {
-            phyParam.Value = AU915_RX_WND_2_FREQ;
-            break;
-        }
-        case PHY_DEF_RX2_DR:
-        {
-            phyParam.Value = AU915_RX_WND_2_DR;
-            break;
-        }
-        case PHY_CHANNELS_MASK:
-        {
-            phyParam.ChannelsMask = RegionNvmGroup2->ChannelsMask;
-            break;
-        }
-        case PHY_CHANNELS_DEFAULT_MASK:
-        {
-            phyParam.ChannelsMask = RegionNvmGroup2->ChannelsDefaultMask;
-            break;
-        }
-        case PHY_MAX_NB_CHANNELS:
-        {
-            phyParam.Value = AU915_MAX_NB_CHANNELS;
-            break;
-        }
-        case PHY_CHANNELS:
-        {
-            phyParam.Channels = RegionNvmGroup2->Channels;
-            break;
-        }
-        case PHY_DEF_UPLINK_DWELL_TIME:
-        {
-            phyParam.Value = AU915_DEFAULT_UPLINK_DWELL_TIME;
-            break;
-        }
-        case PHY_DEF_DOWNLINK_DWELL_TIME:
-        {
-            phyParam.Value = REGION_COMMON_DEFAULT_DOWNLINK_DWELL_TIME;
-            break;
-        }
-        case PHY_DEF_MAX_EIRP:
-        {
-            phyParam.fValue = AU915_DEFAULT_MAX_EIRP;
-            break;
-        }
-        case PHY_DEF_ANTENNA_GAIN:
-        {
-            phyParam.fValue = AU915_DEFAULT_ANTENNA_GAIN;
-            break;
-        }
-        case PHY_BEACON_CHANNEL_FREQ:
-        {
-            phyParam.Value = RegionBaseUSCalcDownlinkFrequency( getPhy->Channel,
-                                                                AU915_BEACON_CHANNEL_FREQ,
-                                                                AU915_BEACON_CHANNEL_STEPWIDTH );
-            break;
-        }
-        case PHY_BEACON_FORMAT:
-        {
-            phyParam.BeaconFormat.BeaconSize = AU915_BEACON_SIZE;
-            phyParam.BeaconFormat.Rfu1Size = AU915_RFU1_SIZE;
-            phyParam.BeaconFormat.Rfu2Size = AU915_RFU2_SIZE;
-            break;
-        }
-        case PHY_BEACON_CHANNEL_DR:
-        {
-            phyParam.Value = AU915_BEACON_CHANNEL_DR;
-            break;
-        }
-        case PHY_BEACON_NB_CHANNELS:
-        {
-            phyParam.Value = AU915_BEACON_NB_CHANNELS;
-            break;
-        }
-        case PHY_PING_SLOT_CHANNEL_FREQ:
-        {
-            phyParam.Value = RegionBaseUSCalcDownlinkFrequency( getPhy->Channel,
-                                                                AU915_PING_SLOT_CHANNEL_FREQ,
-                                                                AU915_BEACON_CHANNEL_STEPWIDTH );
-            break;
-        }
-        case PHY_PING_SLOT_CHANNEL_DR:
-        {
-            phyParam.Value = AU915_PING_SLOT_CHANNEL_DR;
-            break;
-        }
-        case PHY_PING_SLOT_NB_CHANNELS:
-        {
-            phyParam.Value = AU915_BEACON_NB_CHANNELS;
-            break;
-        }
-        case PHY_SF_FROM_DR:
-        {
-            phyParam.Value = DataratesAU915[getPhy->Datarate];
-            break;
-        }
-        case PHY_BW_FROM_DR:
-        {
-            phyParam.Value = RegionCommonGetBandwidth( getPhy->Datarate, BandwidthsAU915 );
-            break;
-        }
-        default:
-        {
-            break;
-        }
-    }
-
-    return phyParam;
-}
-
-void RegionAU915SetBandTxDone( SetBandTxDoneParams_t* txDone )
-{
-    RegionCommonSetBandTxDone( &RegionNvmGroup1->Bands[RegionNvmGroup2->Channels[txDone->Channel].Band],
-                               txDone->LastTxAirTime, txDone->Joined, txDone->ElapsedTimeSinceStartUp );
-}
-
-void RegionAU915InitDefaults( InitDefaultsParams_t* params )
-{
-    Band_t bands[AU915_MAX_NB_BANDS] =
-    {
-        AU915_BAND0
-    };
-
-    switch( params->Type )
-    {
-        case INIT_TYPE_DEFAULTS:
-        {
-            if( ( params->NvmGroup1 == NULL ) || ( params->NvmGroup2 == NULL ) )
-            {
-                return;
-            }
-
-            RegionNvmGroup1 = (RegionNvmDataGroup1_t*) params->NvmGroup1;
-            RegionNvmGroup2 = (RegionNvmDataGroup2_t*) params->NvmGroup2;
-
-            // Initialize 8 bit channel groups index
-            RegionNvmGroup1->JoinChannelGroupsCurrentIndex = 0;
-
-            // Initialize the join trials counter
-            RegionNvmGroup1->JoinTrialsCounter = 0;
-
-            // Default bands
-            memcpy1( ( uint8_t* )RegionNvmGroup1->Bands, ( uint8_t* )bands, sizeof( Band_t ) * AU915_MAX_NB_BANDS );
-
-            // Channels
-            for( uint8_t i = 0; i < AU915_MAX_NB_CHANNELS - 8; i++ )
-            {
-                // 125 kHz channels
-                RegionNvmGroup2->Channels[i].Frequency = 915200000 + i * 200000;
-                RegionNvmGroup2->Channels[i].DrRange.Value = ( DR_5 << 4 ) | DR_0;
-                RegionNvmGroup2->Channels[i].Band = 0;
-            }
-            for( uint8_t i = AU915_MAX_NB_CHANNELS - 8; i < AU915_MAX_NB_CHANNELS; i++ )
-            {
-                // 500 kHz channels
-                RegionNvmGroup2->Channels[i].Frequency = 915900000 + ( i - ( AU915_MAX_NB_CHANNELS - 8 ) ) * 1600000;
-                RegionNvmGroup2->Channels[i].DrRange.Value = ( DR_6 << 4 ) | DR_6;
-                RegionNvmGroup2->Channels[i].Band = 0;
-            }
-
-            // Initialize channels default mask
-            RegionNvmGroup2->ChannelsDefaultMask[0] = 0xFFFF;
-            RegionNvmGroup2->ChannelsDefaultMask[1] = 0xFFFF;
-            RegionNvmGroup2->ChannelsDefaultMask[2] = 0xFFFF;
-            RegionNvmGroup2->ChannelsDefaultMask[3] = 0xFFFF;
-            RegionNvmGroup2->ChannelsDefaultMask[4] = 0x00FF;
-            RegionNvmGroup2->ChannelsDefaultMask[5] = 0x0000;
-
-            // Copy channels default mask
-            RegionCommonChanMaskCopy( RegionNvmGroup2->ChannelsMask, RegionNvmGroup2->ChannelsDefaultMask, CHANNELS_MASK_SIZE );
-
-            // Copy into channels mask remaining
-            RegionCommonChanMaskCopy( RegionNvmGroup1->ChannelsMaskRemaining, RegionNvmGroup2->ChannelsMask, CHANNELS_MASK_SIZE );
-            break;
-        }
-        case INIT_TYPE_RESET_TO_DEFAULT_CHANNELS:
-        {
-            // Intentional fallthrough
-        }
-        case INIT_TYPE_ACTIVATE_DEFAULT_CHANNELS:
-        {
-            // Copy channels default mask
-            RegionCommonChanMaskCopy( RegionNvmGroup2->ChannelsMask, RegionNvmGroup2->ChannelsDefaultMask, CHANNELS_MASK_SIZE );
-
-            for( uint8_t i = 0; i < CHANNELS_MASK_SIZE; i++ )
-            { // Copy-And the channels mask
-                RegionNvmGroup1->ChannelsMaskRemaining[i] &= RegionNvmGroup2->ChannelsMask[i];
-            }
-            break;
-        }
-        default:
-        {
-            break;
-        }
-    }
-}
-
-bool RegionAU915Verify( VerifyParams_t* verify, PhyAttribute_t phyAttribute )
-{
-    switch( phyAttribute )
-    {
-        case PHY_FREQUENCY:
-        {
-            return VerifyRfFreq( verify->Frequency );
-        }
-        case PHY_TX_DR:
-        case PHY_DEF_TX_DR:
-        {
-            if( verify->DatarateParams.UplinkDwellTime == 0 )
-            {
-                return RegionCommonValueInRange( verify->DatarateParams.Datarate, AU915_TX_MIN_DATARATE, AU915_TX_MAX_DATARATE );
-            }
-            else
-            {
-                return RegionCommonValueInRange( verify->DatarateParams.Datarate, AU915_DWELL_LIMIT_DATARATE, AU915_TX_MAX_DATARATE );
-            }
-        }
-        case PHY_RX_DR:
-        {
-            if( verify->DatarateParams.UplinkDwellTime == 0 )
-            {
-                return RegionCommonValueInRange( verify->DatarateParams.Datarate, AU915_RX_MIN_DATARATE, AU915_RX_MAX_DATARATE );
-            }
-            else
-            {
-                return RegionCommonValueInRange( verify->DatarateParams.Datarate, AU915_DWELL_LIMIT_DATARATE, AU915_RX_MAX_DATARATE );
-            }
-        }
-        case PHY_DEF_TX_POWER:
-        case PHY_TX_POWER:
-        {
-            // Remark: switched min and max!
-            return RegionCommonValueInRange( verify->TxPower, AU915_MAX_TX_POWER, AU915_MIN_TX_POWER );
-        }
-        case PHY_DUTY_CYCLE:
-        {
-            return AU915_DUTY_CYCLE_ENABLED;
-        }
-        default:
-            return false;
-    }
-}
-
-void RegionAU915ApplyCFList( ApplyCFListParams_t* applyCFList )
-{
-    // Size of the optional CF list must be 16 byte
-    if( applyCFList->Size != 16 )
-    {
-        return;
-    }
-
-    // Last byte CFListType must be 0x01 to indicate the CFList contains a series of ChMask fields
-    if( applyCFList->Payload[15] != 0x01 )
-    {
-        return;
-    }
-
-    // ChMask0 - ChMask4 must be set (every ChMask has 16 bit)
-    for( uint8_t chMaskItr = 0, cntPayload = 0; chMaskItr <= 4; chMaskItr++, cntPayload+=2 )
-    {
-        RegionNvmGroup2->ChannelsMask[chMaskItr] = (uint16_t) (0x00FF & applyCFList->Payload[cntPayload]);
-        RegionNvmGroup2->ChannelsMask[chMaskItr] |= (uint16_t) (applyCFList->Payload[cntPayload+1] << 8);
-        if( chMaskItr == 4 )
-        {
-            RegionNvmGroup2->ChannelsMask[chMaskItr] = RegionNvmGroup2->ChannelsMask[chMaskItr] & CHANNELS_MASK_500KHZ_MASK;
-        }
-        // Set the channel mask to the remaining
-        RegionNvmGroup1->ChannelsMaskRemaining[chMaskItr] &= RegionNvmGroup2->ChannelsMask[chMaskItr];
-    }
-}
-
-bool RegionAU915ChanMaskSet( ChanMaskSetParams_t* chanMaskSet )
-{
-    switch( chanMaskSet->ChannelsMaskType )
-    {
-        case CHANNELS_MASK:
-        {
-<<<<<<< HEAD
-            RegionCommonChanMaskCopy( NvmCtx.ChannelsMask, chanMaskSet->ChannelsMaskIn, 6 );
-=======
-            RegionCommonChanMaskCopy( RegionNvmGroup2->ChannelsMask, chanMaskSet->ChannelsMaskIn, CHANNELS_MASK_SIZE );
->>>>>>> da031ab7
-
-            RegionNvmGroup2->ChannelsDefaultMask[4] = RegionNvmGroup2->ChannelsDefaultMask[4] & CHANNELS_MASK_500KHZ_MASK;
-            RegionNvmGroup2->ChannelsDefaultMask[5] = 0x0000;
-
-            for( uint8_t i = 0; i < 6; i++ )
-            { // Copy-And the channels mask
-                RegionNvmGroup1->ChannelsMaskRemaining[i] &= RegionNvmGroup2->ChannelsMask[i];
-            }
-            break;
-        }
-        case CHANNELS_DEFAULT_MASK:
-        {
-<<<<<<< HEAD
-            RegionCommonChanMaskCopy( NvmCtx.ChannelsDefaultMask, chanMaskSet->ChannelsMaskIn, 6 );
-=======
-            RegionCommonChanMaskCopy( RegionNvmGroup2->ChannelsDefaultMask, chanMaskSet->ChannelsMaskIn, CHANNELS_MASK_SIZE );
->>>>>>> da031ab7
-            break;
-        }
-        default:
-            return false;
-    }
-    return true;
-}
-
-void RegionAU915ComputeRxWindowParameters( int8_t datarate, uint8_t minRxSymbols, uint32_t rxError, RxConfigParams_t *rxConfigParams )
-{
-    uint32_t tSymbolInUs = 0;
-
-    // Get the datarate, perform a boundary check
-    rxConfigParams->Datarate = MIN( datarate, AU915_RX_MAX_DATARATE );
-    rxConfigParams->Bandwidth = RegionCommonGetBandwidth( rxConfigParams->Datarate, BandwidthsAU915 );
-
-    tSymbolInUs = RegionCommonComputeSymbolTimeLoRa( DataratesAU915[rxConfigParams->Datarate], BandwidthsAU915[rxConfigParams->Datarate] );
-
-    RegionCommonComputeRxWindowParameters( tSymbolInUs, minRxSymbols, rxError, Radio.GetWakeupTime( ), &rxConfigParams->WindowTimeout, &rxConfigParams->WindowOffset );
-}
-
-bool RegionAU915RxConfig( RxConfigParams_t* rxConfig, int8_t* datarate )
-{
-    int8_t dr = rxConfig->Datarate;
-    int8_t phyDr = 0;
-    uint32_t frequency = rxConfig->Frequency;
-
-    if( Radio.GetStatus( ) != RF_IDLE )
-    {
-        return false;
-    }
-
-    if( rxConfig->RxSlot == RX_SLOT_WIN_1 )
-    {
-        // Apply window 1 frequency
-        frequency = AU915_FIRST_RX1_CHANNEL + ( rxConfig->Channel % 8 ) * AU915_STEPWIDTH_RX1_CHANNEL;
-    }
-
-    // Read the physical datarate from the datarates table
-    phyDr = DataratesAU915[dr];
-
-    Radio.SetChannel( frequency );
-
-    // Radio configuration
-    Radio.SetRxConfig( MODEM_LORA, rxConfig->Bandwidth, phyDr, 1, 0, 8, rxConfig->WindowTimeout, false, 0, false, 0, 0, true, rxConfig->RxContinuous );
-
-    Radio.SetMaxPayloadLength( MODEM_LORA, MaxPayloadOfDatarateDwell0AU915[dr] + LORAMAC_FRAME_PAYLOAD_OVERHEAD_SIZE );
-
-    *datarate = (uint8_t) dr;
-    return true;
-}
-
-bool RegionAU915TxConfig( TxConfigParams_t* txConfig, int8_t* txPower, TimerTime_t* txTimeOnAir )
-{
-    int8_t phyDr = DataratesAU915[txConfig->Datarate];
-    int8_t txPowerLimited = RegionCommonLimitTxPower( txConfig->TxPower, RegionNvmGroup1->Bands[RegionNvmGroup2->Channels[txConfig->Channel].Band].TxMaxPower );
-    uint32_t bandwidth = RegionCommonGetBandwidth( txConfig->Datarate, BandwidthsAU915 );
-    int8_t phyTxPower = 0;
-
-    // Calculate physical TX power
-    phyTxPower = RegionCommonComputeTxPower( txPowerLimited, txConfig->MaxEirp, txConfig->AntennaGain );
-
-    // Setup the radio frequency
-    Radio.SetChannel( RegionNvmGroup2->Channels[txConfig->Channel].Frequency );
-
-    Radio.SetTxConfig( MODEM_LORA, phyTxPower, 0, bandwidth, phyDr, 1, 8, false, true, 0, 0, false, 4000 );
-
-    // Setup maximum payload lenght of the radio driver
-    Radio.SetMaxPayloadLength( MODEM_LORA, txConfig->PktLen );
-    // Update time-on-air
-    *txTimeOnAir = GetTimeOnAir( txConfig->Datarate, txConfig->PktLen );
-
-    *txPower = txPowerLimited;
-    return true;
-}
-
-uint8_t RegionAU915LinkAdrReq( LinkAdrReqParams_t* linkAdrReq, int8_t* drOut, int8_t* txPowOut, uint8_t* nbRepOut, uint8_t* nbBytesParsed )
-{
-    uint8_t status = 0x07;
-    RegionCommonLinkAdrParams_t linkAdrParams = { 0 };
-    uint8_t nextIndex = 0;
-    uint8_t bytesProcessed = 0;
-    uint16_t channelsMask[6] = { 0, 0, 0, 0, 0, 0 };
-    GetPhyParams_t getPhy;
-    PhyParam_t phyParam;
-    RegionCommonLinkAdrReqVerifyParams_t linkAdrVerifyParams;
-
-    // Initialize local copy of channels mask
-    RegionCommonChanMaskCopy( channelsMask, RegionNvmGroup2->ChannelsMask, 6 );
-
-    while( bytesProcessed < linkAdrReq->PayloadSize )
-    {
-        nextIndex = RegionCommonParseLinkAdrReq( &( linkAdrReq->Payload[bytesProcessed] ), &linkAdrParams );
-
-        if( nextIndex == 0 )
-            break; // break loop, since no more request has been found
-
-        // Update bytes processed
-        bytesProcessed += nextIndex;
-
-        // Revert status, as we only check the last ADR request for the channel mask KO
-        status = 0x07;
-
-        if( linkAdrParams.ChMaskCtrl == 6 )
-        {
-            // Enable all 125 kHz channels
-            channelsMask[0] = 0xFFFF;
-            channelsMask[1] = 0xFFFF;
-            channelsMask[2] = 0xFFFF;
-            channelsMask[3] = 0xFFFF;
-            // Apply chMask to channels 64 to 71
-            channelsMask[4] = linkAdrParams.ChMask & CHANNELS_MASK_500KHZ_MASK;
-        }
-        else if( linkAdrParams.ChMaskCtrl == 7 )
-        {
-            // Disable all 125 kHz channels
-            channelsMask[0] = 0x0000;
-            channelsMask[1] = 0x0000;
-            channelsMask[2] = 0x0000;
-            channelsMask[3] = 0x0000;
-            // Apply chMask to channels 64 to 71
-            channelsMask[4] = linkAdrParams.ChMask & CHANNELS_MASK_500KHZ_MASK;
-        }
-        else if( linkAdrParams.ChMaskCtrl == 5 )
-        {
-            // Start value for comparision
-            uint8_t bitMask = 1;
-
-            // cntChannelMask for channelsMask[0] until channelsMask[3]
-            uint8_t cntChannelMask = 0;
-
-            // i will be 1, 2, 3, ..., 7
-            for( uint8_t i = 0; i <= 7; i++ )
-            {
-                // 8 MSBs of ChMask are RFU
-                // Checking if the ChMask is set, then true
-                if( ( ( linkAdrParams.ChMask & 0x00FF ) & ( bitMask << i ) ) != 0 )
-                {
-                    if( ( i % 2 ) == 0 )
-                    {
-                        // Enable a bank of 8 125kHz channels, 8 LSBs
-                        channelsMask[cntChannelMask] |= 0x00FF;
-                        // Enable the corresponding 500kHz channel
-                        channelsMask[4] |= ( bitMask << i );
-                    }
-                    else
-                    {
-                        // Enable a bank of 8 125kHz channels, 8 MSBs
-                        channelsMask[cntChannelMask] |= 0xFF00;
-                        // Enable the corresponding 500kHz channel
-                        channelsMask[4] |= ( bitMask << i );
-                        // cntChannelMask increment for uneven i
-                        cntChannelMask++;
-                    }
-                }
-                // ChMask is not set
-                else
-                {
-                    if( ( i % 2 ) == 0 )
-                    {
-                        // Disable a bank of 8 125kHz channels, 8 LSBs
-                        channelsMask[cntChannelMask] &= 0xFF00;
-                        // Disable the corresponding 500kHz channel
-                        channelsMask[4] &= ~( bitMask << i );
-                    }
-                    else
-                    {
-                        // Enable a bank of 8 125kHz channels, 8 MSBs
-                        channelsMask[cntChannelMask] &= 0x00FF;
-                        // Disable the corresponding 500kHz channel
-                        channelsMask[4] &= ~( bitMask << i );
-                        // cntChannelMask increment for uneven i
-                        cntChannelMask++;
-                    }
-                }
-            }
-        }
-        else
-        {
-            channelsMask[linkAdrParams.ChMaskCtrl] = linkAdrParams.ChMask;
-        }
-    }
-
-    // FCC 15.247 paragraph F mandates to hop on at least 2 125 kHz channels
-    if( ( linkAdrParams.Datarate < DR_6 ) && ( RegionCommonCountChannels( channelsMask, 0, 4 ) < 2 ) )
-    {
-        status &= 0xFE; // Channel mask KO
-    }
-
-    // Get the minimum possible datarate
-    getPhy.Attribute = PHY_MIN_TX_DR;
-    getPhy.UplinkDwellTime = linkAdrReq->UplinkDwellTime;
-    phyParam = RegionAU915GetPhyParam( &getPhy );
-
-    linkAdrVerifyParams.Status = status;
-    linkAdrVerifyParams.AdrEnabled = linkAdrReq->AdrEnabled;
-    linkAdrVerifyParams.Datarate = linkAdrParams.Datarate;
-    linkAdrVerifyParams.TxPower = linkAdrParams.TxPower;
-    linkAdrVerifyParams.NbRep = linkAdrParams.NbRep;
-    linkAdrVerifyParams.CurrentDatarate = linkAdrReq->CurrentDatarate;
-    linkAdrVerifyParams.CurrentTxPower = linkAdrReq->CurrentTxPower;
-    linkAdrVerifyParams.CurrentNbRep = linkAdrReq->CurrentNbRep;
-    linkAdrVerifyParams.NbChannels = AU915_MAX_NB_CHANNELS;
-    linkAdrVerifyParams.ChannelsMask = channelsMask;
-    linkAdrVerifyParams.MinDatarate = ( int8_t )phyParam.Value;
-    linkAdrVerifyParams.MaxDatarate = AU915_TX_MAX_DATARATE;
-    linkAdrVerifyParams.Channels = RegionNvmGroup2->Channels;
-    linkAdrVerifyParams.MinTxPower = AU915_MIN_TX_POWER;
-    linkAdrVerifyParams.MaxTxPower = AU915_MAX_TX_POWER;
-    linkAdrVerifyParams.Version = linkAdrReq->Version;
-
-    // Verify the parameters and update, if necessary
-    status = RegionCommonLinkAdrReqVerifyParams( &linkAdrVerifyParams, &linkAdrParams.Datarate, &linkAdrParams.TxPower, &linkAdrParams.NbRep );
-
-    // Update channelsMask if everything is correct
-    if( status == 0x07 )
-    {
-        // Copy Mask
-        RegionCommonChanMaskCopy( RegionNvmGroup2->ChannelsMask, channelsMask, 6 );
-
-        RegionNvmGroup1->ChannelsMaskRemaining[0] &= RegionNvmGroup2->ChannelsMask[0];
-        RegionNvmGroup1->ChannelsMaskRemaining[1] &= RegionNvmGroup2->ChannelsMask[1];
-        RegionNvmGroup1->ChannelsMaskRemaining[2] &= RegionNvmGroup2->ChannelsMask[2];
-        RegionNvmGroup1->ChannelsMaskRemaining[3] &= RegionNvmGroup2->ChannelsMask[3];
-        RegionNvmGroup1->ChannelsMaskRemaining[4] = RegionNvmGroup2->ChannelsMask[4];
-        RegionNvmGroup1->ChannelsMaskRemaining[5] = RegionNvmGroup2->ChannelsMask[5];
-    }
-
-    // Update status variables
-    *drOut = linkAdrParams.Datarate;
-    *txPowOut = linkAdrParams.TxPower;
-    *nbRepOut = linkAdrParams.NbRep;
-    *nbBytesParsed = bytesProcessed;
-
-    return status;
-}
-
-uint8_t RegionAU915RxParamSetupReq( RxParamSetupReqParams_t* rxParamSetupReq )
-{
-    uint8_t status = 0x07;
-
-    // Verify radio frequency
-    if( VerifyRfFreq( rxParamSetupReq->Frequency ) == false )
-    {
-        status &= 0xFE; // Channel frequency KO
-    }
-
-    // Verify datarate
-    if( RegionCommonValueInRange( rxParamSetupReq->Datarate, AU915_RX_MIN_DATARATE, AU915_RX_MAX_DATARATE ) == false )
-    {
-        status &= 0xFD; // Datarate KO
-    }
-    if( ( rxParamSetupReq->Datarate == DR_7 ) ||
-        ( rxParamSetupReq->Datarate > DR_13 ) )
-    {
-        status &= 0xFD; // Datarate KO
-    }
-
-    // Verify datarate offset
-    if( RegionCommonValueInRange( rxParamSetupReq->DrOffset, AU915_MIN_RX1_DR_OFFSET, AU915_MAX_RX1_DR_OFFSET ) == false )
-    {
-        status &= 0xFB; // Rx1DrOffset range KO
-    }
-
-    return status;
-}
-
-int8_t RegionAU915NewChannelReq( NewChannelReqParams_t* newChannelReq )
-{
-    // Do not accept the request
-    return -1;
-}
-
-int8_t RegionAU915TxParamSetupReq( TxParamSetupReqParams_t* txParamSetupReq )
-{
-    // Accept the request
-    return 0;
-}
-
-int8_t RegionAU915DlChannelReq( DlChannelReqParams_t* dlChannelReq )
-{
-    // Do not accept the request
-    return -1;
-}
-
-int8_t RegionAU915AlternateDr( int8_t currentDr, AlternateDrType_t type )
-{
-    // Alternates the data rate according to the channel sequence:
-    // Eight times a 125kHz DR_2 and then one 500kHz DR_6 channel
-    if( type == ALTERNATE_DR )
-    {
-        RegionNvmGroup1->JoinTrialsCounter++;
-    }
-    else
-    {
-        RegionNvmGroup1->JoinTrialsCounter--;
-    }
-
-    if( RegionNvmGroup1->JoinTrialsCounter % 9 == 0 )
-    {
-        // Use DR_6 every 9th times.
-        currentDr = DR_6;
-    }
-    else
-    {
-        currentDr = DR_2;
-    }
-    return currentDr;
-}
-
-LoRaMacStatus_t RegionAU915NextChannel( NextChanParams_t* nextChanParams, uint8_t* channel, TimerTime_t* time, TimerTime_t* aggregatedTimeOff )
-{
-    uint8_t nbEnabledChannels = 0;
-    uint8_t nbRestrictedChannels = 0;
-    uint8_t enabledChannels[AU915_MAX_NB_CHANNELS] = { 0 };
-    RegionCommonIdentifyChannelsParam_t identifyChannelsParam;
-    RegionCommonCountNbOfEnabledChannelsParams_t countChannelsParams;
-    LoRaMacStatus_t status = LORAMAC_STATUS_NO_CHANNEL_FOUND;
-
-    // Count 125kHz channels
-    if( RegionCommonCountChannels( RegionNvmGroup1->ChannelsMaskRemaining, 0, 4 ) == 0 )
-    { // Reactivate default channels
-        RegionCommonChanMaskCopy( RegionNvmGroup1->ChannelsMaskRemaining, RegionNvmGroup2->ChannelsMask, 4  );
-
-        RegionNvmGroup1->JoinChannelGroupsCurrentIndex = 0;
-    }
-    // Check other channels
-    if( nextChanParams->Datarate >= DR_6 )
-    {
-        if( ( RegionNvmGroup1->ChannelsMaskRemaining[4] & CHANNELS_MASK_500KHZ_MASK ) == 0 )
-        {
-            RegionNvmGroup1->ChannelsMaskRemaining[4] = RegionNvmGroup2->ChannelsMask[4];
-        }
-    }
-
-    // Search how many channels are enabled
-    countChannelsParams.Joined = nextChanParams->Joined;
-    countChannelsParams.Datarate = nextChanParams->Datarate;
-    countChannelsParams.ChannelsMask = RegionNvmGroup1->ChannelsMaskRemaining;
-    countChannelsParams.Channels = RegionNvmGroup2->Channels;
-    countChannelsParams.Bands = RegionNvmGroup1->Bands;
-    countChannelsParams.MaxNbChannels = AU915_MAX_NB_CHANNELS;
-    countChannelsParams.JoinChannels = NULL;
-
-    identifyChannelsParam.AggrTimeOff = nextChanParams->AggrTimeOff;
-    identifyChannelsParam.LastAggrTx = nextChanParams->LastAggrTx;
-    identifyChannelsParam.DutyCycleEnabled = nextChanParams->DutyCycleEnabled;
-    identifyChannelsParam.MaxBands = AU915_MAX_NB_BANDS;
-
-    identifyChannelsParam.ElapsedTimeSinceStartUp = nextChanParams->ElapsedTimeSinceStartUp;
-    identifyChannelsParam.LastTxIsJoinRequest = nextChanParams->LastTxIsJoinRequest;
-    identifyChannelsParam.ExpectedTimeOnAir = GetTimeOnAir( nextChanParams->Datarate, nextChanParams->PktLen );
-
-    identifyChannelsParam.CountNbOfEnabledChannelsParam = &countChannelsParams;
-
-    status = RegionCommonIdentifyChannels( &identifyChannelsParam, aggregatedTimeOff, enabledChannels,
-                                           &nbEnabledChannels, &nbRestrictedChannels, time );
-
-    if( status == LORAMAC_STATUS_OK )
-    {
-        if( nextChanParams->Joined == true )
-        {
-            // Choose randomly on of the remaining channels
-            *channel = enabledChannels[randr( 0, nbEnabledChannels - 1 )];
-        }
-        else
-        {
-            // For rapid network acquisition in mixed gateway channel plan environments, the device
-            // follow a random channel selection sequence. It probes alternating one out of a
-            // group of eight 125 kHz channels followed by probing one 500 kHz channel each pass.
-            // Each time a 125 kHz channel will be selected from another group.
-
-            // 125kHz Channels (0 - 63) DR2
-            if( nextChanParams->Datarate == DR_2 )
-            {
-                if( RegionBaseUSComputeNext125kHzJoinChannel( ( uint16_t* ) RegionNvmGroup1->ChannelsMaskRemaining,
-                    &RegionNvmGroup1->JoinChannelGroupsCurrentIndex, channel ) == LORAMAC_STATUS_PARAMETER_INVALID )
-                {
-                    return LORAMAC_STATUS_PARAMETER_INVALID;
-                }
-            }
-            // 500kHz Channels (64 - 71) DR6
-            else
-            {
-                // Choose the next available channel
-                uint8_t i = 0;
-                while( ( ( RegionNvmGroup1->ChannelsMaskRemaining[4] & CHANNELS_MASK_500KHZ_MASK ) & ( 1 << i ) ) == 0 )
-                {
-                    i++;
-                }
-                *channel = 64 + i;
-            }
-        }
-
-        // Disable the channel in the mask
-<<<<<<< HEAD
-        RegionCommonChanDisable( NvmCtx.ChannelsMaskRemaining, *channel, AU915_MAX_NB_CHANNELS - 8 );
-=======
-        RegionCommonChanDisable( RegionNvmGroup1->ChannelsMaskRemaining, *channel, AU915_MAX_NB_CHANNELS );
->>>>>>> da031ab7
-    }
-    return status;
-}
-
-LoRaMacStatus_t RegionAU915ChannelAdd( ChannelAddParams_t* channelAdd )
-{
-    return LORAMAC_STATUS_PARAMETER_INVALID;
-}
-
-bool RegionAU915ChannelsRemove( ChannelRemoveParams_t* channelRemove  )
-{
-    return LORAMAC_STATUS_PARAMETER_INVALID;
-}
-
-<<<<<<< HEAD
-=======
-void RegionAU915SetContinuousWave( ContinuousWaveParams_t* continuousWave )
-{
-    int8_t txPowerLimited = RegionCommonLimitTxPower( continuousWave->TxPower, RegionNvmGroup1->Bands[RegionNvmGroup2->Channels[continuousWave->Channel].Band].TxMaxPower );
-    int8_t phyTxPower = 0;
-    uint32_t frequency = RegionNvmGroup2->Channels[continuousWave->Channel].Frequency;
-
-    // Calculate physical TX power
-    phyTxPower = RegionCommonComputeTxPower( txPowerLimited, continuousWave->MaxEirp, continuousWave->AntennaGain );
-
-    Radio.SetTxContinuousWave( frequency, phyTxPower, continuousWave->Timeout );
-}
-
->>>>>>> da031ab7
-uint8_t RegionAU915ApplyDrOffset( uint8_t downlinkDwellTime, int8_t dr, int8_t drOffset )
-{
-    int8_t datarate = DatarateOffsetsAU915[dr][drOffset];
-
-    if( datarate < 0 )
-    {
-        if( downlinkDwellTime == 0 )
-        {
-            datarate = AU915_TX_MIN_DATARATE;
-        }
-        else
-        {
-            datarate = AU915_DWELL_LIMIT_DATARATE;
-        }
-    }
-    return datarate;
-}
-
-void RegionAU915RxBeaconSetup( RxBeaconSetup_t* rxBeaconSetup, uint8_t* outDr )
-{
-    RegionCommonRxBeaconSetupParams_t regionCommonRxBeaconSetup;
-
-    regionCommonRxBeaconSetup.Datarates = DataratesAU915;
-    regionCommonRxBeaconSetup.Frequency = rxBeaconSetup->Frequency;
-    regionCommonRxBeaconSetup.BeaconSize = AU915_BEACON_SIZE;
-    regionCommonRxBeaconSetup.BeaconDatarate = AU915_BEACON_CHANNEL_DR;
-    regionCommonRxBeaconSetup.BeaconChannelBW = AU915_BEACON_CHANNEL_BW;
-    regionCommonRxBeaconSetup.RxTime = rxBeaconSetup->RxTime;
-    regionCommonRxBeaconSetup.SymbolTimeout = rxBeaconSetup->SymbolTimeout;
-
-    RegionCommonRxBeaconSetup( &regionCommonRxBeaconSetup );
-
-    // Store downlink datarate
-    *outDr = AU915_BEACON_CHANNEL_DR;
-}
+/*!
+ * \file      RegionAU915.c
+ *
+ * \brief     Region implementation for AU915
+ *
+ * \copyright Revised BSD License, see section \ref LICENSE.
+ *
+ * \code
+ *                ______                              _
+ *               / _____)             _              | |
+ *              ( (____  _____ ____ _| |_ _____  ____| |__
+ *               \____ \| ___ |    (_   _) ___ |/ ___)  _ \
+ *               _____) ) ____| | | || |_| ____( (___| | | |
+ *              (______/|_____)_|_|_| \__)_____)\____)_| |_|
+ *              (C)2013-2017 Semtech
+ *
+ *               ___ _____ _   ___ _  _____ ___  ___  ___ ___
+ *              / __|_   _/_\ / __| |/ / __/ _ \| _ \/ __| __|
+ *              \__ \ | |/ _ \ (__| ' <| _| (_) |   / (__| _|
+ *              |___/ |_/_/ \_\___|_|\_\_| \___/|_|_\\___|___|
+ *              embedded.connectivity.solutions===============
+ *
+ * \endcode
+ *
+ * \author    Miguel Luis ( Semtech )
+ *
+ * \author    Gregory Cristian ( Semtech )
+ *
+ * \author    Daniel Jaeckle ( STACKFORCE )
+*/
+#include "radio.h"
+#include "RegionCommon.h"
+#include "RegionAU915.h"
+#include "RegionBaseUS.h"
+
+// Definitions
+#define CHANNELS_MASK_SIZE              6
+
+// A mask to select only valid 500KHz channels
+#define CHANNELS_MASK_500KHZ_MASK       0x00FF
+
+/*
+ * Non-volatile module context.
+ */
+static RegionNvmDataGroup1_t* RegionNvmGroup1;
+static RegionNvmDataGroup2_t* RegionNvmGroup2;
+
+static bool VerifyRfFreq( uint32_t freq )
+{
+    // Check radio driver support
+    if( Radio.CheckRfFrequency( freq ) == false )
+    {
+        return false;
+    }
+
+    // Rx frequencies
+    if( ( freq < AU915_FIRST_RX1_CHANNEL ) ||
+        ( freq > AU915_LAST_RX1_CHANNEL ) ||
+        ( ( ( freq - ( uint32_t ) AU915_FIRST_RX1_CHANNEL ) % ( uint32_t ) AU915_STEPWIDTH_RX1_CHANNEL ) != 0 ) )
+    {
+        return false;
+    }
+
+    // Tx frequencies for 125kHz
+    // Also includes the range for 500kHz channels
+    if( ( freq < 915200000 ) ||  ( freq > 927800000 ) )
+    {
+        return false;
+    }
+    return true;
+}
+
+static TimerTime_t GetTimeOnAir( int8_t datarate, uint16_t pktLen )
+{
+    int8_t phyDr = DataratesAU915[datarate];
+    uint32_t bandwidth = RegionCommonGetBandwidth( datarate, BandwidthsAU915 );
+
+    return Radio.TimeOnAir( MODEM_LORA, bandwidth, phyDr, 1, 8, false, pktLen, true );
+}
+
+PhyParam_t RegionAU915GetPhyParam( GetPhyParams_t* getPhy )
+{
+    PhyParam_t phyParam = { 0 };
+
+    switch( getPhy->Attribute )
+    {
+        case PHY_MIN_RX_DR:
+        {
+            if( getPhy->DownlinkDwellTime == 0)
+            {
+                phyParam.Value = AU915_RX_MIN_DATARATE;
+            }
+            else
+            {
+                phyParam.Value = AU915_DWELL_LIMIT_DATARATE;
+            }
+            break;
+        }
+        case PHY_MIN_TX_DR:
+        {
+            if( getPhy->UplinkDwellTime == 0)
+            {
+                phyParam.Value = AU915_TX_MIN_DATARATE;
+            }
+            else
+            {
+                phyParam.Value = AU915_DWELL_LIMIT_DATARATE;
+            }
+            break;
+        }
+        case PHY_DEF_TX_DR:
+        {
+            phyParam.Value = AU915_DEFAULT_DATARATE;
+            break;
+        }
+        case PHY_NEXT_LOWER_TX_DR:
+        {
+            RegionCommonGetNextLowerTxDrParams_t nextLowerTxDrParams =
+            {
+                .CurrentDr = getPhy->Datarate,
+                .MaxDr = ( int8_t )AU915_TX_MAX_DATARATE,
+                .MinDr = ( int8_t )( ( getPhy->UplinkDwellTime == 0 ) ? AU915_TX_MIN_DATARATE : AU915_DWELL_LIMIT_DATARATE ),
+                .NbChannels = AU915_MAX_NB_CHANNELS,
+                .ChannelsMask = RegionNvmGroup2->ChannelsMask,
+                .Channels = RegionNvmGroup2->Channels,
+            };
+            phyParam.Value = RegionCommonGetNextLowerTxDr( &nextLowerTxDrParams );
+            break;
+        }
+        case PHY_MAX_TX_POWER:
+        {
+            phyParam.Value = AU915_MAX_TX_POWER;
+            break;
+        }
+        case PHY_DEF_TX_POWER:
+        {
+            phyParam.Value = AU915_DEFAULT_TX_POWER;
+            break;
+        }
+        case PHY_DEF_ADR_ACK_LIMIT:
+        {
+            phyParam.Value = REGION_COMMON_DEFAULT_ADR_ACK_LIMIT;
+            break;
+        }
+        case PHY_DEF_ADR_ACK_DELAY:
+        {
+            phyParam.Value = REGION_COMMON_DEFAULT_ADR_ACK_DELAY;
+            break;
+        }
+        case PHY_MAX_PAYLOAD:
+        {
+            if( getPhy->UplinkDwellTime == 0 )
+            {
+                phyParam.Value = MaxPayloadOfDatarateDwell0AU915[getPhy->Datarate];
+            }
+            else
+            {
+                phyParam.Value = MaxPayloadOfDatarateDwell1AU915[getPhy->Datarate];
+            }
+            break;
+        }
+        case PHY_DUTY_CYCLE:
+        {
+            phyParam.Value = AU915_DUTY_CYCLE_ENABLED;
+            break;
+        }
+        case PHY_MAX_RX_WINDOW:
+        {
+            phyParam.Value = AU915_MAX_RX_WINDOW;
+            break;
+        }
+        case PHY_RECEIVE_DELAY1:
+        {
+            phyParam.Value = REGION_COMMON_DEFAULT_RECEIVE_DELAY1;
+            break;
+        }
+        case PHY_RECEIVE_DELAY2:
+        {
+            phyParam.Value = REGION_COMMON_DEFAULT_RECEIVE_DELAY2;
+            break;
+        }
+        case PHY_JOIN_ACCEPT_DELAY1:
+        {
+            phyParam.Value = REGION_COMMON_DEFAULT_JOIN_ACCEPT_DELAY1;
+            break;
+        }
+        case PHY_JOIN_ACCEPT_DELAY2:
+        {
+            phyParam.Value = REGION_COMMON_DEFAULT_JOIN_ACCEPT_DELAY2;
+            break;
+        }
+        case PHY_RETRANSMIT_TIMEOUT:
+        {
+            phyParam.Value = ( REGION_COMMON_DEFAULT_RETRANSMIT_TIMEOUT + randr( -REGION_COMMON_DEFAULT_RETRANSMIT_TIMEOUT_RND, REGION_COMMON_DEFAULT_RETRANSMIT_TIMEOUT_RND ) );
+            break;
+        }
+        case PHY_DEF_DR1_OFFSET:
+        {
+            phyParam.Value = REGION_COMMON_DEFAULT_RX1_DR_OFFSET;
+            break;
+        }
+        case PHY_DEF_RX2_FREQUENCY:
+        {
+            phyParam.Value = AU915_RX_WND_2_FREQ;
+            break;
+        }
+        case PHY_DEF_RX2_DR:
+        {
+            phyParam.Value = AU915_RX_WND_2_DR;
+            break;
+        }
+        case PHY_CHANNELS_MASK:
+        {
+            phyParam.ChannelsMask = RegionNvmGroup2->ChannelsMask;
+            break;
+        }
+        case PHY_CHANNELS_DEFAULT_MASK:
+        {
+            phyParam.ChannelsMask = RegionNvmGroup2->ChannelsDefaultMask;
+            break;
+        }
+        case PHY_MAX_NB_CHANNELS:
+        {
+            phyParam.Value = AU915_MAX_NB_CHANNELS;
+            break;
+        }
+        case PHY_CHANNELS:
+        {
+            phyParam.Channels = RegionNvmGroup2->Channels;
+            break;
+        }
+        case PHY_DEF_UPLINK_DWELL_TIME:
+        {
+            phyParam.Value = AU915_DEFAULT_UPLINK_DWELL_TIME;
+            break;
+        }
+        case PHY_DEF_DOWNLINK_DWELL_TIME:
+        {
+            phyParam.Value = REGION_COMMON_DEFAULT_DOWNLINK_DWELL_TIME;
+            break;
+        }
+        case PHY_DEF_MAX_EIRP:
+        {
+            phyParam.fValue = AU915_DEFAULT_MAX_EIRP;
+            break;
+        }
+        case PHY_DEF_ANTENNA_GAIN:
+        {
+            phyParam.fValue = AU915_DEFAULT_ANTENNA_GAIN;
+            break;
+        }
+        case PHY_BEACON_CHANNEL_FREQ:
+        {
+            phyParam.Value = RegionBaseUSCalcDownlinkFrequency( getPhy->Channel,
+                                                                AU915_BEACON_CHANNEL_FREQ,
+                                                                AU915_BEACON_CHANNEL_STEPWIDTH );
+            break;
+        }
+        case PHY_BEACON_FORMAT:
+        {
+            phyParam.BeaconFormat.BeaconSize = AU915_BEACON_SIZE;
+            phyParam.BeaconFormat.Rfu1Size = AU915_RFU1_SIZE;
+            phyParam.BeaconFormat.Rfu2Size = AU915_RFU2_SIZE;
+            break;
+        }
+        case PHY_BEACON_CHANNEL_DR:
+        {
+            phyParam.Value = AU915_BEACON_CHANNEL_DR;
+            break;
+        }
+        case PHY_BEACON_NB_CHANNELS:
+        {
+            phyParam.Value = AU915_BEACON_NB_CHANNELS;
+            break;
+        }
+        case PHY_PING_SLOT_CHANNEL_FREQ:
+        {
+            phyParam.Value = RegionBaseUSCalcDownlinkFrequency( getPhy->Channel,
+                                                                AU915_PING_SLOT_CHANNEL_FREQ,
+                                                                AU915_BEACON_CHANNEL_STEPWIDTH );
+            break;
+        }
+        case PHY_PING_SLOT_CHANNEL_DR:
+        {
+            phyParam.Value = AU915_PING_SLOT_CHANNEL_DR;
+            break;
+        }
+        case PHY_PING_SLOT_NB_CHANNELS:
+        {
+            phyParam.Value = AU915_BEACON_NB_CHANNELS;
+            break;
+        }
+        case PHY_SF_FROM_DR:
+        {
+            phyParam.Value = DataratesAU915[getPhy->Datarate];
+            break;
+        }
+        case PHY_BW_FROM_DR:
+        {
+            phyParam.Value = RegionCommonGetBandwidth( getPhy->Datarate, BandwidthsAU915 );
+            break;
+        }
+        default:
+        {
+            break;
+        }
+    }
+
+    return phyParam;
+}
+
+void RegionAU915SetBandTxDone( SetBandTxDoneParams_t* txDone )
+{
+    RegionCommonSetBandTxDone( &RegionNvmGroup1->Bands[RegionNvmGroup2->Channels[txDone->Channel].Band],
+                               txDone->LastTxAirTime, txDone->Joined, txDone->ElapsedTimeSinceStartUp );
+}
+
+void RegionAU915InitDefaults( InitDefaultsParams_t* params )
+{
+    Band_t bands[AU915_MAX_NB_BANDS] =
+    {
+        AU915_BAND0
+    };
+
+    switch( params->Type )
+    {
+        case INIT_TYPE_DEFAULTS:
+        {
+            if( ( params->NvmGroup1 == NULL ) || ( params->NvmGroup2 == NULL ) )
+            {
+                return;
+            }
+
+            RegionNvmGroup1 = (RegionNvmDataGroup1_t*) params->NvmGroup1;
+            RegionNvmGroup2 = (RegionNvmDataGroup2_t*) params->NvmGroup2;
+
+            // Initialize 8 bit channel groups index
+            RegionNvmGroup1->JoinChannelGroupsCurrentIndex = 0;
+
+            // Initialize the join trials counter
+            RegionNvmGroup1->JoinTrialsCounter = 0;
+
+            // Default bands
+            memcpy1( ( uint8_t* )RegionNvmGroup1->Bands, ( uint8_t* )bands, sizeof( Band_t ) * AU915_MAX_NB_BANDS );
+
+            // Channels
+            for( uint8_t i = 0; i < AU915_MAX_NB_CHANNELS - 8; i++ )
+            {
+                // 125 kHz channels
+                RegionNvmGroup2->Channels[i].Frequency = 915200000 + i * 200000;
+                RegionNvmGroup2->Channels[i].DrRange.Value = ( DR_5 << 4 ) | DR_0;
+                RegionNvmGroup2->Channels[i].Band = 0;
+            }
+            for( uint8_t i = AU915_MAX_NB_CHANNELS - 8; i < AU915_MAX_NB_CHANNELS; i++ )
+            {
+                // 500 kHz channels
+                RegionNvmGroup2->Channels[i].Frequency = 915900000 + ( i - ( AU915_MAX_NB_CHANNELS - 8 ) ) * 1600000;
+                RegionNvmGroup2->Channels[i].DrRange.Value = ( DR_6 << 4 ) | DR_6;
+                RegionNvmGroup2->Channels[i].Band = 0;
+            }
+
+            // Initialize channels default mask
+            RegionNvmGroup2->ChannelsDefaultMask[0] = 0xFFFF;
+            RegionNvmGroup2->ChannelsDefaultMask[1] = 0xFFFF;
+            RegionNvmGroup2->ChannelsDefaultMask[2] = 0xFFFF;
+            RegionNvmGroup2->ChannelsDefaultMask[3] = 0xFFFF;
+            RegionNvmGroup2->ChannelsDefaultMask[4] = 0x00FF;
+            RegionNvmGroup2->ChannelsDefaultMask[5] = 0x0000;
+
+            // Copy channels default mask
+            RegionCommonChanMaskCopy( RegionNvmGroup2->ChannelsMask, RegionNvmGroup2->ChannelsDefaultMask, CHANNELS_MASK_SIZE );
+
+            // Copy into channels mask remaining
+            RegionCommonChanMaskCopy( RegionNvmGroup1->ChannelsMaskRemaining, RegionNvmGroup2->ChannelsMask, CHANNELS_MASK_SIZE );
+            break;
+        }
+        case INIT_TYPE_RESET_TO_DEFAULT_CHANNELS:
+        {
+            // Intentional fallthrough
+        }
+        case INIT_TYPE_ACTIVATE_DEFAULT_CHANNELS:
+        {
+            // Copy channels default mask
+            RegionCommonChanMaskCopy( RegionNvmGroup2->ChannelsMask, RegionNvmGroup2->ChannelsDefaultMask, CHANNELS_MASK_SIZE );
+
+            for( uint8_t i = 0; i < CHANNELS_MASK_SIZE; i++ )
+            { // Copy-And the channels mask
+                RegionNvmGroup1->ChannelsMaskRemaining[i] &= RegionNvmGroup2->ChannelsMask[i];
+            }
+            break;
+        }
+        default:
+        {
+            break;
+        }
+    }
+}
+
+bool RegionAU915Verify( VerifyParams_t* verify, PhyAttribute_t phyAttribute )
+{
+    switch( phyAttribute )
+    {
+        case PHY_FREQUENCY:
+        {
+            return VerifyRfFreq( verify->Frequency );
+        }
+        case PHY_TX_DR:
+        case PHY_DEF_TX_DR:
+        {
+            if( verify->DatarateParams.UplinkDwellTime == 0 )
+            {
+                return RegionCommonValueInRange( verify->DatarateParams.Datarate, AU915_TX_MIN_DATARATE, AU915_TX_MAX_DATARATE );
+            }
+            else
+            {
+                return RegionCommonValueInRange( verify->DatarateParams.Datarate, AU915_DWELL_LIMIT_DATARATE, AU915_TX_MAX_DATARATE );
+            }
+        }
+        case PHY_RX_DR:
+        {
+            if( verify->DatarateParams.UplinkDwellTime == 0 )
+            {
+                return RegionCommonValueInRange( verify->DatarateParams.Datarate, AU915_RX_MIN_DATARATE, AU915_RX_MAX_DATARATE );
+            }
+            else
+            {
+                return RegionCommonValueInRange( verify->DatarateParams.Datarate, AU915_DWELL_LIMIT_DATARATE, AU915_RX_MAX_DATARATE );
+            }
+        }
+        case PHY_DEF_TX_POWER:
+        case PHY_TX_POWER:
+        {
+            // Remark: switched min and max!
+            return RegionCommonValueInRange( verify->TxPower, AU915_MAX_TX_POWER, AU915_MIN_TX_POWER );
+        }
+        case PHY_DUTY_CYCLE:
+        {
+            return AU915_DUTY_CYCLE_ENABLED;
+        }
+        default:
+            return false;
+    }
+}
+
+void RegionAU915ApplyCFList( ApplyCFListParams_t* applyCFList )
+{
+    // Size of the optional CF list must be 16 byte
+    if( applyCFList->Size != 16 )
+    {
+        return;
+    }
+
+    // Last byte CFListType must be 0x01 to indicate the CFList contains a series of ChMask fields
+    if( applyCFList->Payload[15] != 0x01 )
+    {
+        return;
+    }
+
+    // ChMask0 - ChMask4 must be set (every ChMask has 16 bit)
+    for( uint8_t chMaskItr = 0, cntPayload = 0; chMaskItr <= 4; chMaskItr++, cntPayload+=2 )
+    {
+        RegionNvmGroup2->ChannelsMask[chMaskItr] = (uint16_t) (0x00FF & applyCFList->Payload[cntPayload]);
+        RegionNvmGroup2->ChannelsMask[chMaskItr] |= (uint16_t) (applyCFList->Payload[cntPayload+1] << 8);
+        if( chMaskItr == 4 )
+        {
+            RegionNvmGroup2->ChannelsMask[chMaskItr] = RegionNvmGroup2->ChannelsMask[chMaskItr] & CHANNELS_MASK_500KHZ_MASK;
+        }
+        // Set the channel mask to the remaining
+        RegionNvmGroup1->ChannelsMaskRemaining[chMaskItr] &= RegionNvmGroup2->ChannelsMask[chMaskItr];
+    }
+}
+
+bool RegionAU915ChanMaskSet( ChanMaskSetParams_t* chanMaskSet )
+{
+    switch( chanMaskSet->ChannelsMaskType )
+    {
+        case CHANNELS_MASK:
+        {
+            RegionCommonChanMaskCopy( RegionNvmGroup2->ChannelsMask, chanMaskSet->ChannelsMaskIn, CHANNELS_MASK_SIZE );
+
+            RegionNvmGroup2->ChannelsDefaultMask[4] = RegionNvmGroup2->ChannelsDefaultMask[4] & CHANNELS_MASK_500KHZ_MASK;
+            RegionNvmGroup2->ChannelsDefaultMask[5] = 0x0000;
+
+            for( uint8_t i = 0; i < 6; i++ )
+            { // Copy-And the channels mask
+                RegionNvmGroup1->ChannelsMaskRemaining[i] &= RegionNvmGroup2->ChannelsMask[i];
+            }
+            break;
+        }
+        case CHANNELS_DEFAULT_MASK:
+        {
+            RegionCommonChanMaskCopy( RegionNvmGroup2->ChannelsDefaultMask, chanMaskSet->ChannelsMaskIn, CHANNELS_MASK_SIZE );
+            break;
+        }
+        default:
+            return false;
+    }
+    return true;
+}
+
+void RegionAU915ComputeRxWindowParameters( int8_t datarate, uint8_t minRxSymbols, uint32_t rxError, RxConfigParams_t *rxConfigParams )
+{
+    uint32_t tSymbolInUs = 0;
+
+    // Get the datarate, perform a boundary check
+    rxConfigParams->Datarate = MIN( datarate, AU915_RX_MAX_DATARATE );
+    rxConfigParams->Bandwidth = RegionCommonGetBandwidth( rxConfigParams->Datarate, BandwidthsAU915 );
+
+    tSymbolInUs = RegionCommonComputeSymbolTimeLoRa( DataratesAU915[rxConfigParams->Datarate], BandwidthsAU915[rxConfigParams->Datarate] );
+
+    RegionCommonComputeRxWindowParameters( tSymbolInUs, minRxSymbols, rxError, Radio.GetWakeupTime( ), &rxConfigParams->WindowTimeout, &rxConfigParams->WindowOffset );
+}
+
+bool RegionAU915RxConfig( RxConfigParams_t* rxConfig, int8_t* datarate )
+{
+    int8_t dr = rxConfig->Datarate;
+    int8_t phyDr = 0;
+    uint32_t frequency = rxConfig->Frequency;
+
+    if( Radio.GetStatus( ) != RF_IDLE )
+    {
+        return false;
+    }
+
+    if( rxConfig->RxSlot == RX_SLOT_WIN_1 )
+    {
+        // Apply window 1 frequency
+        frequency = AU915_FIRST_RX1_CHANNEL + ( rxConfig->Channel % 8 ) * AU915_STEPWIDTH_RX1_CHANNEL;
+    }
+
+    // Read the physical datarate from the datarates table
+    phyDr = DataratesAU915[dr];
+
+    Radio.SetChannel( frequency );
+
+    // Radio configuration
+    Radio.SetRxConfig( MODEM_LORA, rxConfig->Bandwidth, phyDr, 1, 0, 8, rxConfig->WindowTimeout, false, 0, false, 0, 0, true, rxConfig->RxContinuous );
+
+    Radio.SetMaxPayloadLength( MODEM_LORA, MaxPayloadOfDatarateDwell0AU915[dr] + LORAMAC_FRAME_PAYLOAD_OVERHEAD_SIZE );
+
+    *datarate = (uint8_t) dr;
+    return true;
+}
+
+bool RegionAU915TxConfig( TxConfigParams_t* txConfig, int8_t* txPower, TimerTime_t* txTimeOnAir )
+{
+    int8_t phyDr = DataratesAU915[txConfig->Datarate];
+    int8_t txPowerLimited = RegionCommonLimitTxPower( txConfig->TxPower, RegionNvmGroup1->Bands[RegionNvmGroup2->Channels[txConfig->Channel].Band].TxMaxPower );
+    uint32_t bandwidth = RegionCommonGetBandwidth( txConfig->Datarate, BandwidthsAU915 );
+    int8_t phyTxPower = 0;
+
+    // Calculate physical TX power
+    phyTxPower = RegionCommonComputeTxPower( txPowerLimited, txConfig->MaxEirp, txConfig->AntennaGain );
+
+    // Setup the radio frequency
+    Radio.SetChannel( RegionNvmGroup2->Channels[txConfig->Channel].Frequency );
+
+    Radio.SetTxConfig( MODEM_LORA, phyTxPower, 0, bandwidth, phyDr, 1, 8, false, true, 0, 0, false, 4000 );
+
+    // Setup maximum payload lenght of the radio driver
+    Radio.SetMaxPayloadLength( MODEM_LORA, txConfig->PktLen );
+    // Update time-on-air
+    *txTimeOnAir = GetTimeOnAir( txConfig->Datarate, txConfig->PktLen );
+
+    *txPower = txPowerLimited;
+    return true;
+}
+
+uint8_t RegionAU915LinkAdrReq( LinkAdrReqParams_t* linkAdrReq, int8_t* drOut, int8_t* txPowOut, uint8_t* nbRepOut, uint8_t* nbBytesParsed )
+{
+    uint8_t status = 0x07;
+    RegionCommonLinkAdrParams_t linkAdrParams = { 0 };
+    uint8_t nextIndex = 0;
+    uint8_t bytesProcessed = 0;
+    uint16_t channelsMask[6] = { 0, 0, 0, 0, 0, 0 };
+    GetPhyParams_t getPhy;
+    PhyParam_t phyParam;
+    RegionCommonLinkAdrReqVerifyParams_t linkAdrVerifyParams;
+
+    // Initialize local copy of channels mask
+    RegionCommonChanMaskCopy( channelsMask, RegionNvmGroup2->ChannelsMask, 6 );
+
+    while( bytesProcessed < linkAdrReq->PayloadSize )
+    {
+        nextIndex = RegionCommonParseLinkAdrReq( &( linkAdrReq->Payload[bytesProcessed] ), &linkAdrParams );
+
+        if( nextIndex == 0 )
+            break; // break loop, since no more request has been found
+
+        // Update bytes processed
+        bytesProcessed += nextIndex;
+
+        // Revert status, as we only check the last ADR request for the channel mask KO
+        status = 0x07;
+
+        if( linkAdrParams.ChMaskCtrl == 6 )
+        {
+            // Enable all 125 kHz channels
+            channelsMask[0] = 0xFFFF;
+            channelsMask[1] = 0xFFFF;
+            channelsMask[2] = 0xFFFF;
+            channelsMask[3] = 0xFFFF;
+            // Apply chMask to channels 64 to 71
+            channelsMask[4] = linkAdrParams.ChMask & CHANNELS_MASK_500KHZ_MASK;
+        }
+        else if( linkAdrParams.ChMaskCtrl == 7 )
+        {
+            // Disable all 125 kHz channels
+            channelsMask[0] = 0x0000;
+            channelsMask[1] = 0x0000;
+            channelsMask[2] = 0x0000;
+            channelsMask[3] = 0x0000;
+            // Apply chMask to channels 64 to 71
+            channelsMask[4] = linkAdrParams.ChMask & CHANNELS_MASK_500KHZ_MASK;
+        }
+        else if( linkAdrParams.ChMaskCtrl == 5 )
+        {
+            // Start value for comparision
+            uint8_t bitMask = 1;
+
+            // cntChannelMask for channelsMask[0] until channelsMask[3]
+            uint8_t cntChannelMask = 0;
+
+            // i will be 1, 2, 3, ..., 7
+            for( uint8_t i = 0; i <= 7; i++ )
+            {
+                // 8 MSBs of ChMask are RFU
+                // Checking if the ChMask is set, then true
+                if( ( ( linkAdrParams.ChMask & 0x00FF ) & ( bitMask << i ) ) != 0 )
+                {
+                    if( ( i % 2 ) == 0 )
+                    {
+                        // Enable a bank of 8 125kHz channels, 8 LSBs
+                        channelsMask[cntChannelMask] |= 0x00FF;
+                        // Enable the corresponding 500kHz channel
+                        channelsMask[4] |= ( bitMask << i );
+                    }
+                    else
+                    {
+                        // Enable a bank of 8 125kHz channels, 8 MSBs
+                        channelsMask[cntChannelMask] |= 0xFF00;
+                        // Enable the corresponding 500kHz channel
+                        channelsMask[4] |= ( bitMask << i );
+                        // cntChannelMask increment for uneven i
+                        cntChannelMask++;
+                    }
+                }
+                // ChMask is not set
+                else
+                {
+                    if( ( i % 2 ) == 0 )
+                    {
+                        // Disable a bank of 8 125kHz channels, 8 LSBs
+                        channelsMask[cntChannelMask] &= 0xFF00;
+                        // Disable the corresponding 500kHz channel
+                        channelsMask[4] &= ~( bitMask << i );
+                    }
+                    else
+                    {
+                        // Enable a bank of 8 125kHz channels, 8 MSBs
+                        channelsMask[cntChannelMask] &= 0x00FF;
+                        // Disable the corresponding 500kHz channel
+                        channelsMask[4] &= ~( bitMask << i );
+                        // cntChannelMask increment for uneven i
+                        cntChannelMask++;
+                    }
+                }
+            }
+        }
+        else
+        {
+            channelsMask[linkAdrParams.ChMaskCtrl] = linkAdrParams.ChMask;
+        }
+    }
+
+    // FCC 15.247 paragraph F mandates to hop on at least 2 125 kHz channels
+    if( ( linkAdrParams.Datarate < DR_6 ) && ( RegionCommonCountChannels( channelsMask, 0, 4 ) < 2 ) )
+    {
+        status &= 0xFE; // Channel mask KO
+    }
+
+    // Get the minimum possible datarate
+    getPhy.Attribute = PHY_MIN_TX_DR;
+    getPhy.UplinkDwellTime = linkAdrReq->UplinkDwellTime;
+    phyParam = RegionAU915GetPhyParam( &getPhy );
+
+    linkAdrVerifyParams.Status = status;
+    linkAdrVerifyParams.AdrEnabled = linkAdrReq->AdrEnabled;
+    linkAdrVerifyParams.Datarate = linkAdrParams.Datarate;
+    linkAdrVerifyParams.TxPower = linkAdrParams.TxPower;
+    linkAdrVerifyParams.NbRep = linkAdrParams.NbRep;
+    linkAdrVerifyParams.CurrentDatarate = linkAdrReq->CurrentDatarate;
+    linkAdrVerifyParams.CurrentTxPower = linkAdrReq->CurrentTxPower;
+    linkAdrVerifyParams.CurrentNbRep = linkAdrReq->CurrentNbRep;
+    linkAdrVerifyParams.NbChannels = AU915_MAX_NB_CHANNELS;
+    linkAdrVerifyParams.ChannelsMask = channelsMask;
+    linkAdrVerifyParams.MinDatarate = ( int8_t )phyParam.Value;
+    linkAdrVerifyParams.MaxDatarate = AU915_TX_MAX_DATARATE;
+    linkAdrVerifyParams.Channels = RegionNvmGroup2->Channels;
+    linkAdrVerifyParams.MinTxPower = AU915_MIN_TX_POWER;
+    linkAdrVerifyParams.MaxTxPower = AU915_MAX_TX_POWER;
+    linkAdrVerifyParams.Version = linkAdrReq->Version;
+
+    // Verify the parameters and update, if necessary
+    status = RegionCommonLinkAdrReqVerifyParams( &linkAdrVerifyParams, &linkAdrParams.Datarate, &linkAdrParams.TxPower, &linkAdrParams.NbRep );
+
+    // Update channelsMask if everything is correct
+    if( status == 0x07 )
+    {
+        // Copy Mask
+        RegionCommonChanMaskCopy( RegionNvmGroup2->ChannelsMask, channelsMask, 6 );
+
+        RegionNvmGroup1->ChannelsMaskRemaining[0] &= RegionNvmGroup2->ChannelsMask[0];
+        RegionNvmGroup1->ChannelsMaskRemaining[1] &= RegionNvmGroup2->ChannelsMask[1];
+        RegionNvmGroup1->ChannelsMaskRemaining[2] &= RegionNvmGroup2->ChannelsMask[2];
+        RegionNvmGroup1->ChannelsMaskRemaining[3] &= RegionNvmGroup2->ChannelsMask[3];
+        RegionNvmGroup1->ChannelsMaskRemaining[4] = RegionNvmGroup2->ChannelsMask[4];
+        RegionNvmGroup1->ChannelsMaskRemaining[5] = RegionNvmGroup2->ChannelsMask[5];
+    }
+
+    // Update status variables
+    *drOut = linkAdrParams.Datarate;
+    *txPowOut = linkAdrParams.TxPower;
+    *nbRepOut = linkAdrParams.NbRep;
+    *nbBytesParsed = bytesProcessed;
+
+    return status;
+}
+
+uint8_t RegionAU915RxParamSetupReq( RxParamSetupReqParams_t* rxParamSetupReq )
+{
+    uint8_t status = 0x07;
+
+    // Verify radio frequency
+    if( VerifyRfFreq( rxParamSetupReq->Frequency ) == false )
+    {
+        status &= 0xFE; // Channel frequency KO
+    }
+
+    // Verify datarate
+    if( RegionCommonValueInRange( rxParamSetupReq->Datarate, AU915_RX_MIN_DATARATE, AU915_RX_MAX_DATARATE ) == false )
+    {
+        status &= 0xFD; // Datarate KO
+    }
+    if( ( rxParamSetupReq->Datarate == DR_7 ) ||
+        ( rxParamSetupReq->Datarate > DR_13 ) )
+    {
+        status &= 0xFD; // Datarate KO
+    }
+
+    // Verify datarate offset
+    if( RegionCommonValueInRange( rxParamSetupReq->DrOffset, AU915_MIN_RX1_DR_OFFSET, AU915_MAX_RX1_DR_OFFSET ) == false )
+    {
+        status &= 0xFB; // Rx1DrOffset range KO
+    }
+
+    return status;
+}
+
+int8_t RegionAU915NewChannelReq( NewChannelReqParams_t* newChannelReq )
+{
+    // Do not accept the request
+    return -1;
+}
+
+int8_t RegionAU915TxParamSetupReq( TxParamSetupReqParams_t* txParamSetupReq )
+{
+    // Accept the request
+    return 0;
+}
+
+int8_t RegionAU915DlChannelReq( DlChannelReqParams_t* dlChannelReq )
+{
+    // Do not accept the request
+    return -1;
+}
+
+int8_t RegionAU915AlternateDr( int8_t currentDr, AlternateDrType_t type )
+{
+    // Alternates the data rate according to the channel sequence:
+    // Eight times a 125kHz DR_2 and then one 500kHz DR_6 channel
+    if( type == ALTERNATE_DR )
+    {
+        RegionNvmGroup1->JoinTrialsCounter++;
+    }
+    else
+    {
+        RegionNvmGroup1->JoinTrialsCounter--;
+    }
+
+    if( RegionNvmGroup1->JoinTrialsCounter % 9 == 0 )
+    {
+        // Use DR_6 every 9th times.
+        currentDr = DR_6;
+    }
+    else
+    {
+        currentDr = DR_2;
+    }
+    return currentDr;
+}
+
+LoRaMacStatus_t RegionAU915NextChannel( NextChanParams_t* nextChanParams, uint8_t* channel, TimerTime_t* time, TimerTime_t* aggregatedTimeOff )
+{
+    uint8_t nbEnabledChannels = 0;
+    uint8_t nbRestrictedChannels = 0;
+    uint8_t enabledChannels[AU915_MAX_NB_CHANNELS] = { 0 };
+    RegionCommonIdentifyChannelsParam_t identifyChannelsParam;
+    RegionCommonCountNbOfEnabledChannelsParams_t countChannelsParams;
+    LoRaMacStatus_t status = LORAMAC_STATUS_NO_CHANNEL_FOUND;
+
+    // Count 125kHz channels
+    if( RegionCommonCountChannels( RegionNvmGroup1->ChannelsMaskRemaining, 0, 4 ) == 0 )
+    { // Reactivate default channels
+        RegionCommonChanMaskCopy( RegionNvmGroup1->ChannelsMaskRemaining, RegionNvmGroup2->ChannelsMask, 4  );
+
+        RegionNvmGroup1->JoinChannelGroupsCurrentIndex = 0;
+    }
+    // Check other channels
+    if( nextChanParams->Datarate >= DR_6 )
+    {
+        if( ( RegionNvmGroup1->ChannelsMaskRemaining[4] & CHANNELS_MASK_500KHZ_MASK ) == 0 )
+        {
+            RegionNvmGroup1->ChannelsMaskRemaining[4] = RegionNvmGroup2->ChannelsMask[4];
+        }
+    }
+
+    // Search how many channels are enabled
+    countChannelsParams.Joined = nextChanParams->Joined;
+    countChannelsParams.Datarate = nextChanParams->Datarate;
+    countChannelsParams.ChannelsMask = RegionNvmGroup1->ChannelsMaskRemaining;
+    countChannelsParams.Channels = RegionNvmGroup2->Channels;
+    countChannelsParams.Bands = RegionNvmGroup1->Bands;
+    countChannelsParams.MaxNbChannels = AU915_MAX_NB_CHANNELS;
+    countChannelsParams.JoinChannels = NULL;
+
+    identifyChannelsParam.AggrTimeOff = nextChanParams->AggrTimeOff;
+    identifyChannelsParam.LastAggrTx = nextChanParams->LastAggrTx;
+    identifyChannelsParam.DutyCycleEnabled = nextChanParams->DutyCycleEnabled;
+    identifyChannelsParam.MaxBands = AU915_MAX_NB_BANDS;
+
+    identifyChannelsParam.ElapsedTimeSinceStartUp = nextChanParams->ElapsedTimeSinceStartUp;
+    identifyChannelsParam.LastTxIsJoinRequest = nextChanParams->LastTxIsJoinRequest;
+    identifyChannelsParam.ExpectedTimeOnAir = GetTimeOnAir( nextChanParams->Datarate, nextChanParams->PktLen );
+
+    identifyChannelsParam.CountNbOfEnabledChannelsParam = &countChannelsParams;
+
+    status = RegionCommonIdentifyChannels( &identifyChannelsParam, aggregatedTimeOff, enabledChannels,
+                                           &nbEnabledChannels, &nbRestrictedChannels, time );
+
+    if( status == LORAMAC_STATUS_OK )
+    {
+        if( nextChanParams->Joined == true )
+        {
+            // Choose randomly on of the remaining channels
+            *channel = enabledChannels[randr( 0, nbEnabledChannels - 1 )];
+        }
+        else
+        {
+            // For rapid network acquisition in mixed gateway channel plan environments, the device
+            // follow a random channel selection sequence. It probes alternating one out of a
+            // group of eight 125 kHz channels followed by probing one 500 kHz channel each pass.
+            // Each time a 125 kHz channel will be selected from another group.
+
+            // 125kHz Channels (0 - 63) DR2
+            if( nextChanParams->Datarate == DR_2 )
+            {
+                if( RegionBaseUSComputeNext125kHzJoinChannel( ( uint16_t* ) RegionNvmGroup1->ChannelsMaskRemaining,
+                    &RegionNvmGroup1->JoinChannelGroupsCurrentIndex, channel ) == LORAMAC_STATUS_PARAMETER_INVALID )
+                {
+                    return LORAMAC_STATUS_PARAMETER_INVALID;
+                }
+            }
+            // 500kHz Channels (64 - 71) DR6
+            else
+            {
+                // Choose the next available channel
+                uint8_t i = 0;
+                while( ( ( RegionNvmGroup1->ChannelsMaskRemaining[4] & CHANNELS_MASK_500KHZ_MASK ) & ( 1 << i ) ) == 0 )
+                {
+                    i++;
+                }
+                *channel = 64 + i;
+            }
+        }
+
+        // Disable the channel in the mask
+        RegionCommonChanDisable( RegionNvmGroup1->ChannelsMaskRemaining, *channel, AU915_MAX_NB_CHANNELS );
+    }
+    return status;
+}
+
+LoRaMacStatus_t RegionAU915ChannelAdd( ChannelAddParams_t* channelAdd )
+{
+    return LORAMAC_STATUS_PARAMETER_INVALID;
+}
+
+bool RegionAU915ChannelsRemove( ChannelRemoveParams_t* channelRemove  )
+{
+    return LORAMAC_STATUS_PARAMETER_INVALID;
+}
+
+uint8_t RegionAU915ApplyDrOffset( uint8_t downlinkDwellTime, int8_t dr, int8_t drOffset )
+{
+    int8_t datarate = DatarateOffsetsAU915[dr][drOffset];
+
+    if( datarate < 0 )
+    {
+        if( downlinkDwellTime == 0 )
+        {
+            datarate = AU915_TX_MIN_DATARATE;
+        }
+        else
+        {
+            datarate = AU915_DWELL_LIMIT_DATARATE;
+        }
+    }
+    return datarate;
+}
+
+void RegionAU915RxBeaconSetup( RxBeaconSetup_t* rxBeaconSetup, uint8_t* outDr )
+{
+    RegionCommonRxBeaconSetupParams_t regionCommonRxBeaconSetup;
+
+    regionCommonRxBeaconSetup.Datarates = DataratesAU915;
+    regionCommonRxBeaconSetup.Frequency = rxBeaconSetup->Frequency;
+    regionCommonRxBeaconSetup.BeaconSize = AU915_BEACON_SIZE;
+    regionCommonRxBeaconSetup.BeaconDatarate = AU915_BEACON_CHANNEL_DR;
+    regionCommonRxBeaconSetup.BeaconChannelBW = AU915_BEACON_CHANNEL_BW;
+    regionCommonRxBeaconSetup.RxTime = rxBeaconSetup->RxTime;
+    regionCommonRxBeaconSetup.SymbolTimeout = rxBeaconSetup->SymbolTimeout;
+
+    RegionCommonRxBeaconSetup( &regionCommonRxBeaconSetup );
+
+    // Store downlink datarate
+    *outDr = AU915_BEACON_CHANNEL_DR;
+}