--- conflicted
+++ resolved
@@ -1,3209 +1,3185 @@
-/*
- / _____)             _              | |
-( (____  _____ ____ _| |_ _____  ____| |__
- \____ \| ___ |    (_   _) ___ |/ ___)  _ \
- _____) ) ____| | | || |_| ____( (___| | | |
-(______/|_____)_|_|_| \__)_____)\____)_| |_|
-    (C)2013 Semtech
- ___ _____ _   ___ _  _____ ___  ___  ___ ___
-/ __|_   _/_\ / __| |/ / __/ _ \| _ \/ __| __|
-\__ \ | |/ _ \ (__| ' <| _| (_) |   / (__| _|
-|___/ |_/_/ \_\___|_|\_\_| \___/|_|_\\___|___|
-embedded.connectivity.solutions===============
-
-Description: LoRa MAC layer implementation
-
-License: Revised BSD License, see LICENSE.TXT file include in the project
-
-Maintainer: Miguel Luis ( Semtech ), Gregory Cristian ( Semtech ) and Daniel Jaeckle ( STACKFORCE )
-*/
-#include "board.h"
-
-#include "LoRaMac.h"
-#include "region/Region.h"
-#include "LoRaMacCrypto.h"
-#include "LoRaMacTest.h"
-
-
-
-/*!
- * Maximum PHY layer payload size
- */
-#define LORAMAC_PHY_MAXPAYLOAD                      255
-
-/*!
- * Maximum MAC commands buffer size
- */
-#define LORA_MAC_COMMAND_MAX_LENGTH                 15
-
-/*!
- * LoRaMac region.
- */
-static LoRaMacRegion_t LoRaMacRegion;
-
-/*!
- * LoRaMac duty cycle for the back-off procedure during the first hour.
- */
-#define BACKOFF_DC_1_HOUR                           100
-
-/*!
- * LoRaMac duty cycle for the back-off procedure during the next 10 hours.
- */
-#define BACKOFF_DC_10_HOURS                         1000
-
-/*!
- * LoRaMac duty cycle for the back-off procedure during the next 24 hours.
- */
-#define BACKOFF_DC_24_HOURS                         10000
-
-/*!
- * Device IEEE EUI
- */
-static uint8_t *LoRaMacDevEui;
-
-/*!
- * Application IEEE EUI
- */
-static uint8_t *LoRaMacAppEui;
-
-/*!
- * AES encryption/decryption cipher application key
- */
-static uint8_t *LoRaMacAppKey;
-
-/*!
- * AES encryption/decryption cipher network session key
- */
-static uint8_t LoRaMacNwkSKey[] =
-{
-    0x00, 0x00, 0x00, 0x00, 0x00, 0x00, 0x00, 0x00,
-    0x00, 0x00, 0x00, 0x00, 0x00, 0x00, 0x00, 0x00
-};
-
-/*!
- * AES encryption/decryption cipher application session key
- */
-static uint8_t LoRaMacAppSKey[] =
-{
-    0x00, 0x00, 0x00, 0x00, 0x00, 0x00, 0x00, 0x00,
-    0x00, 0x00, 0x00, 0x00, 0x00, 0x00, 0x00, 0x00
-};
-
-/*!
- * Device nonce is a random value extracted by issuing a sequence of RSSI
- * measurements
- */
-static uint16_t LoRaMacDevNonce;
-
-/*!
- * Network ID ( 3 bytes )
- */
-static uint32_t LoRaMacNetID;
-
-/*!
- * Mote Address
- */
-static uint32_t LoRaMacDevAddr;
-
-/*!
- * Multicast channels linked list
- */
-static MulticastParams_t *MulticastChannels = NULL;
-
-/*!
- * Actual device class
- */
-static DeviceClass_t LoRaMacDeviceClass;
-
-/*!
- * Indicates if the node is connected to a private or public network
- */
-static bool PublicNetwork;
-
-/*!
- * Indicates if the node supports repeaters
- */
-static bool RepeaterSupport;
-
-/*!
- * Buffer containing the data to be sent or received.
- */
-static uint8_t LoRaMacBuffer[LORAMAC_PHY_MAXPAYLOAD];
-
-/*!
- * Length of packet in LoRaMacBuffer
- */
-static uint16_t LoRaMacBufferPktLen = 0;
-
-/*!
- * Length of the payload in LoRaMacBuffer
- */
-static uint8_t LoRaMacTxPayloadLen = 0;
-
-/*!
- * Buffer containing the upper layer data.
- */
-static uint8_t LoRaMacRxPayload[LORAMAC_PHY_MAXPAYLOAD];
-
-/*!
- * LoRaMAC frame counter. Each time a packet is sent the counter is incremented.
- * Only the 16 LSB bits are sent
- */
-static uint32_t UpLinkCounter = 0;
-
-/*!
- * LoRaMAC frame counter. Each time a packet is received the counter is incremented.
- * Only the 16 LSB bits are received
- */
-static uint32_t DownLinkCounter = 0;
-
-/*!
- * IsPacketCounterFixed enables the MIC field tests by fixing the
- * UpLinkCounter value
- */
-static bool IsUpLinkCounterFixed = false;
-
-/*!
- * Used for test purposes. Disables the opening of the reception windows.
- */
-static bool IsRxWindowsEnabled = true;
-
-/*!
- * Indicates if the MAC layer has already joined a network.
- */
-static bool IsLoRaMacNetworkJoined = false;
-
-/*!
- * LoRaMac ADR control status
- */
-static bool AdrCtrlOn = false;
-
-/*!
- * Counts the number of missed ADR acknowledgements
- */
-static uint32_t AdrAckCounter = 0;
-
-/*!
- * If the node has sent a FRAME_TYPE_DATA_CONFIRMED_UP this variable indicates
- * if the nodes needs to manage the server acknowledgement.
- */
-static bool NodeAckRequested = false;
-
-/*!
- * If the server has sent a FRAME_TYPE_DATA_CONFIRMED_DOWN this variable indicates
- * if the ACK bit must be set for the next transmission
- */
-static bool SrvAckRequested = false;
-
-/*!
- * Indicates if the MAC layer wants to send MAC commands
- */
-static bool MacCommandsInNextTx = false;
-
-/*!
- * Contains the current MacCommandsBuffer index
- */
-static uint8_t MacCommandsBufferIndex = 0;
-
-/*!
- * Contains the current MacCommandsBuffer index for MAC commands to repeat
- */
-static uint8_t MacCommandsBufferToRepeatIndex = 0;
-
-/*!
- * Buffer containing the MAC layer commands
- */
-static uint8_t MacCommandsBuffer[LORA_MAC_COMMAND_MAX_LENGTH];
-
-/*!
- * Buffer containing the MAC layer commands which must be repeated
- */
-static uint8_t MacCommandsBufferToRepeat[LORA_MAC_COMMAND_MAX_LENGTH];
-
-/*!
- * LoRaMac parameters
- */
-LoRaMacParams_t LoRaMacParams;
-
-/*!
- * LoRaMac default parameters
- */
-LoRaMacParams_t LoRaMacParamsDefaults;
-
-/*!
- * Uplink messages repetitions counter
- */
-static uint8_t ChannelsNbRepCounter = 0;
-
-/*!
- * Maximum duty cycle
- * \remark Possibility to shutdown the device.
- */
-static uint8_t MaxDCycle = 0;
-
-/*!
- * Aggregated duty cycle management
- */
-static uint16_t AggregatedDCycle;
-static TimerTime_t AggregatedLastTxDoneTime;
-static TimerTime_t AggregatedTimeOff;
-
-/*!
- * Enables/Disables duty cycle management (Test only)
- */
-static bool DutyCycleOn;
-
-/*!
- * Current channel index
- */
-static uint8_t Channel;
-
-/*!
- * Stores the time at LoRaMac initialization.
- *
- * \remark Used for the BACKOFF_DC computation.
- */
-static TimerTime_t LoRaMacInitializationTime = 0;
-
-/*!
- * LoRaMac internal states
- */
-enum eLoRaMacState
-{
-    LORAMAC_IDLE          = 0x00000000,
-    LORAMAC_TX_RUNNING    = 0x00000001,
-    LORAMAC_RX            = 0x00000002,
-    LORAMAC_ACK_REQ       = 0x00000004,
-    LORAMAC_ACK_RETRY     = 0x00000008,
-    LORAMAC_TX_DELAYED    = 0x00000010,
-    LORAMAC_TX_CONFIG     = 0x00000020,
-    LORAMAC_RX_ABORT      = 0x00000040,
-};
-
-/*!
- * LoRaMac internal state
- */
-uint32_t LoRaMacState = LORAMAC_IDLE;
-
-/*!
- * LoRaMac timer used to check the LoRaMacState (runs every second)
- */
-static TimerEvent_t MacStateCheckTimer;
-
-/*!
- * LoRaMac upper layer event functions
- */
-static LoRaMacPrimitives_t *LoRaMacPrimitives;
-
-/*!
- * LoRaMac upper layer callback functions
- */
-static LoRaMacCallback_t *LoRaMacCallbacks;
-
-/*!
- * Radio events function pointer
- */
-static RadioEvents_t RadioEvents;
-
-/*!
- * LoRaMac duty cycle delayed Tx timer
- */
-static TimerEvent_t TxDelayedTimer;
-
-/*!
- * LoRaMac reception windows timers
- */
-static TimerEvent_t RxWindowTimer1;
-static TimerEvent_t RxWindowTimer2;
-
-/*!
- * LoRaMac reception windows delay
- * \remark normal frame: RxWindowXDelay = ReceiveDelayX - RADIO_WAKEUP_TIME
- *         join frame  : RxWindowXDelay = JoinAcceptDelayX - RADIO_WAKEUP_TIME
- */
-static uint32_t RxWindow1Delay;
-static uint32_t RxWindow2Delay;
-
-/*!
- * LoRaMac Rx windows configuration
- */
-static RxConfigParams_t RxWindow1Config;
-static RxConfigParams_t RxWindow2Config;
-
-/*!
- * Acknowledge timeout timer. Used for packet retransmissions.
- */
-static TimerEvent_t AckTimeoutTimer;
-
-/*!
- * Number of trials to get a frame acknowledged
- */
-static uint8_t AckTimeoutRetries = 1;
-
-/*!
- * Number of trials to get a frame acknowledged
- */
-static uint8_t AckTimeoutRetriesCounter = 1;
-
-/*!
- * Indicates if the AckTimeout timer has expired or not
- */
-static bool AckTimeoutRetry = false;
-
-/*!
- * Last transmission time on air
- */
-TimerTime_t TxTimeOnAir = 0;
-
-/*!
- * Number of trials for the Join Request
- */
-static uint8_t JoinRequestTrials;
-
-/*!
- * Maximum number of trials for the Join Request
- */
-static uint8_t MaxJoinRequestTrials;
-
-/*!
- * Structure to hold an MCPS indication data.
- */
-static McpsIndication_t McpsIndication;
-
-/*!
- * Structure to hold MCPS confirm data.
- */
-static McpsConfirm_t McpsConfirm;
-
-/*!
- * Structure to hold MLME confirm data.
- */
-static MlmeConfirm_t MlmeConfirm;
-
-/*!
- * Holds the current rx window slot
- */
-static uint8_t RxSlot = 0;
-
-/*!
- * LoRaMac tx/rx operation state
- */
-LoRaMacFlags_t LoRaMacFlags;
-
-/*!
- * \brief Function to be executed on Radio Tx Done event
- */
-static void OnRadioTxDone( void );
-
-/*!
- * \brief This function prepares the MAC to abort the execution of function
- *        OnRadioRxDone in case of a reception error.
- */
-static void PrepareRxDoneAbort( void );
-
-/*!
- * \brief Function to be executed on Radio Rx Done event
- */
-static void OnRadioRxDone( uint8_t *payload, uint16_t size, int16_t rssi, int8_t snr );
-
-/*!
- * \brief Function executed on Radio Tx Timeout event
- */
-static void OnRadioTxTimeout( void );
-
-/*!
- * \brief Function executed on Radio Rx error event
- */
-static void OnRadioRxError( void );
-
-/*!
- * \brief Function executed on Radio Rx Timeout event
- */
-static void OnRadioRxTimeout( void );
-
-/*!
- * \brief Function executed on Resend Frame timer event.
- */
-static void OnMacStateCheckTimerEvent( void );
-
-/*!
- * \brief Function executed on duty cycle delayed Tx  timer event
- */
-static void OnTxDelayedTimerEvent( void );
-
-/*!
- * \brief Function executed on first Rx window timer event
- */
-static void OnRxWindow1TimerEvent( void );
-
-/*!
- * \brief Function executed on second Rx window timer event
- */
-static void OnRxWindow2TimerEvent( void );
-
-/*!
- * \brief Function executed on AckTimeout timer event
- */
-static void OnAckTimeoutTimerEvent( void );
-
-/*!
- * \brief Initializes and opens the reception window
- *
- * \param [IN] freq window channel frequency
- * \param [IN] datarate window channel datarate
- * \param [IN] bandwidth window channel bandwidth
- * \param [IN] timeout window channel timeout
- */
-static void RxWindowSetup( bool rxContinuous, uint32_t maxRxWindow );
-
-/*!
- * \brief Adds a new MAC command to be sent.
- *
- * \Remark MAC layer internal function
- *
- * \param [in] cmd MAC command to be added
- *                 [MOTE_MAC_LINK_CHECK_REQ,
- *                  MOTE_MAC_LINK_ADR_ANS,
- *                  MOTE_MAC_DUTY_CYCLE_ANS,
- *                  MOTE_MAC_RX2_PARAM_SET_ANS,
- *                  MOTE_MAC_DEV_STATUS_ANS
- *                  MOTE_MAC_NEW_CHANNEL_ANS]
- * \param [in] p1  1st parameter ( optional depends on the command )
- * \param [in] p2  2nd parameter ( optional depends on the command )
- *
- * \retval status  Function status [0: OK, 1: Unknown command, 2: Buffer full]
- */
-static LoRaMacStatus_t AddMacCommand( uint8_t cmd, uint8_t p1, uint8_t p2 );
-
-/*!
- * \brief Parses the MAC commands which must be repeated.
- *
- * \Remark MAC layer internal function
- *
- * \param [IN] cmdBufIn  Buffer which stores the MAC commands to send
- * \param [IN] length  Length of the input buffer to parse
- * \param [OUT] cmdBufOut  Buffer which stores the MAC commands which must be
- *                         repeated.
- *
- * \retval Size of the MAC commands to repeat.
- */
-static uint8_t ParseMacCommandsToRepeat( uint8_t* cmdBufIn, uint8_t length, uint8_t* cmdBufOut );
-
-/*!
- * \brief Validates if the payload fits into the frame, taking the datarate
- *        into account.
- *
- * \details Refer to chapter 4.3.2 of the LoRaWAN specification, v1.0
- *
- * \param lenN Length of the application payload. The length depends on the
- *             datarate and is region specific
- *
- * \param datarate Current datarate
- *
- * \param fOptsLen Length of the fOpts field
- *
- * \retval [false: payload does not fit into the frame, true: payload fits into
- *          the frame]
- */
-static bool ValidatePayloadLength( uint8_t lenN, int8_t datarate, uint8_t fOptsLen );
-
-/*!
- * \brief Decodes MAC commands in the fOpts field and in the payload
- */
-static void ProcessMacCommands( uint8_t *payload, uint8_t macIndex, uint8_t commandsSize, uint8_t snr );
-
-/*!
- * \brief LoRaMAC layer generic send frame
- *
- * \param [IN] macHdr      MAC header field
- * \param [IN] fPort       MAC payload port
- * \param [IN] fBuffer     MAC data buffer to be sent
- * \param [IN] fBufferSize MAC data buffer size
- * \retval status          Status of the operation.
- */
-LoRaMacStatus_t Send( LoRaMacHeader_t *macHdr, uint8_t fPort, void *fBuffer, uint16_t fBufferSize );
-
-/*!
- * \brief LoRaMAC layer frame buffer initialization
- *
- * \param [IN] macHdr      MAC header field
- * \param [IN] fCtrl       MAC frame control field
- * \param [IN] fOpts       MAC commands buffer
- * \param [IN] fPort       MAC payload port
- * \param [IN] fBuffer     MAC data buffer to be sent
- * \param [IN] fBufferSize MAC data buffer size
- * \retval status          Status of the operation.
- */
-LoRaMacStatus_t PrepareFrame( LoRaMacHeader_t *macHdr, LoRaMacFrameCtrl_t *fCtrl, uint8_t fPort, void *fBuffer, uint16_t fBufferSize );
-
-/*
- * \brief Schedules the frame according to the duty cycle
- *
- * \retval Status of the operation
- */
-static LoRaMacStatus_t ScheduleTx( void );
-
-/*
- * \brief Calculates the back-off time for the band of a channel.
- *
- * \param [IN] channel     The last Tx channel index
- */
-static void CalculateBackOff( uint8_t channel );
-
-/*!
- * \brief LoRaMAC layer prepared frame buffer transmission with channel specification
- *
- * \remark PrepareFrame must be called at least once before calling this
- *         function.
- *
- * \param [IN] channel     Channel to transmit on
- * \retval status          Status of the operation.
- */
-LoRaMacStatus_t SendFrameOnChannel( uint8_t channel );
-
-/*!
- * \brief Sets the radio in continuous transmission mode
- *
- * \remark Uses the radio parameters set on the previous transmission.
- *
- * \param [IN] timeout     Time in seconds while the radio is kept in continuous wave mode
- * \retval status          Status of the operation.
- */
-LoRaMacStatus_t SetTxContinuousWave( uint16_t timeout );
-
-/*!
- * \brief Sets the radio in continuous transmission mode
- *
- * \remark Uses the radio parameters set on the previous transmission.
- *
- * \param [IN] timeout     Time in seconds while the radio is kept in continuous wave mode
- * \param [IN] frequency   RF frequency to be set.
- * \param [IN] power       RF ouptput power to be set.
- * \retval status          Status of the operation.
- */
-LoRaMacStatus_t SetTxContinuousWave1( uint16_t timeout, uint32_t frequency, uint8_t power );
-
-/*!
- * \brief Resets MAC specific parameters to default
- */
-static void ResetMacParameters( void );
-
-static void OnRadioTxDone( void )
-{
-    GetPhyParams_t getPhy;
-    SetBandTxDoneParams_t txDone;
-    TimerTime_t curTime = TimerGetCurrentTime( );
-
-    if( LoRaMacDeviceClass != CLASS_C )
-    {
-        Radio.Sleep( );
-    }
-    else
-    {
-        OnRxWindow2TimerEvent( );
-    }
-
-    // Setup timers
-    if( IsRxWindowsEnabled == true )
-    {
-        TimerSetValue( &RxWindowTimer1, RxWindow1Delay );
-        TimerStart( &RxWindowTimer1 );
-        if( LoRaMacDeviceClass != CLASS_C )
-        {
-            TimerSetValue( &RxWindowTimer2, RxWindow2Delay );
-            TimerStart( &RxWindowTimer2 );
-        }
-        if( ( LoRaMacDeviceClass == CLASS_C ) || ( NodeAckRequested == true ) )
-        {
-            getPhy.Attribute = PHY_ACK_TIMEOUT;
-            RegionGetPhyParam( LoRaMacRegion, &getPhy );
-            TimerSetValue( &AckTimeoutTimer, RxWindow2Delay + getPhy.Param.Value );
-            TimerStart( &AckTimeoutTimer );
-        }
-    }
-    else
-    {
-        McpsConfirm.Status = LORAMAC_EVENT_INFO_STATUS_OK;
-        MlmeConfirm.Status = LORAMAC_EVENT_INFO_STATUS_RX2_TIMEOUT;
-
-        if( LoRaMacFlags.Value == 0 )
-        {
-            LoRaMacFlags.Bits.McpsReq = 1;
-        }
-        LoRaMacFlags.Bits.MacDone = 1;
-    }
-
-    // Update last tx done time for the current channel
-    txDone.Channel = Channel;
-    txDone.LastTxDoneTime = curTime;
-    RegionSetBandTxDone( LoRaMacRegion, &txDone );
-    // Update Aggregated last tx done time
-    AggregatedLastTxDoneTime = curTime;
-    // Update Backoff
-    CalculateBackOff( Channel );
-
-    if( NodeAckRequested == false )
-    {
-        McpsConfirm.Status = LORAMAC_EVENT_INFO_STATUS_OK;
-        ChannelsNbRepCounter++;
-    }
-}
-
-static void PrepareRxDoneAbort( void )
-{
-    LoRaMacState |= LORAMAC_RX_ABORT;
-
-    if( NodeAckRequested )
-    {
-        OnAckTimeoutTimerEvent( );
-    }
-
-    LoRaMacFlags.Bits.McpsInd = 1;
-    LoRaMacFlags.Bits.MacDone = 1;
-
-    // Trig OnMacCheckTimerEvent call as soon as possible
-    TimerSetValue( &MacStateCheckTimer, 1 );
-    TimerStart( &MacStateCheckTimer );
-}
-
-static void OnRadioRxDone( uint8_t *payload, uint16_t size, int16_t rssi, int8_t snr )
-{
-    LoRaMacHeader_t macHdr;
-    LoRaMacFrameCtrl_t fCtrl;
-    ApplyCFListParams_t applyCFList;
-    GetPhyParams_t getPhy;
-    bool skipIndication = false;
-
-    uint8_t pktHeaderLen = 0;
-    uint32_t address = 0;
-    uint8_t appPayloadStartIndex = 0;
-    uint8_t port = 0xFF;
-    uint8_t frameLen = 0;
-    uint32_t mic = 0;
-    uint32_t micRx = 0;
-
-    uint16_t sequenceCounter = 0;
-    uint16_t sequenceCounterPrev = 0;
-    uint16_t sequenceCounterDiff = 0;
-    uint32_t downLinkCounter = 0;
-
-    MulticastParams_t *curMulticastParams = NULL;
-    uint8_t *nwkSKey = LoRaMacNwkSKey;
-    uint8_t *appSKey = LoRaMacAppSKey;
-
-    uint8_t multicast = 0;
-
-    bool isMicOk = false;
-
-    McpsConfirm.AckReceived = false;
-    McpsIndication.Rssi = rssi;
-    McpsIndication.Snr = snr;
-    McpsIndication.RxSlot = RxSlot;
-    McpsIndication.Port = 0;
-    McpsIndication.Multicast = 0;
-    McpsIndication.FramePending = 0;
-    McpsIndication.Buffer = NULL;
-    McpsIndication.BufferSize = 0;
-    McpsIndication.RxData = false;
-    McpsIndication.AckReceived = false;
-    McpsIndication.DownLinkCounter = 0;
-    McpsIndication.McpsIndication = MCPS_UNCONFIRMED;
-
-    Radio.Sleep( );
-    TimerStop( &RxWindowTimer2 );
-
-    macHdr.Value = payload[pktHeaderLen++];
-
-    switch( macHdr.Bits.MType )
-    {
-        case FRAME_TYPE_JOIN_ACCEPT:
-            if( IsLoRaMacNetworkJoined == true )
-            {
-                McpsIndication.Status = LORAMAC_EVENT_INFO_STATUS_ERROR;
-                PrepareRxDoneAbort( );
-                return;
-            }
-            LoRaMacJoinDecrypt( payload + 1, size - 1, LoRaMacAppKey, LoRaMacRxPayload + 1 );
-
-            LoRaMacRxPayload[0] = macHdr.Value;
-
-            LoRaMacJoinComputeMic( LoRaMacRxPayload, size - LORAMAC_MFR_LEN, LoRaMacAppKey, &mic );
-
-            micRx |= ( uint32_t )LoRaMacRxPayload[size - LORAMAC_MFR_LEN];
-            micRx |= ( ( uint32_t )LoRaMacRxPayload[size - LORAMAC_MFR_LEN + 1] << 8 );
-            micRx |= ( ( uint32_t )LoRaMacRxPayload[size - LORAMAC_MFR_LEN + 2] << 16 );
-            micRx |= ( ( uint32_t )LoRaMacRxPayload[size - LORAMAC_MFR_LEN + 3] << 24 );
-
-            if( micRx == mic )
-            {
-                LoRaMacJoinComputeSKeys( LoRaMacAppKey, LoRaMacRxPayload + 1, LoRaMacDevNonce, LoRaMacNwkSKey, LoRaMacAppSKey );
-
-                LoRaMacNetID = ( uint32_t )LoRaMacRxPayload[4];
-                LoRaMacNetID |= ( ( uint32_t )LoRaMacRxPayload[5] << 8 );
-                LoRaMacNetID |= ( ( uint32_t )LoRaMacRxPayload[6] << 16 );
-
-                LoRaMacDevAddr = ( uint32_t )LoRaMacRxPayload[7];
-                LoRaMacDevAddr |= ( ( uint32_t )LoRaMacRxPayload[8] << 8 );
-                LoRaMacDevAddr |= ( ( uint32_t )LoRaMacRxPayload[9] << 16 );
-                LoRaMacDevAddr |= ( ( uint32_t )LoRaMacRxPayload[10] << 24 );
-
-                // DLSettings
-                LoRaMacParams.Rx1DrOffset = ( LoRaMacRxPayload[11] >> 4 ) & 0x07;
-                LoRaMacParams.Rx2Channel.Datarate = LoRaMacRxPayload[11] & 0x0F;
-
-                // RxDelay
-                LoRaMacParams.ReceiveDelay1 = ( LoRaMacRxPayload[12] & 0x0F );
-                if( LoRaMacParams.ReceiveDelay1 == 0 )
-                {
-                    LoRaMacParams.ReceiveDelay1 = 1;
-                }
-                LoRaMacParams.ReceiveDelay1 *= 1e3;
-                LoRaMacParams.ReceiveDelay2 = LoRaMacParams.ReceiveDelay1 + 1e3;
-
-                // Apply CF list
-                applyCFList.Payload = &LoRaMacRxPayload[13];
-                // Size of the regular payload is 12. Plus 1 byte MHDR and 4 bytes MIC
-                applyCFList.Size = size - 17;
-
-                RegionApplyCFList( LoRaMacRegion, &applyCFList );
-
-                MlmeConfirm.Status = LORAMAC_EVENT_INFO_STATUS_OK;
-                IsLoRaMacNetworkJoined = true;
-                LoRaMacParams.ChannelsDatarate = LoRaMacParamsDefaults.ChannelsDatarate;
-            }
-            else
-            {
-                MlmeConfirm.Status = LORAMAC_EVENT_INFO_STATUS_JOIN_FAIL;
-            }
-            break;
-        case FRAME_TYPE_DATA_CONFIRMED_DOWN:
-        case FRAME_TYPE_DATA_UNCONFIRMED_DOWN:
-            {
-                address = payload[pktHeaderLen++];
-                address |= ( (uint32_t)payload[pktHeaderLen++] << 8 );
-                address |= ( (uint32_t)payload[pktHeaderLen++] << 16 );
-                address |= ( (uint32_t)payload[pktHeaderLen++] << 24 );
-
-                if( address != LoRaMacDevAddr )
-                {
-                    curMulticastParams = MulticastChannels;
-                    while( curMulticastParams != NULL )
-                    {
-                        if( address == curMulticastParams->Address )
-                        {
-                            multicast = 1;
-                            nwkSKey = curMulticastParams->NwkSKey;
-                            appSKey = curMulticastParams->AppSKey;
-                            downLinkCounter = curMulticastParams->DownLinkCounter;
-                            break;
-                        }
-                        curMulticastParams = curMulticastParams->Next;
-                    }
-                    if( multicast == 0 )
-                    {
-                        // We are not the destination of this frame.
-                        McpsIndication.Status = LORAMAC_EVENT_INFO_STATUS_ADDRESS_FAIL;
-                        PrepareRxDoneAbort( );
-                        return;
-                    }
-                }
-                else
-                {
-                    multicast = 0;
-                    nwkSKey = LoRaMacNwkSKey;
-                    appSKey = LoRaMacAppSKey;
-                    downLinkCounter = DownLinkCounter;
-                }
-
-                fCtrl.Value = payload[pktHeaderLen++];
-
-                sequenceCounter = ( uint16_t )payload[pktHeaderLen++];
-                sequenceCounter |= ( uint16_t )payload[pktHeaderLen++] << 8;
-
-                appPayloadStartIndex = 8 + fCtrl.Bits.FOptsLen;
-
-                micRx |= ( uint32_t )payload[size - LORAMAC_MFR_LEN];
-                micRx |= ( ( uint32_t )payload[size - LORAMAC_MFR_LEN + 1] << 8 );
-                micRx |= ( ( uint32_t )payload[size - LORAMAC_MFR_LEN + 2] << 16 );
-                micRx |= ( ( uint32_t )payload[size - LORAMAC_MFR_LEN + 3] << 24 );
-
-                sequenceCounterPrev = ( uint16_t )downLinkCounter;
-                sequenceCounterDiff = ( sequenceCounter - sequenceCounterPrev );
-
-                if( sequenceCounterDiff < ( 1 << 15 ) )
-                {
-                    downLinkCounter += sequenceCounterDiff;
-                    LoRaMacComputeMic( payload, size - LORAMAC_MFR_LEN, nwkSKey, address, DOWN_LINK, downLinkCounter, &mic );
-                    if( micRx == mic )
-                    {
-                        isMicOk = true;
-                    }
-                }
-                else
-                {
-                    // check for sequence roll-over
-                    uint32_t  downLinkCounterTmp = downLinkCounter + 0x10000 + ( int16_t )sequenceCounterDiff;
-                    LoRaMacComputeMic( payload, size - LORAMAC_MFR_LEN, nwkSKey, address, DOWN_LINK, downLinkCounterTmp, &mic );
-                    if( micRx == mic )
-                    {
-                        isMicOk = true;
-                        downLinkCounter = downLinkCounterTmp;
-                    }
-                }
-
-                // Check for a the maximum allowed counter difference
-                getPhy.Attribute = PHY_MAX_FCNT_GAP;
-                RegionGetPhyParam( LoRaMacRegion, &getPhy );
-                if( sequenceCounterDiff >= getPhy.Param.Value )
-                {
-                    McpsIndication.Status = LORAMAC_EVENT_INFO_STATUS_DOWNLINK_TOO_MANY_FRAMES_LOSS;
-                    McpsIndication.DownLinkCounter = downLinkCounter;
-                    PrepareRxDoneAbort( );
-                    return;
-                }
-
-                if( isMicOk == true )
-                {
-                    McpsIndication.Status = LORAMAC_EVENT_INFO_STATUS_OK;
-                    McpsIndication.Multicast = multicast;
-                    McpsIndication.FramePending = fCtrl.Bits.FPending;
-                    McpsIndication.Buffer = NULL;
-                    McpsIndication.BufferSize = 0;
-                    McpsIndication.DownLinkCounter = downLinkCounter;
-
-                    McpsConfirm.Status = LORAMAC_EVENT_INFO_STATUS_OK;
-
-                    AdrAckCounter = 0;
-                    MacCommandsBufferToRepeatIndex = 0;
-
-                    // Update 32 bits downlink counter
-                    if( multicast == 1 )
-                    {
-                        McpsIndication.McpsIndication = MCPS_MULTICAST;
-
-                        if( ( curMulticastParams->DownLinkCounter == downLinkCounter ) &&
-                            ( curMulticastParams->DownLinkCounter != 0 ) )
-                        {
-                            McpsIndication.Status = LORAMAC_EVENT_INFO_STATUS_DOWNLINK_REPEATED;
-                            McpsIndication.DownLinkCounter = downLinkCounter;
-                            PrepareRxDoneAbort( );
-                            return;
-                        }
-                        curMulticastParams->DownLinkCounter = downLinkCounter;
-                    }
-                    else
-                    {
-                        if( macHdr.Bits.MType == FRAME_TYPE_DATA_CONFIRMED_DOWN )
-                        {
-                            SrvAckRequested = true;
-                            McpsIndication.McpsIndication = MCPS_CONFIRMED;
-
-                            if( ( DownLinkCounter == downLinkCounter ) &&
-                                ( DownLinkCounter != 0 ) )
-                            {
-                                // Duplicated confirmed downlink. Skip indication.
-                                // In this case, the MAC layer shall accept the MAC commands
-                                // which are included in the downlink retransmission.
-                                // It should not provide the same frame to the application
-                                // layer again.
-                                skipIndication = true;
-                            }
-                        }
-                        else
-                        {
-                            SrvAckRequested = false;
-                            McpsIndication.McpsIndication = MCPS_UNCONFIRMED;
-
-                            if( ( DownLinkCounter == downLinkCounter ) &&
-                                ( DownLinkCounter != 0 ) )
-                            {
-                                McpsIndication.Status = LORAMAC_EVENT_INFO_STATUS_DOWNLINK_REPEATED;
-                                McpsIndication.DownLinkCounter = downLinkCounter;
-                                PrepareRxDoneAbort( );
-                                return;
-                            }
-                        }
-                        DownLinkCounter = downLinkCounter;
-                    }
-
-                    // This must be done before parsing the payload and the MAC commands.
-                    // We need to reset the MacCommandsBufferIndex here, since we need
-                    // to take retransmissions and repititions into account. Error cases
-                    // will be handled in function OnMacStateCheckTimerEvent.
-                    if( McpsConfirm.McpsRequest == MCPS_CONFIRMED )
-                    {
-                        if( fCtrl.Bits.Ack == 1 )
-                        {// Reset MacCommandsBufferIndex when we have received an ACK.
-                            MacCommandsBufferIndex = 0;
-                        }
-                    }
-                    else
-                    {// Reset the variable if we have received any valid frame.
-                        MacCommandsBufferIndex = 0;
-                    }
-
-                    // Process payload and MAC commands
-                    if( ( ( size - 4 ) - appPayloadStartIndex ) > 0 )
-                    {
-                        port = payload[appPayloadStartIndex++];
-                        frameLen = ( size - 4 ) - appPayloadStartIndex;
-
-                        McpsIndication.Port = port;
-
-                        if( port == 0 )
-                        {
-                            // Only allow frames which do not have fOpts
-                            if( fCtrl.Bits.FOptsLen == 0 )
-                            {
-                                LoRaMacPayloadDecrypt( payload + appPayloadStartIndex,
-                                                       frameLen,
-                                                       nwkSKey,
-                                                       address,
-                                                       DOWN_LINK,
-                                                       downLinkCounter,
-                                                       LoRaMacRxPayload );
-
-                                // Decode frame payload MAC commands
-                                ProcessMacCommands( LoRaMacRxPayload, 0, frameLen, snr );
-                            }
-                            else
-                            {
-                                skipIndication = true;
-                            }
-                        }
-                        else
-                        {
-                            if( fCtrl.Bits.FOptsLen > 0 )
-                            {
-                                // Decode Options field MAC commands. Omit the fPort.
-                                ProcessMacCommands( payload, 8, appPayloadStartIndex - 1, snr );
-                            }
-
-                            LoRaMacPayloadDecrypt( payload + appPayloadStartIndex,
-                                                   frameLen,
-                                                   appSKey,
-                                                   address,
-                                                   DOWN_LINK,
-                                                   downLinkCounter,
-                                                   LoRaMacRxPayload );
-
-                            if( skipIndication == false )
-                            {
-                                McpsIndication.Buffer = LoRaMacRxPayload;
-                                McpsIndication.BufferSize = frameLen;
-                                McpsIndication.RxData = true;
-                            }
-                        }
-                    }
-                    else
-                    {
-                        if( fCtrl.Bits.FOptsLen > 0 )
-                        {
-                            // Decode Options field MAC commands
-                            ProcessMacCommands( payload, 8, appPayloadStartIndex, snr );
-                        }
-                    }
-
-                    if( skipIndication == false )
-                    {
-                        // Check if the frame is an acknowledgement
-                        if( fCtrl.Bits.Ack == 1 )
-                        {
-                            McpsConfirm.AckReceived = true;
-                            McpsIndication.AckReceived = true;
-
-                            // Stop the AckTimeout timer as no more retransmissions
-                            // are needed.
-                            TimerStop( &AckTimeoutTimer );
-                        }
-                        else
-                        {
-                            McpsConfirm.AckReceived = false;
-
-                            if( AckTimeoutRetriesCounter > AckTimeoutRetries )
-                            {
-                                // Stop the AckTimeout timer as no more retransmissions
-                                // are needed.
-                                TimerStop( &AckTimeoutTimer );
-                            }
-                        }
-                    }
-                    // Provide always an indication, skip the callback to the user application,
-                    // in case of a confirmed downlink retransmission.
-                    LoRaMacFlags.Bits.McpsInd = 1;
-                    LoRaMacFlags.Bits.McpsIndSkip = skipIndication;
-                }
-                else
-                {
-                    McpsIndication.Status = LORAMAC_EVENT_INFO_STATUS_MIC_FAIL;
-
-                    PrepareRxDoneAbort( );
-                    return;
-                }
-            }
-            break;
-        case FRAME_TYPE_PROPRIETARY:
-            {
-                memcpy1( LoRaMacRxPayload, &payload[pktHeaderLen], size );
-
-                McpsIndication.McpsIndication = MCPS_PROPRIETARY;
-                McpsIndication.Status = LORAMAC_EVENT_INFO_STATUS_OK;
-                McpsIndication.Buffer = LoRaMacRxPayload;
-                McpsIndication.BufferSize = size - pktHeaderLen;
-
-                LoRaMacFlags.Bits.McpsInd = 1;
-                break;
-            }
-        default:
-            McpsIndication.Status = LORAMAC_EVENT_INFO_STATUS_ERROR;
-            PrepareRxDoneAbort( );
-            break;
-    }
-    LoRaMacFlags.Bits.MacDone = 1;
-
-    // Trig OnMacCheckTimerEvent call as soon as possible
-    TimerSetValue( &MacStateCheckTimer, 1 );
-    TimerStart( &MacStateCheckTimer );
-}
-
-static void OnRadioTxTimeout( void )
-{
-    if( LoRaMacDeviceClass != CLASS_C )
-    {
-        Radio.Sleep( );
-    }
-    else
-    {
-        OnRxWindow2TimerEvent( );
-    }
-
-    McpsConfirm.Status = LORAMAC_EVENT_INFO_STATUS_TX_TIMEOUT;
-    MlmeConfirm.Status = LORAMAC_EVENT_INFO_STATUS_TX_TIMEOUT;
-    LoRaMacFlags.Bits.MacDone = 1;
-}
-
-static void OnRadioRxError( void )
-{
-    if( LoRaMacDeviceClass != CLASS_C )
-    {
-        Radio.Sleep( );
-    }
-    else
-    {
-        OnRxWindow2TimerEvent( );
-    }
-
-    if( RxSlot == 0 )
-    {
-        if( NodeAckRequested == true )
-        {
-            McpsConfirm.Status = LORAMAC_EVENT_INFO_STATUS_RX1_ERROR;
-        }
-        MlmeConfirm.Status = LORAMAC_EVENT_INFO_STATUS_RX1_ERROR;
-
-        if( TimerGetElapsedTime( AggregatedLastTxDoneTime ) >= RxWindow2Delay )
-        {
-            LoRaMacFlags.Bits.MacDone = 1;
-        }
-    }
-    else
-    {
-        if( NodeAckRequested == true )
-        {
-            McpsConfirm.Status = LORAMAC_EVENT_INFO_STATUS_RX2_ERROR;
-        }
-        MlmeConfirm.Status = LORAMAC_EVENT_INFO_STATUS_RX2_ERROR;
-        LoRaMacFlags.Bits.MacDone = 1;
-    }
-}
-
-static void OnRadioRxTimeout( void )
-{
-    if( LoRaMacDeviceClass != CLASS_C )
-    {
-        Radio.Sleep( );
-    }
-    else
-    {
-        OnRxWindow2TimerEvent( );
-    }
-
-    if( RxSlot == 1 )
-    {
-        if( NodeAckRequested == true )
-        {
-            McpsConfirm.Status = LORAMAC_EVENT_INFO_STATUS_RX2_TIMEOUT;
-        }
-        MlmeConfirm.Status = LORAMAC_EVENT_INFO_STATUS_RX2_TIMEOUT;
-        LoRaMacFlags.Bits.MacDone = 1;
-    }
-}
-
-static void OnMacStateCheckTimerEvent( void )
-{
-    GetPhyParams_t getPhy;
-    bool txTimeout = false;
-
-    TimerStop( &MacStateCheckTimer );
-
-    if( LoRaMacFlags.Bits.MacDone == 1 )
-    {
-        if( ( LoRaMacState & LORAMAC_RX_ABORT ) == LORAMAC_RX_ABORT )
-        {
-            LoRaMacState &= ~LORAMAC_RX_ABORT;
-            LoRaMacState &= ~LORAMAC_TX_RUNNING;
-        }
-
-        if( ( LoRaMacFlags.Bits.MlmeReq == 1 ) || ( ( LoRaMacFlags.Bits.McpsReq == 1 ) ) )
-        {
-            if( ( McpsConfirm.Status == LORAMAC_EVENT_INFO_STATUS_TX_TIMEOUT ) ||
-                ( MlmeConfirm.Status == LORAMAC_EVENT_INFO_STATUS_TX_TIMEOUT ) )
-            {
-                // Stop transmit cycle due to tx timeout.
-                LoRaMacState &= ~LORAMAC_TX_RUNNING;
-                MacCommandsBufferIndex = 0;
-                McpsConfirm.NbRetries = AckTimeoutRetriesCounter;
-                McpsConfirm.AckReceived = false;
-                McpsConfirm.TxTimeOnAir = 0;
-                txTimeout = true;
-            }
-        }
-
-        if( ( NodeAckRequested == false ) && ( txTimeout == false ) )
-        {
-            if( ( LoRaMacFlags.Bits.MlmeReq == 1 ) || ( ( LoRaMacFlags.Bits.McpsReq == 1 ) ) )
-            {
-                if( ( LoRaMacFlags.Bits.MlmeReq == 1 ) && ( MlmeConfirm.MlmeRequest == MLME_JOIN ) )
-                {// Procedure for the join request
-                    MlmeConfirm.NbRetries = JoinRequestTrials;
-
-                    if( MlmeConfirm.Status == LORAMAC_EVENT_INFO_STATUS_OK )
-                    {// Node joined successfully
-                        UpLinkCounter = 0;
-                        ChannelsNbRepCounter = 0;
-                        LoRaMacState &= ~LORAMAC_TX_RUNNING;
-                    }
-                    else
-                    {
-                        if( ( JoinRequestTrials >= MaxJoinRequestTrials ) )
-                        {
-                            LoRaMacState &= ~LORAMAC_TX_RUNNING;
-                        }
-                        else
-                        {
-                            LoRaMacFlags.Bits.MacDone = 0;
-                            // Sends the same frame again
-                            OnTxDelayedTimerEvent( );
-                        }
-                    }
-                }
-                else
-                {// Procedure for all other frames
-                    if( ( ChannelsNbRepCounter >= LoRaMacParams.ChannelsNbRep ) || ( LoRaMacFlags.Bits.McpsInd == 1 ) )
-                    {
-                        if( LoRaMacFlags.Bits.McpsInd == 0)
-                        {   // Maximum repititions without downlink. Reset MacCommandsBufferIndex. Increase ADR Ack counter.
-                            // Only process the case when the MAC did not receive a downlink.
-                            MacCommandsBufferIndex = 0;
-                            AdrAckCounter++;
-                        }
-
-                        ChannelsNbRepCounter = 0;
-
-                        if( IsUpLinkCounterFixed == false )
-                        {
-                            UpLinkCounter++;
-                        }
-
-                        LoRaMacState &= ~LORAMAC_TX_RUNNING;
-                    }
-                    else
-                    {
-                        LoRaMacFlags.Bits.MacDone = 0;
-                        // Sends the same frame again
-                        OnTxDelayedTimerEvent( );
-                    }
-                }
-            }
-        }
-
-        if( LoRaMacFlags.Bits.McpsInd == 1 )
-        {// Procedure if we received a frame
-            if( ( McpsConfirm.AckReceived == true ) || ( AckTimeoutRetriesCounter > AckTimeoutRetries ) )
-            {
-                AckTimeoutRetry = false;
-                NodeAckRequested = false;
-                if( IsUpLinkCounterFixed == false )
-                {
-                    UpLinkCounter++;
-                }
-                McpsConfirm.NbRetries = AckTimeoutRetriesCounter;
-
-                LoRaMacState &= ~LORAMAC_TX_RUNNING;
-            }
-        }
-
-        if( ( AckTimeoutRetry == true ) && ( ( LoRaMacState & LORAMAC_TX_DELAYED ) == 0 ) )
-        {// Retransmissions procedure for confirmed uplinks
-            AckTimeoutRetry = false;
-            if( ( AckTimeoutRetriesCounter < AckTimeoutRetries ) && ( AckTimeoutRetriesCounter <= MAX_ACK_RETRIES ) )
-            {
-                AckTimeoutRetriesCounter++;
-
-                if( ( AckTimeoutRetriesCounter % 2 ) == 1 )
-                {
-                    getPhy.Attribute = PHY_MIN_DR;
-                    RegionGetPhyParam( LoRaMacRegion, &getPhy );
-                    LoRaMacParams.ChannelsDatarate = MAX( LoRaMacParams.ChannelsDatarate - 1, getPhy.Param.Value );
-                }
-                // Try to send the frame again
-                if( ScheduleTx( ) == LORAMAC_STATUS_OK )
-                {
-                    LoRaMacFlags.Bits.MacDone = 0;
-                }
-                else
-                {
-                    // The DR is not applicable for the payload size
-                    McpsConfirm.Status = LORAMAC_EVENT_INFO_STATUS_TX_DR_PAYLOAD_SIZE_ERROR;
-
-                    MacCommandsBufferIndex = 0;
-                    LoRaMacState &= ~LORAMAC_TX_RUNNING;
-                    NodeAckRequested = false;
-                    McpsConfirm.AckReceived = false;
-                    McpsConfirm.NbRetries = AckTimeoutRetriesCounter;
-                    McpsConfirm.Datarate = LoRaMacParams.ChannelsDatarate;
-                    if( IsUpLinkCounterFixed == false )
-                    {
-                        UpLinkCounter++;
-                    }
-                }
-            }
-            else
-            {
-                RegionInitDefaults( LoRaMacRegion, INIT_TYPE_RESTORE );
-
-                LoRaMacState &= ~LORAMAC_TX_RUNNING;
-
-                MacCommandsBufferIndex = 0;
-                NodeAckRequested = false;
-                McpsConfirm.AckReceived = false;
-                McpsConfirm.NbRetries = AckTimeoutRetriesCounter;
-                if( IsUpLinkCounterFixed == false )
-                {
-                    UpLinkCounter++;
-                }
-            }
-        }
-    }
-    // Handle reception for Class B and Class C
-    if( ( LoRaMacState & LORAMAC_RX ) == LORAMAC_RX )
-    {
-        LoRaMacState &= ~LORAMAC_RX;
-    }
-    if( LoRaMacState == LORAMAC_IDLE )
-    {
-        if( LoRaMacFlags.Bits.McpsReq == 1 )
-        {
-            LoRaMacPrimitives->MacMcpsConfirm( &McpsConfirm );
-            LoRaMacFlags.Bits.McpsReq = 0;
-        }
-
-        if( LoRaMacFlags.Bits.MlmeReq == 1 )
-        {
-            LoRaMacPrimitives->MacMlmeConfirm( &MlmeConfirm );
-            LoRaMacFlags.Bits.MlmeReq = 0;
-        }
-
-        // Procedure done. Reset variables.
-        LoRaMacFlags.Bits.MacDone = 0;
-    }
-    else
-    {
-        // Operation not finished restart timer
-        TimerSetValue( &MacStateCheckTimer, MAC_STATE_CHECK_TIMEOUT );
-        TimerStart( &MacStateCheckTimer );
-    }
-
-    if( LoRaMacFlags.Bits.McpsInd == 1 )
-    {
-        if( LoRaMacDeviceClass == CLASS_C )
-        {// Activate RX2 window for Class C
-            OnRxWindow2TimerEvent( );
-        }
-        if( LoRaMacFlags.Bits.McpsIndSkip == 0 )
-        {
-            LoRaMacPrimitives->MacMcpsIndication( &McpsIndication );
-        }
-        LoRaMacFlags.Bits.McpsIndSkip = 0;
-        LoRaMacFlags.Bits.McpsInd = 0;
-    }
-}
-
-static void OnTxDelayedTimerEvent( void )
-{
-    LoRaMacHeader_t macHdr;
-    LoRaMacFrameCtrl_t fCtrl;
-    AlternateDrParams_t altDr;
-
-    TimerStop( &TxDelayedTimer );
-    LoRaMacState &= ~LORAMAC_TX_DELAYED;
-
-    if( ( LoRaMacFlags.Bits.MlmeReq == 1 ) && ( MlmeConfirm.MlmeRequest == MLME_JOIN ) )
-    {
-        ResetMacParameters( );
-
-        altDr.NbTrials = JoinRequestTrials + 1;
-        LoRaMacParams.ChannelsDatarate = RegionAlternateDr( LoRaMacRegion, &altDr );
-
-        macHdr.Value = 0;
-        macHdr.Bits.MType = FRAME_TYPE_JOIN_REQ;
-
-        fCtrl.Value = 0;
-        fCtrl.Bits.Adr = AdrCtrlOn;
-
-        /* In case of join request retransmissions, the stack must prepare
-         * the frame again, because the network server keeps track of the random
-         * LoRaMacDevNonce values to prevent reply attacks. */
-        PrepareFrame( &macHdr, &fCtrl, 0, NULL, 0 );
-    }
-
-    ScheduleTx( );
-}
-
-static void OnRxWindow1TimerEvent( void )
-{
-    TimerStop( &RxWindowTimer1 );
-    RxSlot = 0;
-
-    RxWindow1Config.Channel = Channel;
-    RxWindow1Config.Datarate = LoRaMacParams.ChannelsDatarate;
-    RxWindow1Config.DrOffset = LoRaMacParams.Rx1DrOffset;
-    RxWindow1Config.RepeaterSupport = RepeaterSupport;
-    RxWindow1Config.RxContinuous = false;
-    RxWindow1Config.Window = RxSlot;
-
-    if( LoRaMacDeviceClass == CLASS_C )
-    {
-        Radio.Standby( );
-    }
-
-    RegionRxConfig( LoRaMacRegion, &RxWindow1Config, ( int8_t* )&McpsIndication.RxDatarate );
-    RxWindowSetup( RxWindow1Config.RxContinuous, LoRaMacParams.MaxRxWindow );
-}
-
-static void OnRxWindow2TimerEvent( void )
-{
-    TimerStop( &RxWindowTimer2 );
-
-    RxWindow2Config.Channel = Channel;
-    RxWindow2Config.Datarate = LoRaMacParams.Rx2Channel.Datarate;
-    RxWindow2Config.Frequency = LoRaMacParams.Rx2Channel.Frequency;
-    RxWindow2Config.RepeaterSupport = RepeaterSupport;
-    RxWindow2Config.Window = 1;
-
-    if( LoRaMacDeviceClass != CLASS_C )
-    {
-        RxWindow2Config.RxContinuous = false;
-    }
-    else
-    {
-        RxWindow2Config.RxContinuous = true;
-    }
-
-    if( RegionRxConfig( LoRaMacRegion, &RxWindow2Config, ( int8_t* )&McpsIndication.RxDatarate ) == true )
-    {
-        RxWindowSetup( RxWindow2Config.RxContinuous, LoRaMacParams.MaxRxWindow );
-        RxSlot = RxWindow2Config.Window;
-    }
-}
-
-static void OnAckTimeoutTimerEvent( void )
-{
-    TimerStop( &AckTimeoutTimer );
-
-    if( NodeAckRequested == true )
-    {
-        AckTimeoutRetry = true;
-        LoRaMacState &= ~LORAMAC_ACK_REQ;
-    }
-    if( LoRaMacDeviceClass == CLASS_C )
-    {
-        LoRaMacFlags.Bits.MacDone = 1;
-    }
-}
-
-static void RxWindowSetup( bool rxContinuous, uint32_t maxRxWindow )
-{
-    if( rxContinuous == false )
-    {
-        Radio.Rx( maxRxWindow );
-    }
-    else
-    {
-        Radio.Rx( 0 ); // Continuous mode
-    }
-}
-
-static bool ValidatePayloadLength( uint8_t lenN, int8_t datarate, uint8_t fOptsLen )
-{
-    GetPhyParams_t getPhy;
-    uint16_t maxN = 0;
-    uint16_t payloadSize = 0;
-
-    getPhy.Datarate = datarate;
-    getPhy.Attribute = PHY_MAX_PAYLOAD;
-
-    // Get the maximum payload length
-    if( RepeaterSupport == true )
-    {
-        getPhy.Attribute = PHY_MAX_PAYLOAD_REPEATER;
-    }
-    RegionGetPhyParam( LoRaMacRegion, &getPhy );
-    maxN = getPhy.Param.Value;
-
-    // Calculate the resulting payload size
-    payloadSize = ( lenN + fOptsLen );
-
-    // Validation of the application payload size
-    if( ( payloadSize <= maxN ) && ( payloadSize <= LORAMAC_PHY_MAXPAYLOAD ) )
-    {
-        return true;
-    }
-    return false;
-}
-
-static LoRaMacStatus_t AddMacCommand( uint8_t cmd, uint8_t p1, uint8_t p2 )
-{
-    LoRaMacStatus_t status = LORAMAC_STATUS_BUSY;
-    // The maximum buffer length must take MAC commands to re-send into account.
-    uint8_t bufLen = LORA_MAC_COMMAND_MAX_LENGTH - MacCommandsBufferToRepeatIndex;
-
-    switch( cmd )
-    {
-        case MOTE_MAC_LINK_CHECK_REQ:
-            if( MacCommandsBufferIndex < bufLen )
-            {
-                MacCommandsBuffer[MacCommandsBufferIndex++] = cmd;
-                // No payload for this command
-                status = LORAMAC_STATUS_OK;
-            }
-            break;
-        case MOTE_MAC_LINK_ADR_ANS:
-            if( MacCommandsBufferIndex < ( bufLen - 1 ) )
-            {
-                MacCommandsBuffer[MacCommandsBufferIndex++] = cmd;
-                // Margin
-                MacCommandsBuffer[MacCommandsBufferIndex++] = p1;
-                status = LORAMAC_STATUS_OK;
-            }
-            break;
-        case MOTE_MAC_DUTY_CYCLE_ANS:
-            if( MacCommandsBufferIndex < bufLen )
-            {
-                MacCommandsBuffer[MacCommandsBufferIndex++] = cmd;
-                // No payload for this answer
-                status = LORAMAC_STATUS_OK;
-            }
-            break;
-        case MOTE_MAC_RX_PARAM_SETUP_ANS:
-            if( MacCommandsBufferIndex < ( bufLen - 1 ) )
-            {
-                MacCommandsBuffer[MacCommandsBufferIndex++] = cmd;
-                // Status: Datarate ACK, Channel ACK
-                MacCommandsBuffer[MacCommandsBufferIndex++] = p1;
-                status = LORAMAC_STATUS_OK;
-            }
-            break;
-        case MOTE_MAC_DEV_STATUS_ANS:
-            if( MacCommandsBufferIndex < ( bufLen - 2 ) )
-            {
-                MacCommandsBuffer[MacCommandsBufferIndex++] = cmd;
-                // 1st byte Battery
-                // 2nd byte Margin
-                MacCommandsBuffer[MacCommandsBufferIndex++] = p1;
-                MacCommandsBuffer[MacCommandsBufferIndex++] = p2;
-                status = LORAMAC_STATUS_OK;
-            }
-            break;
-        case MOTE_MAC_NEW_CHANNEL_ANS:
-            if( MacCommandsBufferIndex < ( bufLen - 1 ) )
-            {
-                MacCommandsBuffer[MacCommandsBufferIndex++] = cmd;
-                // Status: Datarate range OK, Channel frequency OK
-                MacCommandsBuffer[MacCommandsBufferIndex++] = p1;
-                status = LORAMAC_STATUS_OK;
-            }
-            break;
-        case MOTE_MAC_RX_TIMING_SETUP_ANS:
-            if( MacCommandsBufferIndex < bufLen )
-            {
-                MacCommandsBuffer[MacCommandsBufferIndex++] = cmd;
-                // No payload for this answer
-                status = LORAMAC_STATUS_OK;
-            }
-            break;
-        case MOTE_MAC_TX_PARAM_SETUP_ANS:
-            if( MacCommandsBufferIndex < bufLen )
-            {
-                MacCommandsBuffer[MacCommandsBufferIndex++] = cmd;
-                // No payload for this answer
-                status = LORAMAC_STATUS_OK;
-            }
-            break;
-        case MOTE_MAC_DL_CHANNEL_ANS:
-            if( MacCommandsBufferIndex < bufLen )
-            {
-                MacCommandsBuffer[MacCommandsBufferIndex++] = cmd;
-                // Status: Uplink frequency exists, Channel frequency OK
-                MacCommandsBuffer[MacCommandsBufferIndex++] = p1;
-                status = LORAMAC_STATUS_OK;
-            }
-            break;
-        default:
-            return LORAMAC_STATUS_SERVICE_UNKNOWN;
-    }
-    if( status == LORAMAC_STATUS_OK )
-    {
-        MacCommandsInNextTx = true;
-    }
-    return status;
-}
-
-static uint8_t ParseMacCommandsToRepeat( uint8_t* cmdBufIn, uint8_t length, uint8_t* cmdBufOut )
-{
-    uint8_t i = 0;
-    uint8_t cmdCount = 0;
-
-    if( ( cmdBufIn == NULL ) || ( cmdBufOut == NULL ) )
-    {
-        return 0;
-    }
-
-    for( i = 0; i < length; i++ )
-    {
-        switch( cmdBufIn[i] )
-        {
-            // STICKY
-            case MOTE_MAC_DL_CHANNEL_ANS:
-            case MOTE_MAC_RX_PARAM_SETUP_ANS:
-            { // 1 byte payload
-                cmdBufOut[cmdCount++] = cmdBufIn[i++];
-                cmdBufOut[cmdCount++] = cmdBufIn[i];
-                break;
-            }
-            case MOTE_MAC_RX_TIMING_SETUP_ANS:
-            { // 0 byte payload
-                cmdBufOut[cmdCount++] = cmdBufIn[i];
-                break;
-            }
-            // NON-STICKY
-            case MOTE_MAC_DEV_STATUS_ANS:
-            { // 2 bytes payload
-                i += 2;
-                break;
-            }
-            case MOTE_MAC_LINK_ADR_ANS:
-            case MOTE_MAC_NEW_CHANNEL_ANS:
-            { // 1 byte payload
-                i++;
-                break;
-            }
-            case MOTE_MAC_TX_PARAM_SETUP_ANS:
-            case MOTE_MAC_DUTY_CYCLE_ANS:
-            case MOTE_MAC_LINK_CHECK_REQ:
-            { // 0 byte payload
-                break;
-            }
-            default:
-                break;
-        }
-    }
-
-    return cmdCount;
-}
-
-static void ProcessMacCommands( uint8_t *payload, uint8_t macIndex, uint8_t commandsSize, uint8_t snr )
-{
-    uint8_t status = 0;
-
-    while( macIndex < commandsSize )
-    {
-        // Decode Frame MAC commands
-        switch( payload[macIndex++] )
-        {
-            case SRV_MAC_LINK_CHECK_ANS:
-                MlmeConfirm.Status = LORAMAC_EVENT_INFO_STATUS_OK;
-                MlmeConfirm.DemodMargin = payload[macIndex++];
-                MlmeConfirm.NbGateways = payload[macIndex++];
-                break;
-            case SRV_MAC_LINK_ADR_REQ:
-                {
-                    LinkAdrReqParams_t linkAdrReq;
-                    int8_t linkAdrDatarate = DR_0;
-                    int8_t linkAdrTxPower = TX_POWER_0;
-                    uint8_t linkAdrNbRep = 0;
-                    uint8_t linkAdrNbBytesParsed = 0;
-
-                    // Fill parameter structure
-                    linkAdrReq.Payload = &payload[macIndex - 1];
-                    linkAdrReq.PayloadSize = commandsSize - ( macIndex - 1 );
-
-                    // Process the ADR requests
-                    status = RegionLinkAdrReq( LoRaMacRegion, &linkAdrReq, &linkAdrDatarate,
-                                               &linkAdrTxPower, &linkAdrNbRep, &linkAdrNbBytesParsed );
-
-                    if( ( status & 0x07 ) == 0x07 )
-                    {
-                        if( ( AdrCtrlOn == false ) &&
-                            ( ( LoRaMacParams.ChannelsDatarate != linkAdrDatarate ) ||
-                            ( LoRaMacParams.ChannelsTxPower != linkAdrTxPower ) ) )
-                        { // ADR disabled don't handle ADR requests if server tries to change datarate or tx power
-                            status = 0;
-                        }
-                        else
-                        {
-                            LoRaMacParams.ChannelsDatarate = linkAdrDatarate;
-                            LoRaMacParams.ChannelsTxPower = linkAdrTxPower;
-                            LoRaMacParams.ChannelsNbRep = linkAdrNbRep;
-                        }
-                    }
-
-                    // Add the answers to the buffer
-                    for( uint8_t i = 0; i < ( linkAdrNbBytesParsed / 5 ); i++ )
-                    {
-                        AddMacCommand( MOTE_MAC_LINK_ADR_ANS, status, 0 );
-                    }
-                    // Update MAC index
-                    macIndex += linkAdrNbBytesParsed - 1;
-                }
-                break;
-            case SRV_MAC_DUTY_CYCLE_REQ:
-                MaxDCycle = payload[macIndex++];
-                AggregatedDCycle = 1 << MaxDCycle;
-                AddMacCommand( MOTE_MAC_DUTY_CYCLE_ANS, 0, 0 );
-                break;
-            case SRV_MAC_RX_PARAM_SETUP_REQ:
-                {
-                    RxParamSetupReqParams_t rxParamSetupReq;
-                    status = 0x07;
-
-                    rxParamSetupReq.DrOffset = ( payload[macIndex] >> 4 ) & 0x07;
-                    rxParamSetupReq.Datarate = payload[macIndex] & 0x0F;
-                    macIndex++;
-
-                    rxParamSetupReq.Frequency =  ( uint32_t )payload[macIndex++];
-                    rxParamSetupReq.Frequency |= ( uint32_t )payload[macIndex++] << 8;
-                    rxParamSetupReq.Frequency |= ( uint32_t )payload[macIndex++] << 16;
-                    rxParamSetupReq.Frequency *= 100;
-
-                    // Perform request on region
-                    status = RegionRxParamSetupReq( LoRaMacRegion, &rxParamSetupReq );
-
-                    if( ( status & 0x07 ) == 0x07 )
-                    {
-                        LoRaMacParams.Rx2Channel.Datarate = rxParamSetupReq.Datarate;
-                        LoRaMacParams.Rx2Channel.Frequency = rxParamSetupReq.Frequency;
-                        LoRaMacParams.Rx1DrOffset = rxParamSetupReq.DrOffset;
-                    }
-                    AddMacCommand( MOTE_MAC_RX_PARAM_SETUP_ANS, status, 0 );
-                }
-                break;
-            case SRV_MAC_DEV_STATUS_REQ:
-                {
-                    uint8_t batteryLevel = BAT_LEVEL_NO_MEASURE;
-                    if( ( LoRaMacCallbacks != NULL ) && ( LoRaMacCallbacks->GetBatteryLevel != NULL ) )
-                    {
-                        batteryLevel = LoRaMacCallbacks->GetBatteryLevel( );
-                    }
-                    AddMacCommand( MOTE_MAC_DEV_STATUS_ANS, batteryLevel, snr );
-                    break;
-                }
-            case SRV_MAC_NEW_CHANNEL_REQ:
-                {
-                    NewChannelReqParams_t newChannelReq;
-                    ChannelParams_t chParam;
-                    status = 0x03;
-
-                    newChannelReq.ChannelId = payload[macIndex++];
-                    newChannelReq.NewChannel = &chParam;
-
-                    chParam.Frequency = ( uint32_t )payload[macIndex++];
-                    chParam.Frequency |= ( uint32_t )payload[macIndex++] << 8;
-                    chParam.Frequency |= ( uint32_t )payload[macIndex++] << 16;
-                    chParam.Frequency *= 100;
-                    chParam.Rx1Frequency = 0;
-                    chParam.DrRange.Value = payload[macIndex++];
-
-                    status = RegionNewChannelReq( LoRaMacRegion, &newChannelReq );
-
-                    AddMacCommand( MOTE_MAC_NEW_CHANNEL_ANS, status, 0 );
-                }
-                break;
-            case SRV_MAC_RX_TIMING_SETUP_REQ:
-                {
-                    uint8_t delay = payload[macIndex++] & 0x0F;
-
-                    if( delay == 0 )
-                    {
-                        delay++;
-                    }
-                    LoRaMacParams.ReceiveDelay1 = delay * 1e3;
-                    LoRaMacParams.ReceiveDelay2 = LoRaMacParams.ReceiveDelay1 + 1e3;
-                    AddMacCommand( MOTE_MAC_RX_TIMING_SETUP_ANS, 0, 0 );
-                }
-                break;
-            case SRV_MAC_TX_PARAM_SETUP_REQ:
-                {
-                    TxParamSetupReqParams_t txParamSetupReq;
-                    uint8_t eirpDwellTime = payload[macIndex++];
-
-                    txParamSetupReq.UplinkDwellTime = 0;
-                    txParamSetupReq.DownlinkDwellTime = 0;
-
-                    if( ( eirpDwellTime & 0x20 ) == 0x20 )
-                    {
-                        txParamSetupReq.UplinkDwellTime = 1;
-                    }
-                    if( ( eirpDwellTime & 0x10 ) == 0x10 )
-                    {
-                        txParamSetupReq.DownlinkDwellTime = 1;
-                    }
-                    txParamSetupReq.MaxEirp = eirpDwellTime & 0x0F;
-
-                    // Check the status for correctness
-                    if( RegionTxParamSetupReq( LoRaMacRegion, &txParamSetupReq ) != -1 )
-                    {
-                        // Accept command
-                        LoRaMacParams.UplinkDwellTime = txParamSetupReq.UplinkDwellTime;
-                        LoRaMacParams.DownlinkDwellTime = txParamSetupReq.DownlinkDwellTime;
-                        LoRaMacParams.MaxEirp = LoRaMacMaxEirpTable[txParamSetupReq.MaxEirp];
-                        // Add command response
-                        AddMacCommand( MOTE_MAC_TX_PARAM_SETUP_ANS, 0, 0 );
-                    }
-                }
-                break;
-            case SRV_MAC_DL_CHANNEL_REQ:
-                {
-                    DlChannelReqParams_t dlChannelReq;
-                    status = 0x03;
-
-                    dlChannelReq.ChannelId = payload[macIndex++];
-                    dlChannelReq.Rx1Frequency = ( uint32_t )payload[macIndex++];
-                    dlChannelReq.Rx1Frequency |= ( uint32_t )payload[macIndex++] << 8;
-                    dlChannelReq.Rx1Frequency |= ( uint32_t )payload[macIndex++] << 16;
-                    dlChannelReq.Rx1Frequency *= 100;
-
-                    status = RegionDlChannelReq( LoRaMacRegion, &dlChannelReq );
-
-                    AddMacCommand( MOTE_MAC_DL_CHANNEL_ANS, status, 0 );
-                }
-                break;
-            default:
-                // Unknown command. ABORT MAC commands processing
-                return;
-        }
-    }
-}
-
-LoRaMacStatus_t Send( LoRaMacHeader_t *macHdr, uint8_t fPort, void *fBuffer, uint16_t fBufferSize )
-{
-    LoRaMacFrameCtrl_t fCtrl;
-    LoRaMacStatus_t status = LORAMAC_STATUS_PARAMETER_INVALID;
-
-    fCtrl.Value = 0;
-    fCtrl.Bits.FOptsLen      = 0;
-    fCtrl.Bits.FPending      = 0;
-    fCtrl.Bits.Ack           = false;
-    fCtrl.Bits.AdrAckReq     = false;
-    fCtrl.Bits.Adr           = AdrCtrlOn;
-
-    // Prepare the frame
-    status = PrepareFrame( macHdr, &fCtrl, fPort, fBuffer, fBufferSize );
-
-    // Validate status
-    if( status != LORAMAC_STATUS_OK )
-    {
-        return status;
-    }
-
-    // Reset confirm parameters
-    McpsConfirm.NbRetries = 0;
-    McpsConfirm.AckReceived = false;
-    McpsConfirm.UpLinkCounter = UpLinkCounter;
-
-    status = ScheduleTx( );
-
-    return status;
-}
-
-static LoRaMacStatus_t ScheduleTx( void )
-{
-    TimerTime_t dutyCycleTimeOff = 0;
-    NextChanParams_t nextChan;
-
-    // Check if the device is off
-    if( MaxDCycle == 255 )
-    {
-        return LORAMAC_STATUS_DEVICE_OFF;
-    }
-    if( MaxDCycle == 0 )
-    {
-        AggregatedTimeOff = 0;
-    }
-
-    nextChan.AggrTimeOff = AggregatedTimeOff;
-    nextChan.Datarate = LoRaMacParams.ChannelsDatarate;
-    nextChan.DutyCycleEnabled = DutyCycleOn;
-    nextChan.Joined = IsLoRaMacNetworkJoined;
-    nextChan.LastAggrTx = AggregatedLastTxDoneTime;
-
-    // Select channel
-    while( RegionNextChannel( LoRaMacRegion, &nextChan, &Channel, &dutyCycleTimeOff ) == false )
-    {
-        // Set the default datarate
-        LoRaMacParams.ChannelsDatarate = LoRaMacParamsDefaults.ChannelsDatarate;
-        // Update datarate in the function parameters
-        nextChan.Datarate = LoRaMacParams.ChannelsDatarate;
-    }
-
-    // Compute Rx1 windows parameters
-    RegionComputeRxWindowParameters( LoRaMacRegion,
-                                     RegionApplyDrOffset( LoRaMacRegion, LoRaMacParams.DownlinkDwellTime, LoRaMacParams.ChannelsDatarate, LoRaMacParams.Rx1DrOffset ),
-                                     LoRaMacParams.MinRxSymbols,
-                                     LoRaMacParams.SystemMaxRxError,
-                                     &RxWindow1Config );
-    // Compute Rx2 windows parameters
-    RegionComputeRxWindowParameters( LoRaMacRegion,
-                                     LoRaMacParams.Rx2Channel.Datarate,
-                                     LoRaMacParams.MinRxSymbols,
-                                     LoRaMacParams.SystemMaxRxError,
-                                     &RxWindow2Config );
-
-    if( IsLoRaMacNetworkJoined == false )
-    {
-        RxWindow1Delay = LoRaMacParams.JoinAcceptDelay1 + RxWindow1Config.WindowOffset;
-        RxWindow2Delay = LoRaMacParams.JoinAcceptDelay2 + RxWindow2Config.WindowOffset;
-    }
-    else
-    {
-        if( ValidatePayloadLength( LoRaMacTxPayloadLen, LoRaMacParams.ChannelsDatarate, MacCommandsBufferIndex ) == false )
-        {
-            return LORAMAC_STATUS_LENGTH_ERROR;
-        }
-        RxWindow1Delay = LoRaMacParams.ReceiveDelay1 + RxWindow1Config.WindowOffset;
-        RxWindow2Delay = LoRaMacParams.ReceiveDelay2 + RxWindow2Config.WindowOffset;
-    }
-
-    // Schedule transmission of frame
-    if( dutyCycleTimeOff == 0 )
-    {
-        // Try to send now
-        return SendFrameOnChannel( Channel );
-    }
-    else
-    {
-        // Send later - prepare timer
-        LoRaMacState |= LORAMAC_TX_DELAYED;
-        TimerSetValue( &TxDelayedTimer, dutyCycleTimeOff );
-        TimerStart( &TxDelayedTimer );
-
-        return LORAMAC_STATUS_OK;
-    }
-}
-
-static void CalculateBackOff( uint8_t channel )
-{
-    CalcBackOffParams_t calcBackOff;
-
-    calcBackOff.Joined = IsLoRaMacNetworkJoined;
-    calcBackOff.DutyCycleEnabled = DutyCycleOn;
-    calcBackOff.Channel = channel;
-    calcBackOff.ElapsedTime = TimerGetElapsedTime( LoRaMacInitializationTime );
-    calcBackOff.TxTimeOnAir = TxTimeOnAir;
-
-    // Update regional back-off
-    RegionCalcBackOff( LoRaMacRegion, &calcBackOff );
-
-    // Update aggregated time-off
-    AggregatedTimeOff = AggregatedTimeOff + ( TxTimeOnAir * AggregatedDCycle - TxTimeOnAir );
-}
-
-static void ResetMacParameters( void )
-{
-    IsLoRaMacNetworkJoined = false;
-
-    // Counters
-    UpLinkCounter = 0;
-    DownLinkCounter = 0;
-    AdrAckCounter = 0;
-
-    ChannelsNbRepCounter = 0;
-
-    AckTimeoutRetries = 1;
-    AckTimeoutRetriesCounter = 1;
-    AckTimeoutRetry = false;
-
-    MaxDCycle = 0;
-    AggregatedDCycle = 1;
-
-    MacCommandsBufferIndex = 0;
-    MacCommandsBufferToRepeatIndex = 0;
-
-    IsRxWindowsEnabled = true;
-
-    LoRaMacParams.ChannelsTxPower = LoRaMacParamsDefaults.ChannelsTxPower;
-    LoRaMacParams.ChannelsDatarate = LoRaMacParamsDefaults.ChannelsDatarate;
-    LoRaMacParams.SystemMaxRxError = LoRaMacParamsDefaults.SystemMaxRxError;
-    LoRaMacParams.MinRxSymbols = LoRaMacParamsDefaults.MinRxSymbols;
-    LoRaMacParams.MaxRxWindow = LoRaMacParamsDefaults.MaxRxWindow;
-    LoRaMacParams.ReceiveDelay1 = LoRaMacParamsDefaults.ReceiveDelay1;
-    LoRaMacParams.ReceiveDelay2 = LoRaMacParamsDefaults.ReceiveDelay2;
-    LoRaMacParams.JoinAcceptDelay1 = LoRaMacParamsDefaults.JoinAcceptDelay1;
-    LoRaMacParams.JoinAcceptDelay2 = LoRaMacParamsDefaults.JoinAcceptDelay2;
-    LoRaMacParams.Rx1DrOffset = LoRaMacParamsDefaults.Rx1DrOffset;
-    LoRaMacParams.ChannelsNbRep = LoRaMacParamsDefaults.ChannelsNbRep;
-    LoRaMacParams.Rx2Channel = LoRaMacParamsDefaults.Rx2Channel;
-    LoRaMacParams.UplinkDwellTime = LoRaMacParamsDefaults.UplinkDwellTime;
-    LoRaMacParams.DownlinkDwellTime = LoRaMacParamsDefaults.DownlinkDwellTime;
-    LoRaMacParams.MaxEirp = LoRaMacParamsDefaults.MaxEirp;
-
-    NodeAckRequested = false;
-    SrvAckRequested = false;
-    MacCommandsInNextTx = false;
-
-    // Reset Multicast downlink counters
-    MulticastParams_t *cur = MulticastChannels;
-    while( cur != NULL )
-    {
-        cur->DownLinkCounter = 0;
-        cur = cur->Next;
-    }
-
-    // Initialize channel index.
-    // ToDo Check the initialization value
-    Channel = 0;
-}
-
-LoRaMacStatus_t PrepareFrame( LoRaMacHeader_t *macHdr, LoRaMacFrameCtrl_t *fCtrl, uint8_t fPort, void *fBuffer, uint16_t fBufferSize )
-{
-    AdrNextParams_t adrNext;
-    uint16_t i;
-    uint8_t pktHeaderLen = 0;
-    uint32_t mic = 0;
-    const void* payload = fBuffer;
-    uint8_t framePort = fPort;
-
-    LoRaMacBufferPktLen = 0;
-
-    NodeAckRequested = false;
-
-    if( fBuffer == NULL )
-    {
-        fBufferSize = 0;
-    }
-
-    LoRaMacTxPayloadLen = fBufferSize;
-
-    LoRaMacBuffer[pktHeaderLen++] = macHdr->Value;
-
-    switch( macHdr->Bits.MType )
-    {
-        case FRAME_TYPE_JOIN_REQ:
-            LoRaMacBufferPktLen = pktHeaderLen;
-
-            memcpyr( LoRaMacBuffer + LoRaMacBufferPktLen, LoRaMacAppEui, 8 );
-            LoRaMacBufferPktLen += 8;
-            memcpyr( LoRaMacBuffer + LoRaMacBufferPktLen, LoRaMacDevEui, 8 );
-            LoRaMacBufferPktLen += 8;
-
-            LoRaMacDevNonce = Radio.Random( );
-
-            LoRaMacBuffer[LoRaMacBufferPktLen++] = LoRaMacDevNonce & 0xFF;
-            LoRaMacBuffer[LoRaMacBufferPktLen++] = ( LoRaMacDevNonce >> 8 ) & 0xFF;
-
-            LoRaMacJoinComputeMic( LoRaMacBuffer, LoRaMacBufferPktLen & 0xFF, LoRaMacAppKey, &mic );
-
-            LoRaMacBuffer[LoRaMacBufferPktLen++] = mic & 0xFF;
-            LoRaMacBuffer[LoRaMacBufferPktLen++] = ( mic >> 8 ) & 0xFF;
-            LoRaMacBuffer[LoRaMacBufferPktLen++] = ( mic >> 16 ) & 0xFF;
-            LoRaMacBuffer[LoRaMacBufferPktLen++] = ( mic >> 24 ) & 0xFF;
-
-            break;
-        case FRAME_TYPE_DATA_CONFIRMED_UP:
-            NodeAckRequested = true;
-            //Intentional fallthrough
-        case FRAME_TYPE_DATA_UNCONFIRMED_UP:
-            if( IsLoRaMacNetworkJoined == false )
-            {
-                return LORAMAC_STATUS_NO_NETWORK_JOINED; // No network has been joined yet
-            }
-
-            // Adr next request
-            adrNext.UpdateChanMask = true;
-            adrNext.AdrEnabled = fCtrl->Bits.Adr;
-            adrNext.AdrAckCounter = AdrAckCounter;
-            adrNext.Datarate = LoRaMacParams.ChannelsDatarate;
-            adrNext.TxPower = LoRaMacParams.ChannelsTxPower;
-
-            fCtrl->Bits.AdrAckReq = RegionAdrNext( LoRaMacRegion, &adrNext,
-                                                   &LoRaMacParams.ChannelsDatarate, &LoRaMacParams.ChannelsTxPower, &AdrAckCounter );
-
-            if( SrvAckRequested == true )
-            {
-                SrvAckRequested = false;
-                fCtrl->Bits.Ack = 1;
-            }
-
-            LoRaMacBuffer[pktHeaderLen++] = ( LoRaMacDevAddr ) & 0xFF;
-            LoRaMacBuffer[pktHeaderLen++] = ( LoRaMacDevAddr >> 8 ) & 0xFF;
-            LoRaMacBuffer[pktHeaderLen++] = ( LoRaMacDevAddr >> 16 ) & 0xFF;
-            LoRaMacBuffer[pktHeaderLen++] = ( LoRaMacDevAddr >> 24 ) & 0xFF;
-
-            LoRaMacBuffer[pktHeaderLen++] = fCtrl->Value;
-
-            LoRaMacBuffer[pktHeaderLen++] = UpLinkCounter & 0xFF;
-            LoRaMacBuffer[pktHeaderLen++] = ( UpLinkCounter >> 8 ) & 0xFF;
-
-            // Copy the MAC commands which must be re-send into the MAC command buffer
-            memcpy1( &MacCommandsBuffer[MacCommandsBufferIndex], MacCommandsBufferToRepeat, MacCommandsBufferToRepeatIndex );
-            MacCommandsBufferIndex += MacCommandsBufferToRepeatIndex;
-
-            if( ( payload != NULL ) && ( LoRaMacTxPayloadLen > 0 ) )
-            {
-                if( ( MacCommandsBufferIndex <= LORA_MAC_COMMAND_MAX_LENGTH ) && ( MacCommandsInNextTx == true ) )
-                {
-                    fCtrl->Bits.FOptsLen += MacCommandsBufferIndex;
-
-                    // Update FCtrl field with new value of OptionsLength
-                    LoRaMacBuffer[0x05] = fCtrl->Value;
-                    for( i = 0; i < MacCommandsBufferIndex; i++ )
-                    {
-                        LoRaMacBuffer[pktHeaderLen++] = MacCommandsBuffer[i];
-                    }
-                }
-            }
-            else
-            {
-                if( ( MacCommandsBufferIndex > 0 ) && ( MacCommandsInNextTx ) )
-                {
-                    LoRaMacTxPayloadLen = MacCommandsBufferIndex;
-                    payload = MacCommandsBuffer;
-                    framePort = 0;
-                }
-            }
-            MacCommandsInNextTx = false;
-            // Store MAC commands which must be re-send in case the device does not receive a downlink anymore
-            MacCommandsBufferToRepeatIndex = ParseMacCommandsToRepeat( MacCommandsBuffer, MacCommandsBufferIndex, MacCommandsBufferToRepeat );
-            if( MacCommandsBufferToRepeatIndex > 0 )
-            {
-                MacCommandsInNextTx = true;
-            }
-
-            if( ( payload != NULL ) && ( LoRaMacTxPayloadLen > 0 ) )
-            {
-                LoRaMacBuffer[pktHeaderLen++] = framePort;
-
-                if( framePort == 0 )
-                {
-                    LoRaMacPayloadEncrypt( (uint8_t* ) payload, LoRaMacTxPayloadLen, LoRaMacNwkSKey, LoRaMacDevAddr, UP_LINK, UpLinkCounter, &LoRaMacBuffer[pktHeaderLen] );
-                }
-                else
-                {
-                    LoRaMacPayloadEncrypt( (uint8_t* ) payload, LoRaMacTxPayloadLen, LoRaMacAppSKey, LoRaMacDevAddr, UP_LINK, UpLinkCounter, &LoRaMacBuffer[pktHeaderLen] );
-                }
-            }
-            LoRaMacBufferPktLen = pktHeaderLen + LoRaMacTxPayloadLen;
-
-            LoRaMacComputeMic( LoRaMacBuffer, LoRaMacBufferPktLen, LoRaMacNwkSKey, LoRaMacDevAddr, UP_LINK, UpLinkCounter, &mic );
-
-            LoRaMacBuffer[LoRaMacBufferPktLen + 0] = mic & 0xFF;
-            LoRaMacBuffer[LoRaMacBufferPktLen + 1] = ( mic >> 8 ) & 0xFF;
-            LoRaMacBuffer[LoRaMacBufferPktLen + 2] = ( mic >> 16 ) & 0xFF;
-            LoRaMacBuffer[LoRaMacBufferPktLen + 3] = ( mic >> 24 ) & 0xFF;
-
-            LoRaMacBufferPktLen += LORAMAC_MFR_LEN;
-
-            break;
-        case FRAME_TYPE_PROPRIETARY:
-            if( ( fBuffer != NULL ) && ( LoRaMacTxPayloadLen > 0 ) )
-            {
-                memcpy1( LoRaMacBuffer + pktHeaderLen, ( uint8_t* ) fBuffer, LoRaMacTxPayloadLen );
-                LoRaMacBufferPktLen = pktHeaderLen + LoRaMacTxPayloadLen;
-            }
-            break;
-        default:
-            return LORAMAC_STATUS_SERVICE_UNKNOWN;
-    }
-
-    return LORAMAC_STATUS_OK;
-}
-
-LoRaMacStatus_t SendFrameOnChannel( uint8_t channel )
-{
-    TxConfigParams_t txConfig;
-    int8_t txPower = 0;
-
-    txConfig.Channel = channel;
-    txConfig.Datarate = LoRaMacParams.ChannelsDatarate;
-    txConfig.TxPower = LoRaMacParams.ChannelsTxPower;
-    txConfig.MaxEirp = LoRaMacParams.MaxEirp;
-    txConfig.PktLen = LoRaMacBufferPktLen;
-
-    RegionTxConfig( LoRaMacRegion, &txConfig, &txPower, &TxTimeOnAir );
-
-    MlmeConfirm.Status = LORAMAC_EVENT_INFO_STATUS_ERROR;
-    McpsConfirm.Status = LORAMAC_EVENT_INFO_STATUS_ERROR;
-    McpsConfirm.Datarate = LoRaMacParams.ChannelsDatarate;
-    McpsConfirm.TxPower = txPower;
-
-    // Store the time on air
-    McpsConfirm.TxTimeOnAir = TxTimeOnAir;
-    MlmeConfirm.TxTimeOnAir = TxTimeOnAir;
-
-    // Starts the MAC layer status check timer
-    TimerSetValue( &MacStateCheckTimer, MAC_STATE_CHECK_TIMEOUT );
-    TimerStart( &MacStateCheckTimer );
-
-    if( IsLoRaMacNetworkJoined == false )
-    {
-        JoinRequestTrials++;
-    }
-
-    // Send now
-    Radio.Send( LoRaMacBuffer, LoRaMacBufferPktLen );
-
-    LoRaMacState |= LORAMAC_TX_RUNNING;
-
-    return LORAMAC_STATUS_OK;
-}
-
-LoRaMacStatus_t SetTxContinuousWave( uint16_t timeout )
-{
-    ContinuousWaveParams_t continuousWave;
-
-    continuousWave.Channel = Channel;
-    continuousWave.Datarate = LoRaMacParams.ChannelsDatarate;
-    continuousWave.TxPower = LoRaMacParams.ChannelsTxPower;
-    continuousWave.MaxEirp = LoRaMacParams.MaxEirp;
-    continuousWave.Timeout = timeout;
-
-    RegionSetContinuousWave( LoRaMacRegion, &continuousWave );
-
-    // Starts the MAC layer status check timer
-    TimerSetValue( &MacStateCheckTimer, MAC_STATE_CHECK_TIMEOUT );
-    TimerStart( &MacStateCheckTimer );
-
-    LoRaMacState |= LORAMAC_TX_RUNNING;
-
-    return LORAMAC_STATUS_OK;
-}
-
-LoRaMacStatus_t SetTxContinuousWave1( uint16_t timeout, uint32_t frequency, uint8_t power )
-{
-    Radio.SetTxContinuousWave( frequency, power, timeout );
-
-    // Starts the MAC layer status check timer
-    TimerSetValue( &MacStateCheckTimer, MAC_STATE_CHECK_TIMEOUT );
-    TimerStart( &MacStateCheckTimer );
-
-    LoRaMacState |= LORAMAC_TX_RUNNING;
-
-    return LORAMAC_STATUS_OK;
-}
-
-LoRaMacStatus_t LoRaMacInitialization( LoRaMacPrimitives_t *primitives, LoRaMacCallback_t *callbacks, LoRaMacRegion_t region )
-{
-    GetPhyParams_t getPhy;
-
-    if( primitives == NULL )
-    {
-        return LORAMAC_STATUS_PARAMETER_INVALID;
-    }
-
-    if( ( primitives->MacMcpsConfirm == NULL ) ||
-        ( primitives->MacMcpsIndication == NULL ) ||
-        ( primitives->MacMlmeConfirm == NULL ) )
-    {
-        return LORAMAC_STATUS_PARAMETER_INVALID;
-    }
-    // Verify if the region is supported
-    if( RegionIsActive( region ) == false )
-    {
-        return LORAMAC_STATUS_REGION_NOT_SUPPORTED;
-    }
-
-    LoRaMacPrimitives = primitives;
-    LoRaMacCallbacks = callbacks;
-    LoRaMacRegion = region;
-
-    LoRaMacFlags.Value = 0;
-
-    LoRaMacDeviceClass = CLASS_A;
-    LoRaMacState = LORAMAC_IDLE;
-
-    JoinRequestTrials = 0;
-    MaxJoinRequestTrials = 1;
-    RepeaterSupport = false;
-
-    // Reset duty cycle times
-    AggregatedLastTxDoneTime = 0;
-    AggregatedTimeOff = 0;
-
-    // Reset to defaults
-    getPhy.Attribute = PHY_DUTY_CYCLE;
-    RegionGetPhyParam( LoRaMacRegion, &getPhy );
-    DutyCycleOn = ( bool ) getPhy.Param.Value;
-
-    getPhy.Attribute = PHY_DEF_TX_POWER;
-    RegionGetPhyParam( LoRaMacRegion, &getPhy );
-    LoRaMacParamsDefaults.ChannelsTxPower = getPhy.Param.Value;
-
-    getPhy.Attribute = PHY_DEF_TX_DR;
-    RegionGetPhyParam( LoRaMacRegion, &getPhy );
-    LoRaMacParamsDefaults.ChannelsDatarate = getPhy.Param.Value;
-
-    LoRaMacParamsDefaults.SystemMaxRxError = 10;
-
-    LoRaMacParamsDefaults.MinRxSymbols = 6;
-
-    getPhy.Attribute = PHY_MAX_RX_WINDOW;
-    RegionGetPhyParam( LoRaMacRegion, &getPhy );
-    LoRaMacParamsDefaults.MaxRxWindow = getPhy.Param.Value;
-
-    getPhy.Attribute = PHY_RECEIVE_DELAY1;
-    RegionGetPhyParam( LoRaMacRegion, &getPhy );
-    LoRaMacParamsDefaults.ReceiveDelay1 = getPhy.Param.Value;
-
-    getPhy.Attribute = PHY_RECEIVE_DELAY2;
-    RegionGetPhyParam( LoRaMacRegion, &getPhy );
-    LoRaMacParamsDefaults.ReceiveDelay2 = getPhy.Param.Value;
-
-    getPhy.Attribute = PHY_JOIN_ACCEPT_DELAY1;
-    RegionGetPhyParam( LoRaMacRegion, &getPhy );
-    LoRaMacParamsDefaults.JoinAcceptDelay1 = getPhy.Param.Value;
-
-    getPhy.Attribute = PHY_JOIN_ACCEPT_DELAY2;
-    RegionGetPhyParam( LoRaMacRegion, &getPhy );
-    LoRaMacParamsDefaults.JoinAcceptDelay2 = getPhy.Param.Value;
-
-    getPhy.Attribute = PHY_DEF_DR1_OFFSET;
-    RegionGetPhyParam( LoRaMacRegion, &getPhy );
-    LoRaMacParamsDefaults.Rx1DrOffset = getPhy.Param.Value;
-
-    getPhy.Attribute = PHY_DEF_RX2_FREQUENCY;
-    RegionGetPhyParam( LoRaMacRegion, &getPhy );
-    LoRaMacParamsDefaults.Rx2Channel.Frequency = getPhy.Param.Value;
-
-    getPhy.Attribute = PHY_DEF_RX2_DR;
-    RegionGetPhyParam( LoRaMacRegion, &getPhy );
-    LoRaMacParamsDefaults.Rx2Channel.Datarate = getPhy.Param.Value;
-
-    getPhy.Attribute = PHY_DEF_UPLINK_DWELL_TIME;
-    RegionGetPhyParam( LoRaMacRegion, &getPhy );
-    LoRaMacParamsDefaults.UplinkDwellTime = getPhy.Param.Value;
-
-    getPhy.Attribute = PHY_DEF_DOWNLINK_DWELL_TIME;
-    RegionGetPhyParam( LoRaMacRegion, &getPhy );
-    LoRaMacParamsDefaults.DownlinkDwellTime = getPhy.Param.Value;
-
-    getPhy.Attribute = PHY_DEF_MAX_EIRP;
-    RegionGetPhyParam( LoRaMacRegion, &getPhy );
-    LoRaMacParamsDefaults.MaxEirp = getPhy.Param.Value;
-
-    LoRaMacParamsDefaults.ChannelsNbRep = 1;
-
-    RegionInitDefaults( LoRaMacRegion, INIT_TYPE_INIT );
-
-    ResetMacParameters( );
-
-    // Initialize timers
-    TimerInit( &MacStateCheckTimer, OnMacStateCheckTimerEvent );
-    TimerSetValue( &MacStateCheckTimer, MAC_STATE_CHECK_TIMEOUT );
-
-    TimerInit( &TxDelayedTimer, OnTxDelayedTimerEvent );
-    TimerInit( &RxWindowTimer1, OnRxWindow1TimerEvent );
-    TimerInit( &RxWindowTimer2, OnRxWindow2TimerEvent );
-    TimerInit( &AckTimeoutTimer, OnAckTimeoutTimerEvent );
-
-    // Store the current initialization time
-    LoRaMacInitializationTime = TimerGetCurrentTime( );
-
-    // Initialize Radio driver
-    RadioEvents.TxDone = OnRadioTxDone;
-    RadioEvents.RxDone = OnRadioRxDone;
-    RadioEvents.RxError = OnRadioRxError;
-    RadioEvents.TxTimeout = OnRadioTxTimeout;
-    RadioEvents.RxTimeout = OnRadioRxTimeout;
-    Radio.Init( &RadioEvents );
-
-    // Random seed initialization
-    srand1( Radio.Random( ) );
-
-    PublicNetwork = true;
-    Radio.SetPublicNetwork( PublicNetwork );
-    Radio.Sleep( );
-
-    return LORAMAC_STATUS_OK;
-}
-
-LoRaMacStatus_t LoRaMacQueryTxPossible( uint8_t size, LoRaMacTxInfo_t* txInfo )
-{
-    AdrNextParams_t adrNext;
-    GetPhyParams_t getPhy;
-    int8_t datarate = LoRaMacParamsDefaults.ChannelsDatarate;
-    int8_t txPower = LoRaMacParamsDefaults.ChannelsTxPower;
-    uint8_t fOptLen = MacCommandsBufferIndex + MacCommandsBufferToRepeatIndex;
-
-    if( txInfo == NULL )
-    {
-        return LORAMAC_STATUS_PARAMETER_INVALID;
-    }
-
-    // Setup ADR request
-    adrNext.UpdateChanMask = false;
-    adrNext.AdrEnabled = AdrCtrlOn;
-    adrNext.AdrAckCounter = AdrAckCounter;
-    adrNext.Datarate = LoRaMacParams.ChannelsDatarate;
-    adrNext.TxPower = LoRaMacParams.ChannelsTxPower;
-
-    // We call the function for information purposes only. We don't want to
-    // apply the datarate, the tx power and the ADR ack counter.
-    RegionAdrNext( LoRaMacRegion, &adrNext, &datarate, &txPower, &AdrAckCounter );
-
-    // Setup PHY request
-    getPhy.Datarate = LoRaMacParams.ChannelsDatarate;
-    getPhy.Attribute = PHY_MAX_PAYLOAD;
-
-    // Change request in case repeater is supported
-    if( RepeaterSupport == true )
-    {
-        getPhy.Attribute = PHY_MAX_PAYLOAD_REPEATER;
-    }
-    RegionGetPhyParam( LoRaMacRegion, &getPhy );
-    txInfo->CurrentPayloadSize = getPhy.Param.Value;
-
-    // Verify if the fOpts fit into the maximum payload
-    if( txInfo->CurrentPayloadSize >= fOptLen )
-    {
-        txInfo->MaxPossiblePayload = txInfo->CurrentPayloadSize - fOptLen;
-    }
-    else
-    {
-        txInfo->MaxPossiblePayload = 0;
-        return LORAMAC_STATUS_MAC_CMD_LENGTH_ERROR;
-    }
-
-    // Verify if the payload fits into the maximum payload
-    if( ValidatePayloadLength( size, datarate, 0 ) == false )
-    {
-        return LORAMAC_STATUS_LENGTH_ERROR;
-    }
-
-    // Verify if the fOpts and the payload fit into the maximum payload
-    if( ValidatePayloadLength( size, datarate, fOptLen ) == false )
-    {
-        return LORAMAC_STATUS_MAC_CMD_LENGTH_ERROR;
-    }
-
-    return LORAMAC_STATUS_OK;
-}
-
-LoRaMacStatus_t LoRaMacMibGetRequestConfirm( MibRequestConfirm_t *mibGet )
-{
-    LoRaMacStatus_t status = LORAMAC_STATUS_OK;
-    GetPhyParams_t getPhy;
-
-    if( mibGet == NULL )
-    {
-        return LORAMAC_STATUS_PARAMETER_INVALID;
-    }
-
-    switch( mibGet->Type )
-    {
-        case MIB_DEVICE_CLASS:
-        {
-            mibGet->Param.Class = LoRaMacDeviceClass;
-            break;
-        }
-        case MIB_NETWORK_JOINED:
-        {
-            mibGet->Param.IsNetworkJoined = IsLoRaMacNetworkJoined;
-            break;
-        }
-        case MIB_ADR:
-        {
-            mibGet->Param.AdrEnable = AdrCtrlOn;
-            break;
-        }
-        case MIB_NET_ID:
-        {
-            mibGet->Param.NetID = LoRaMacNetID;
-            break;
-        }
-        case MIB_DEV_ADDR:
-        {
-            mibGet->Param.DevAddr = LoRaMacDevAddr;
-            break;
-        }
-        case MIB_NWK_SKEY:
-        {
-            mibGet->Param.NwkSKey = LoRaMacNwkSKey;
-            break;
-        }
-        case MIB_APP_SKEY:
-        {
-            mibGet->Param.AppSKey = LoRaMacAppSKey;
-            break;
-        }
-        case MIB_PUBLIC_NETWORK:
-        {
-            mibGet->Param.EnablePublicNetwork = PublicNetwork;
-            break;
-        }
-        case MIB_REPEATER_SUPPORT:
-        {
-            mibGet->Param.EnableRepeaterSupport = RepeaterSupport;
-            break;
-        }
-        case MIB_CHANNELS:
-        {
-            getPhy.Attribute = PHY_CHANNELS;
-            RegionGetPhyParam( LoRaMacRegion, &getPhy );
-
-            mibGet->Param.ChannelList = getPhy.Param.Channels;
-            break;
-        }
-        case MIB_RX2_CHANNEL:
-        {
-            mibGet->Param.Rx2Channel = LoRaMacParams.Rx2Channel;
-            break;
-        }
-        case MIB_RX2_DEFAULT_CHANNEL:
-        {
-            mibGet->Param.Rx2Channel = LoRaMacParamsDefaults.Rx2Channel;
-            break;
-        }
-        case MIB_CHANNELS_DEFAULT_MASK:
-        {
-            getPhy.Attribute = PHY_CHANNELS_DEFAULT_MASK;
-            RegionGetPhyParam( LoRaMacRegion, &getPhy );
-
-            mibGet->Param.ChannelsDefaultMask = getPhy.Param.ChannelsMask;
-            break;
-        }
-        case MIB_CHANNELS_MASK:
-        {
-            getPhy.Attribute = PHY_CHANNELS_MASK;
-            RegionGetPhyParam( LoRaMacRegion, &getPhy );
-
-            mibGet->Param.ChannelsMask = getPhy.Param.ChannelsMask;
-            break;
-        }
-        case MIB_CHANNELS_NB_REP:
-        {
-            mibGet->Param.ChannelNbRep = LoRaMacParams.ChannelsNbRep;
-            break;
-        }
-        case MIB_MAX_RX_WINDOW_DURATION:
-        {
-            mibGet->Param.MaxRxWindow = LoRaMacParams.MaxRxWindow;
-            break;
-        }
-        case MIB_RECEIVE_DELAY_1:
-        {
-            mibGet->Param.ReceiveDelay1 = LoRaMacParams.ReceiveDelay1;
-            break;
-        }
-        case MIB_RECEIVE_DELAY_2:
-        {
-            mibGet->Param.ReceiveDelay2 = LoRaMacParams.ReceiveDelay2;
-            break;
-        }
-        case MIB_JOIN_ACCEPT_DELAY_1:
-        {
-            mibGet->Param.JoinAcceptDelay1 = LoRaMacParams.JoinAcceptDelay1;
-            break;
-        }
-        case MIB_JOIN_ACCEPT_DELAY_2:
-        {
-            mibGet->Param.JoinAcceptDelay2 = LoRaMacParams.JoinAcceptDelay2;
-            break;
-        }
-        case MIB_CHANNELS_DEFAULT_DATARATE:
-        {
-            mibGet->Param.ChannelsDefaultDatarate = LoRaMacParamsDefaults.ChannelsDatarate;
-            break;
-        }
-        case MIB_CHANNELS_DATARATE:
-        {
-            mibGet->Param.ChannelsDatarate = LoRaMacParams.ChannelsDatarate;
-            break;
-        }
-        case MIB_CHANNELS_DEFAULT_TX_POWER:
-        {
-            mibGet->Param.ChannelsDefaultTxPower = LoRaMacParamsDefaults.ChannelsTxPower;
-            break;
-        }
-        case MIB_CHANNELS_TX_POWER:
-        {
-            mibGet->Param.ChannelsTxPower = LoRaMacParams.ChannelsTxPower;
-            break;
-        }
-        case MIB_UPLINK_COUNTER:
-        {
-            mibGet->Param.UpLinkCounter = UpLinkCounter;
-            break;
-        }
-        case MIB_DOWNLINK_COUNTER:
-        {
-            mibGet->Param.DownLinkCounter = DownLinkCounter;
-            break;
-        }
-        case MIB_MULTICAST_CHANNEL:
-        {
-            mibGet->Param.MulticastList = MulticastChannels;
-            break;
-        }
-        case MIB_SYSTEM_MAX_RX_ERROR:
-        {
-            mibGet->Param.SystemMaxRxError = LoRaMacParams.SystemMaxRxError;
-            break;
-        }
-        case MIB_MIN_RX_SYMBOLS:
-        {
-            mibGet->Param.MinRxSymbols = LoRaMacParams.MinRxSymbols;
-            break;
-        }
-        default:
-            status = LORAMAC_STATUS_SERVICE_UNKNOWN;
-            break;
-    }
-
-    return status;
-}
-
-LoRaMacStatus_t LoRaMacMibSetRequestConfirm( MibRequestConfirm_t *mibSet )
-{
-    LoRaMacStatus_t status = LORAMAC_STATUS_OK;
-    ChanMaskSetParams_t chanMaskSet;
-    VerifyParams_t verify;
-
-    if( mibSet == NULL )
-    {
-        return LORAMAC_STATUS_PARAMETER_INVALID;
-    }
-    if( ( LoRaMacState & LORAMAC_TX_RUNNING ) == LORAMAC_TX_RUNNING )
-    {
-        return LORAMAC_STATUS_BUSY;
-    }
-
-    switch( mibSet->Type )
-    {
-        case MIB_DEVICE_CLASS:
-        {
-            LoRaMacDeviceClass = mibSet->Param.Class;
-            switch( LoRaMacDeviceClass )
-            {
-                case CLASS_A:
-                {
-                    // Set the radio into sleep to setup a defined state
-                    Radio.Sleep( );
-                    break;
-                }
-                case CLASS_B:
-                {
-                    break;
-                }
-                case CLASS_C:
-                {
-                    // Set the NodeAckRequested indicator to default
-                    NodeAckRequested = false;
-                    OnRxWindow2TimerEvent( );
-                    break;
-                }
-            }
-            break;
-        }
-        case MIB_NETWORK_JOINED:
-        {
-            IsLoRaMacNetworkJoined = mibSet->Param.IsNetworkJoined;
-            break;
-        }
-        case MIB_ADR:
-        {
-            AdrCtrlOn = mibSet->Param.AdrEnable;
-            break;
-        }
-        case MIB_NET_ID:
-        {
-            LoRaMacNetID = mibSet->Param.NetID;
-            break;
-        }
-        case MIB_DEV_ADDR:
-        {
-            LoRaMacDevAddr = mibSet->Param.DevAddr;
-            break;
-        }
-        case MIB_NWK_SKEY:
-        {
-            if( mibSet->Param.NwkSKey != NULL )
-            {
-                memcpy1( LoRaMacNwkSKey, mibSet->Param.NwkSKey,
-                               sizeof( LoRaMacNwkSKey ) );
-            }
-            else
-            {
-                status = LORAMAC_STATUS_PARAMETER_INVALID;
-            }
-            break;
-        }
-        case MIB_APP_SKEY:
-        {
-            if( mibSet->Param.AppSKey != NULL )
-            {
-                memcpy1( LoRaMacAppSKey, mibSet->Param.AppSKey,
-                               sizeof( LoRaMacAppSKey ) );
-            }
-            else
-            {
-                status = LORAMAC_STATUS_PARAMETER_INVALID;
-            }
-            break;
-        }
-        case MIB_PUBLIC_NETWORK:
-        {
-            PublicNetwork = mibSet->Param.EnablePublicNetwork;
-            Radio.SetPublicNetwork( PublicNetwork );
-            break;
-        }
-        case MIB_REPEATER_SUPPORT:
-        {
-             RepeaterSupport = mibSet->Param.EnableRepeaterSupport;
-            break;
-        }
-        case MIB_RX2_CHANNEL:
-        {
-            LoRaMacParams.Rx2Channel = mibSet->Param.Rx2Channel;
-            break;
-        }
-        case MIB_RX2_DEFAULT_CHANNEL:
-        {
-            LoRaMacParamsDefaults.Rx2Channel = mibSet->Param.Rx2DefaultChannel;
-            break;
-        }
-        case MIB_CHANNELS_DEFAULT_MASK:
-        {
-            chanMaskSet.ChannelsMaskIn = mibSet->Param.ChannelsMask;
-            chanMaskSet.ChannelsMaskType = CHANNELS_DEFAULT_MASK;
-
-            if( RegionChanMaskSet( LoRaMacRegion, &chanMaskSet ) == false )
-            {
-                status = LORAMAC_STATUS_PARAMETER_INVALID;
-            }
-            break;
-        }
-        case MIB_CHANNELS_MASK:
-        {
-            chanMaskSet.ChannelsMaskIn = mibSet->Param.ChannelsMask;
-            chanMaskSet.ChannelsMaskType = CHANNELS_MASK;
-
-            if( RegionChanMaskSet( LoRaMacRegion, &chanMaskSet ) == false )
-            {
-                status = LORAMAC_STATUS_PARAMETER_INVALID;
-            }
-            break;
-        }
-        case MIB_CHANNELS_NB_REP:
-        {
-            if( ( mibSet->Param.ChannelNbRep >= 1 ) &&
-                ( mibSet->Param.ChannelNbRep <= 15 ) )
-            {
-                LoRaMacParams.ChannelsNbRep = mibSet->Param.ChannelNbRep;
-            }
-            else
-            {
-                status = LORAMAC_STATUS_PARAMETER_INVALID;
-            }
-            break;
-        }
-        case MIB_MAX_RX_WINDOW_DURATION:
-        {
-            LoRaMacParams.MaxRxWindow = mibSet->Param.MaxRxWindow;
-            break;
-        }
-        case MIB_RECEIVE_DELAY_1:
-        {
-            LoRaMacParams.ReceiveDelay1 = mibSet->Param.ReceiveDelay1;
-            break;
-        }
-        case MIB_RECEIVE_DELAY_2:
-        {
-            LoRaMacParams.ReceiveDelay2 = mibSet->Param.ReceiveDelay2;
-            break;
-        }
-        case MIB_JOIN_ACCEPT_DELAY_1:
-        {
-            LoRaMacParams.JoinAcceptDelay1 = mibSet->Param.JoinAcceptDelay1;
-            break;
-        }
-        case MIB_JOIN_ACCEPT_DELAY_2:
-        {
-            LoRaMacParams.JoinAcceptDelay2 = mibSet->Param.JoinAcceptDelay2;
-            break;
-        }
-        case MIB_CHANNELS_DEFAULT_DATARATE:
-        {
-            verify.Datarate = mibSet->Param.ChannelsDefaultDatarate;
-
-            if( RegionVerify( LoRaMacRegion, &verify, PHY_DEF_TX_DR ) == true )
-            {
-                LoRaMacParamsDefaults.ChannelsDatarate = verify.Datarate;
-            }
-            else
-            {
-                status = LORAMAC_STATUS_PARAMETER_INVALID;
-            }
-            break;
-        }
-        case MIB_CHANNELS_DATARATE:
-        {
-            verify.Datarate = mibSet->Param.ChannelsDatarate;
-
-            if( RegionVerify( LoRaMacRegion, &verify, PHY_TX_DR ) == true )
-            {
-                LoRaMacParams.ChannelsDatarate = verify.Datarate;
-            }
-            else
-            {
-                status = LORAMAC_STATUS_PARAMETER_INVALID;
-            }
-            break;
-        }
-        case MIB_CHANNELS_DEFAULT_TX_POWER:
-        {
-            verify.TxPower = mibSet->Param.ChannelsDefaultTxPower;
-
-            if( RegionVerify( LoRaMacRegion, &verify, PHY_DEF_TX_POWER ) == true )
-            {
-                LoRaMacParamsDefaults.ChannelsTxPower = verify.TxPower;
-            }
-            else
-            {
-                status = LORAMAC_STATUS_PARAMETER_INVALID;
-            }
-            break;
-        }
-        case MIB_CHANNELS_TX_POWER:
-        {
-            verify.TxPower = mibSet->Param.ChannelsTxPower;
-
-            if( RegionVerify( LoRaMacRegion, &verify, PHY_TX_POWER ) == true )
-            {
-                LoRaMacParams.ChannelsTxPower = verify.TxPower;
-            }
-            else
-            {
-                status = LORAMAC_STATUS_PARAMETER_INVALID;
-            }
-            break;
-        }
-        case MIB_UPLINK_COUNTER:
-        {
-            UpLinkCounter = mibSet->Param.UpLinkCounter;
-            break;
-        }
-        case MIB_DOWNLINK_COUNTER:
-        {
-            DownLinkCounter = mibSet->Param.DownLinkCounter;
-            break;
-        }
-        case MIB_SYSTEM_MAX_RX_ERROR:
-        {
-            LoRaMacParams.SystemMaxRxError = LoRaMacParamsDefaults.SystemMaxRxError = mibSet->Param.SystemMaxRxError;
-            break;
-        }
-        case MIB_MIN_RX_SYMBOLS:
-        {
-            LoRaMacParams.MinRxSymbols = LoRaMacParamsDefaults.MinRxSymbols = mibSet->Param.MinRxSymbols;
-            break;
-        }
-        default:
-            status = LORAMAC_STATUS_SERVICE_UNKNOWN;
-            break;
-    }
-
-    return status;
-}
-
-LoRaMacStatus_t LoRaMacChannelAdd( uint8_t id, ChannelParams_t params )
-{
-    ChannelAddParams_t channelAdd;
-
-    // Validate if the MAC is in a correct state
-    if( ( LoRaMacState & LORAMAC_TX_RUNNING ) == LORAMAC_TX_RUNNING )
-    {
-        if( ( LoRaMacState & LORAMAC_TX_CONFIG ) != LORAMAC_TX_CONFIG )
-        {
-            return LORAMAC_STATUS_BUSY;
-        }
-    }
-
-    channelAdd.NewChannel = &params;
-    channelAdd.ChannelId = id;
-
-    return RegionChannelAdd( LoRaMacRegion, &channelAdd );
-}
-
-LoRaMacStatus_t LoRaMacChannelRemove( uint8_t id )
-{
-    ChannelRemoveParams_t channelRemove;
-
-    if( ( LoRaMacState & LORAMAC_TX_RUNNING ) == LORAMAC_TX_RUNNING )
-    {
-        if( ( LoRaMacState & LORAMAC_TX_CONFIG ) != LORAMAC_TX_CONFIG )
-        {
-            return LORAMAC_STATUS_BUSY;
-        }
-    }
-
-    channelRemove.ChannelId = id;
-
-    if( RegionChannelsRemove( LoRaMacRegion, &channelRemove ) == false )
-    {
-        return LORAMAC_STATUS_PARAMETER_INVALID;
-    }
-    return LORAMAC_STATUS_OK;
-}
-
-LoRaMacStatus_t LoRaMacMulticastChannelLink( MulticastParams_t *channelParam )
-{
-    if( channelParam == NULL )
-    {
-        return LORAMAC_STATUS_PARAMETER_INVALID;
-    }
-    if( ( LoRaMacState & LORAMAC_TX_RUNNING ) == LORAMAC_TX_RUNNING )
-    {
-        return LORAMAC_STATUS_BUSY;
-    }
-
-    // Reset downlink counter
-    channelParam->DownLinkCounter = 0;
-
-    if( MulticastChannels == NULL )
-    {
-        // New node is the fist element
-        MulticastChannels = channelParam;
-    }
-    else
-    {
-        MulticastParams_t *cur = MulticastChannels;
-
-        // Search the last node in the list
-        while( cur->Next != NULL )
-        {
-            cur = cur->Next;
-        }
-        // This function always finds the last node
-        cur->Next = channelParam;
-    }
-
-    return LORAMAC_STATUS_OK;
-}
-
-LoRaMacStatus_t LoRaMacMulticastChannelUnlink( MulticastParams_t *channelParam )
-{
-    if( channelParam == NULL )
-    {
-        return LORAMAC_STATUS_PARAMETER_INVALID;
-    }
-    if( ( LoRaMacState & LORAMAC_TX_RUNNING ) == LORAMAC_TX_RUNNING )
-    {
-        return LORAMAC_STATUS_BUSY;
-    }
-
-    if( MulticastChannels != NULL )
-    {
-        if( MulticastChannels == channelParam )
-        {
-          // First element
-          MulticastChannels = channelParam->Next;
-        }
-        else
-        {
-            MulticastParams_t *cur = MulticastChannels;
-
-            // Search the node in the list
-            while( cur->Next && cur->Next != channelParam )
-            {
-                cur = cur->Next;
-            }
-            // If we found the node, remove it
-            if( cur->Next )
-            {
-                cur->Next = channelParam->Next;
-            }
-        }
-        channelParam->Next = NULL;
-    }
-
-    return LORAMAC_STATUS_OK;
-}
-
-LoRaMacStatus_t LoRaMacMlmeRequest( MlmeReq_t *mlmeRequest )
-{
-    LoRaMacStatus_t status = LORAMAC_STATUS_SERVICE_UNKNOWN;
-    LoRaMacHeader_t macHdr;
-    AlternateDrParams_t altDr;
-    VerifyParams_t verify;
-    GetPhyParams_t getPhy;
-
-    if( mlmeRequest == NULL )
-    {
-        return LORAMAC_STATUS_PARAMETER_INVALID;
-    }
-    if( ( LoRaMacState & LORAMAC_TX_RUNNING ) == LORAMAC_TX_RUNNING )
-    {
-        return LORAMAC_STATUS_BUSY;
-    }
-
-    memset1( ( uint8_t* ) &MlmeConfirm, 0, sizeof( MlmeConfirm ) );
-
-    MlmeConfirm.Status = LORAMAC_EVENT_INFO_STATUS_ERROR;
-
-    switch( mlmeRequest->Type )
-    {
-        case MLME_JOIN:
-        {
-            if( ( LoRaMacState & LORAMAC_TX_DELAYED ) == LORAMAC_TX_DELAYED )
-            {
-                return LORAMAC_STATUS_BUSY;
-            }
-
-            if( ( mlmeRequest->Req.Join.DevEui == NULL ) ||
-                ( mlmeRequest->Req.Join.AppEui == NULL ) ||
-                ( mlmeRequest->Req.Join.AppKey == NULL ) ||
-                ( mlmeRequest->Req.Join.NbTrials == 0 ) )
-            {
-                return LORAMAC_STATUS_PARAMETER_INVALID;
-            }
-
-            // Verify the parameter NbTrials for the join procedure
-            verify.NbJoinTrials = mlmeRequest->Req.Join.NbTrials;
-
-            if( RegionVerify( LoRaMacRegion, &verify, PHY_NB_JOIN_TRIALS ) == false )
-            {
-                // Value not supported, get default
-                getPhy.Attribute = PHY_DEF_NB_JOIN_TRIALS;
-                RegionGetPhyParam( LoRaMacRegion, &getPhy );
-                mlmeRequest->Req.Join.NbTrials = ( uint8_t ) getPhy.Param.Value;
-            }
-
-            LoRaMacFlags.Bits.MlmeReq = 1;
-            MlmeConfirm.MlmeRequest = mlmeRequest->Type;
-
-            LoRaMacDevEui = mlmeRequest->Req.Join.DevEui;
-            LoRaMacAppEui = mlmeRequest->Req.Join.AppEui;
-            LoRaMacAppKey = mlmeRequest->Req.Join.AppKey;
-            MaxJoinRequestTrials = mlmeRequest->Req.Join.NbTrials;
-
-            // Reset variable JoinRequestTrials
-            JoinRequestTrials = 0;
-
-            // Setup header information
-            macHdr.Value = 0;
-            macHdr.Bits.MType  = FRAME_TYPE_JOIN_REQ;
-
-            ResetMacParameters( );
-
-            altDr.NbTrials = JoinRequestTrials + 1;
-
-            LoRaMacParams.ChannelsDatarate = RegionAlternateDr( LoRaMacRegion, &altDr );
-
-            status = Send( &macHdr, 0, NULL, 0 );
-            break;
-        }
-        case MLME_LINK_CHECK:
-        {
-            LoRaMacFlags.Bits.MlmeReq = 1;
-            // LoRaMac will send this command piggy-pack
-            MlmeConfirm.MlmeRequest = mlmeRequest->Type;
-
-            status = AddMacCommand( MOTE_MAC_LINK_CHECK_REQ, 0, 0 );
-            break;
-        }
-        case MLME_TXCW:
-        {
-            MlmeConfirm.MlmeRequest = mlmeRequest->Type;
-            LoRaMacFlags.Bits.MlmeReq = 1;
-            status = SetTxContinuousWave( mlmeRequest->Req.TxCw.Timeout );
-            break;
-        }
-        case MLME_TXCW_1:
-        {
-            MlmeConfirm.MlmeRequest = mlmeRequest->Type;
-            LoRaMacFlags.Bits.MlmeReq = 1;
-            status = SetTxContinuousWave1( mlmeRequest->Req.TxCw.Timeout, mlmeRequest->Req.TxCw.Frequency, mlmeRequest->Req.TxCw.Power );
-            break;
-        }
-        default:
-            break;
-    }
-
-    if( status != LORAMAC_STATUS_OK )
-    {
-        NodeAckRequested = false;
-        LoRaMacFlags.Bits.MlmeReq = 0;
-    }
-
-    return status;
-}
-
-LoRaMacStatus_t LoRaMacMcpsRequest( McpsReq_t *mcpsRequest )
-{
-    LoRaMacStatus_t status = LORAMAC_STATUS_SERVICE_UNKNOWN;
-    LoRaMacHeader_t macHdr;
-    VerifyParams_t verify;
-    uint8_t fPort = 0;
-    void *fBuffer;
-    uint16_t fBufferSize;
-    int8_t datarate;
-    bool readyToSend = false;
-
-    if( mcpsRequest == NULL )
-    {
-        return LORAMAC_STATUS_PARAMETER_INVALID;
-    }
-    if( ( ( LoRaMacState & LORAMAC_TX_RUNNING ) == LORAMAC_TX_RUNNING ) ||
-        ( ( LoRaMacState & LORAMAC_TX_DELAYED ) == LORAMAC_TX_DELAYED ) )
-    {
-        return LORAMAC_STATUS_BUSY;
-    }
-
-    macHdr.Value = 0;
-    memset1 ( ( uint8_t* ) &McpsConfirm, 0, sizeof( McpsConfirm ) );
-    McpsConfirm.Status = LORAMAC_EVENT_INFO_STATUS_ERROR;
-
-    switch( mcpsRequest->Type )
-    {
-        case MCPS_UNCONFIRMED:
-        {
-            readyToSend = true;
-            AckTimeoutRetries = 1;
-
-            macHdr.Bits.MType = FRAME_TYPE_DATA_UNCONFIRMED_UP;
-            fPort = mcpsRequest->Req.Unconfirmed.fPort;
-            fBuffer = mcpsRequest->Req.Unconfirmed.fBuffer;
-            fBufferSize = mcpsRequest->Req.Unconfirmed.fBufferSize;
-            datarate = mcpsRequest->Req.Unconfirmed.Datarate;
-            break;
-        }
-        case MCPS_CONFIRMED:
-        {
-            readyToSend = true;
-            AckTimeoutRetriesCounter = 1;
-            AckTimeoutRetries = mcpsRequest->Req.Confirmed.NbTrials;
-
-            macHdr.Bits.MType = FRAME_TYPE_DATA_CONFIRMED_UP;
-            fPort = mcpsRequest->Req.Confirmed.fPort;
-            fBuffer = mcpsRequest->Req.Confirmed.fBuffer;
-            fBufferSize = mcpsRequest->Req.Confirmed.fBufferSize;
-            datarate = mcpsRequest->Req.Confirmed.Datarate;
-            break;
-        }
-        case MCPS_PROPRIETARY:
-        {
-            readyToSend = true;
-            AckTimeoutRetries = 1;
-
-            macHdr.Bits.MType = FRAME_TYPE_PROPRIETARY;
-            fBuffer = mcpsRequest->Req.Proprietary.fBuffer;
-            fBufferSize = mcpsRequest->Req.Proprietary.fBufferSize;
-            datarate = mcpsRequest->Req.Proprietary.Datarate;
-            break;
-        }
-        default:
-            break;
-    }
-
-    if( readyToSend == true )
-    {
-        if( AdrCtrlOn == false )
-        {
-            verify.Datarate = datarate;
-
-            if( RegionVerify( LoRaMacRegion, &verify, PHY_TX_DR ) == true )
-            {
-                LoRaMacParams.ChannelsDatarate = verify.Datarate;
-            }
-            else
-            {
-                return LORAMAC_STATUS_PARAMETER_INVALID;
-            }
-        }
-
-        status = Send( &macHdr, fPort, fBuffer, fBufferSize );
-        if( status == LORAMAC_STATUS_OK )
-        {
-            McpsConfirm.McpsRequest = mcpsRequest->Type;
-            LoRaMacFlags.Bits.McpsReq = 1;
-        }
-        else
-        {
-            NodeAckRequested = false;
-        }
-    }
-
-    return status;
-}
-
-void LoRaMacTestRxWindowsOn( bool enable )
-{
-    IsRxWindowsEnabled = enable;
-}
-
-void LoRaMacTestSetMic( uint16_t txPacketCounter )
-{
-    UpLinkCounter = txPacketCounter;
-    IsUpLinkCounterFixed = true;
-}
-
-void LoRaMacTestSetDutyCycleOn( bool enable )
-{
-    VerifyParams_t verify;
-
-    verify.DutyCycle = enable;
-
-    if( RegionVerify( LoRaMacRegion, &verify, PHY_DUTY_CYCLE ) == true )
-    {
-<<<<<<< HEAD
-        DutyCycleOn = enable;
-=======
-        default:
-        case 125000:
-            rxConfigParams.Bandwidth = 0;
-            break;
-        case 250000:
-            rxConfigParams.Bandwidth = 1;
-            break;
-        case 500000:
-            rxConfigParams.Bandwidth = 2;
-            break;
-    }
-
-#if defined( USE_BAND_433 ) || defined( USE_BAND_780 ) || defined( USE_BAND_868 )
-    if( datarate == DR_7 )
-    { // FSK
-        tSymbol = ( 1.0 / ( double )Datarates[datarate] ) * 8.0; // 1 symbol equals 1 byte
-    }
-    else
-#endif
-    { // LoRa
-        tSymbol = ( ( double )( 1 << Datarates[datarate] ) / ( double )Bandwidths[datarate] ) * 1e3;
->>>>>>> 247dbe97
-    }
-}
-
-void LoRaMacTestSetChannel( uint8_t channel )
-{
-    Channel = channel;
-}
+/*
+ / _____)             _              | |
+( (____  _____ ____ _| |_ _____  ____| |__
+ \____ \| ___ |    (_   _) ___ |/ ___)  _ \
+ _____) ) ____| | | || |_| ____( (___| | | |
+(______/|_____)_|_|_| \__)_____)\____)_| |_|
+    (C)2013 Semtech
+ ___ _____ _   ___ _  _____ ___  ___  ___ ___
+/ __|_   _/_\ / __| |/ / __/ _ \| _ \/ __| __|
+\__ \ | |/ _ \ (__| ' <| _| (_) |   / (__| _|
+|___/ |_/_/ \_\___|_|\_\_| \___/|_|_\\___|___|
+embedded.connectivity.solutions===============
+
+Description: LoRa MAC layer implementation
+
+License: Revised BSD License, see LICENSE.TXT file include in the project
+
+Maintainer: Miguel Luis ( Semtech ), Gregory Cristian ( Semtech ) and Daniel Jaeckle ( STACKFORCE )
+*/
+#include "board.h"
+
+#include "LoRaMac.h"
+#include "region/Region.h"
+#include "LoRaMacCrypto.h"
+#include "LoRaMacTest.h"
+
+
+
+/*!
+ * Maximum PHY layer payload size
+ */
+#define LORAMAC_PHY_MAXPAYLOAD                      255
+
+/*!
+ * Maximum MAC commands buffer size
+ */
+#define LORA_MAC_COMMAND_MAX_LENGTH                 15
+
+/*!
+ * LoRaMac region.
+ */
+static LoRaMacRegion_t LoRaMacRegion;
+
+/*!
+ * LoRaMac duty cycle for the back-off procedure during the first hour.
+ */
+#define BACKOFF_DC_1_HOUR                           100
+
+/*!
+ * LoRaMac duty cycle for the back-off procedure during the next 10 hours.
+ */
+#define BACKOFF_DC_10_HOURS                         1000
+
+/*!
+ * LoRaMac duty cycle for the back-off procedure during the next 24 hours.
+ */
+#define BACKOFF_DC_24_HOURS                         10000
+
+/*!
+ * Device IEEE EUI
+ */
+static uint8_t *LoRaMacDevEui;
+
+/*!
+ * Application IEEE EUI
+ */
+static uint8_t *LoRaMacAppEui;
+
+/*!
+ * AES encryption/decryption cipher application key
+ */
+static uint8_t *LoRaMacAppKey;
+
+/*!
+ * AES encryption/decryption cipher network session key
+ */
+static uint8_t LoRaMacNwkSKey[] =
+{
+    0x00, 0x00, 0x00, 0x00, 0x00, 0x00, 0x00, 0x00,
+    0x00, 0x00, 0x00, 0x00, 0x00, 0x00, 0x00, 0x00
+};
+
+/*!
+ * AES encryption/decryption cipher application session key
+ */
+static uint8_t LoRaMacAppSKey[] =
+{
+    0x00, 0x00, 0x00, 0x00, 0x00, 0x00, 0x00, 0x00,
+    0x00, 0x00, 0x00, 0x00, 0x00, 0x00, 0x00, 0x00
+};
+
+/*!
+ * Device nonce is a random value extracted by issuing a sequence of RSSI
+ * measurements
+ */
+static uint16_t LoRaMacDevNonce;
+
+/*!
+ * Network ID ( 3 bytes )
+ */
+static uint32_t LoRaMacNetID;
+
+/*!
+ * Mote Address
+ */
+static uint32_t LoRaMacDevAddr;
+
+/*!
+ * Multicast channels linked list
+ */
+static MulticastParams_t *MulticastChannels = NULL;
+
+/*!
+ * Actual device class
+ */
+static DeviceClass_t LoRaMacDeviceClass;
+
+/*!
+ * Indicates if the node is connected to a private or public network
+ */
+static bool PublicNetwork;
+
+/*!
+ * Indicates if the node supports repeaters
+ */
+static bool RepeaterSupport;
+
+/*!
+ * Buffer containing the data to be sent or received.
+ */
+static uint8_t LoRaMacBuffer[LORAMAC_PHY_MAXPAYLOAD];
+
+/*!
+ * Length of packet in LoRaMacBuffer
+ */
+static uint16_t LoRaMacBufferPktLen = 0;
+
+/*!
+ * Length of the payload in LoRaMacBuffer
+ */
+static uint8_t LoRaMacTxPayloadLen = 0;
+
+/*!
+ * Buffer containing the upper layer data.
+ */
+static uint8_t LoRaMacRxPayload[LORAMAC_PHY_MAXPAYLOAD];
+
+/*!
+ * LoRaMAC frame counter. Each time a packet is sent the counter is incremented.
+ * Only the 16 LSB bits are sent
+ */
+static uint32_t UpLinkCounter = 0;
+
+/*!
+ * LoRaMAC frame counter. Each time a packet is received the counter is incremented.
+ * Only the 16 LSB bits are received
+ */
+static uint32_t DownLinkCounter = 0;
+
+/*!
+ * IsPacketCounterFixed enables the MIC field tests by fixing the
+ * UpLinkCounter value
+ */
+static bool IsUpLinkCounterFixed = false;
+
+/*!
+ * Used for test purposes. Disables the opening of the reception windows.
+ */
+static bool IsRxWindowsEnabled = true;
+
+/*!
+ * Indicates if the MAC layer has already joined a network.
+ */
+static bool IsLoRaMacNetworkJoined = false;
+
+/*!
+ * LoRaMac ADR control status
+ */
+static bool AdrCtrlOn = false;
+
+/*!
+ * Counts the number of missed ADR acknowledgements
+ */
+static uint32_t AdrAckCounter = 0;
+
+/*!
+ * If the node has sent a FRAME_TYPE_DATA_CONFIRMED_UP this variable indicates
+ * if the nodes needs to manage the server acknowledgement.
+ */
+static bool NodeAckRequested = false;
+
+/*!
+ * If the server has sent a FRAME_TYPE_DATA_CONFIRMED_DOWN this variable indicates
+ * if the ACK bit must be set for the next transmission
+ */
+static bool SrvAckRequested = false;
+
+/*!
+ * Indicates if the MAC layer wants to send MAC commands
+ */
+static bool MacCommandsInNextTx = false;
+
+/*!
+ * Contains the current MacCommandsBuffer index
+ */
+static uint8_t MacCommandsBufferIndex = 0;
+
+/*!
+ * Contains the current MacCommandsBuffer index for MAC commands to repeat
+ */
+static uint8_t MacCommandsBufferToRepeatIndex = 0;
+
+/*!
+ * Buffer containing the MAC layer commands
+ */
+static uint8_t MacCommandsBuffer[LORA_MAC_COMMAND_MAX_LENGTH];
+
+/*!
+ * Buffer containing the MAC layer commands which must be repeated
+ */
+static uint8_t MacCommandsBufferToRepeat[LORA_MAC_COMMAND_MAX_LENGTH];
+
+/*!
+ * LoRaMac parameters
+ */
+LoRaMacParams_t LoRaMacParams;
+
+/*!
+ * LoRaMac default parameters
+ */
+LoRaMacParams_t LoRaMacParamsDefaults;
+
+/*!
+ * Uplink messages repetitions counter
+ */
+static uint8_t ChannelsNbRepCounter = 0;
+
+/*!
+ * Maximum duty cycle
+ * \remark Possibility to shutdown the device.
+ */
+static uint8_t MaxDCycle = 0;
+
+/*!
+ * Aggregated duty cycle management
+ */
+static uint16_t AggregatedDCycle;
+static TimerTime_t AggregatedLastTxDoneTime;
+static TimerTime_t AggregatedTimeOff;
+
+/*!
+ * Enables/Disables duty cycle management (Test only)
+ */
+static bool DutyCycleOn;
+
+/*!
+ * Current channel index
+ */
+static uint8_t Channel;
+
+/*!
+ * Stores the time at LoRaMac initialization.
+ *
+ * \remark Used for the BACKOFF_DC computation.
+ */
+static TimerTime_t LoRaMacInitializationTime = 0;
+
+/*!
+ * LoRaMac internal states
+ */
+enum eLoRaMacState
+{
+    LORAMAC_IDLE          = 0x00000000,
+    LORAMAC_TX_RUNNING    = 0x00000001,
+    LORAMAC_RX            = 0x00000002,
+    LORAMAC_ACK_REQ       = 0x00000004,
+    LORAMAC_ACK_RETRY     = 0x00000008,
+    LORAMAC_TX_DELAYED    = 0x00000010,
+    LORAMAC_TX_CONFIG     = 0x00000020,
+    LORAMAC_RX_ABORT      = 0x00000040,
+};
+
+/*!
+ * LoRaMac internal state
+ */
+uint32_t LoRaMacState = LORAMAC_IDLE;
+
+/*!
+ * LoRaMac timer used to check the LoRaMacState (runs every second)
+ */
+static TimerEvent_t MacStateCheckTimer;
+
+/*!
+ * LoRaMac upper layer event functions
+ */
+static LoRaMacPrimitives_t *LoRaMacPrimitives;
+
+/*!
+ * LoRaMac upper layer callback functions
+ */
+static LoRaMacCallback_t *LoRaMacCallbacks;
+
+/*!
+ * Radio events function pointer
+ */
+static RadioEvents_t RadioEvents;
+
+/*!
+ * LoRaMac duty cycle delayed Tx timer
+ */
+static TimerEvent_t TxDelayedTimer;
+
+/*!
+ * LoRaMac reception windows timers
+ */
+static TimerEvent_t RxWindowTimer1;
+static TimerEvent_t RxWindowTimer2;
+
+/*!
+ * LoRaMac reception windows delay
+ * \remark normal frame: RxWindowXDelay = ReceiveDelayX - RADIO_WAKEUP_TIME
+ *         join frame  : RxWindowXDelay = JoinAcceptDelayX - RADIO_WAKEUP_TIME
+ */
+static uint32_t RxWindow1Delay;
+static uint32_t RxWindow2Delay;
+
+/*!
+ * LoRaMac Rx windows configuration
+ */
+static RxConfigParams_t RxWindow1Config;
+static RxConfigParams_t RxWindow2Config;
+
+/*!
+ * Acknowledge timeout timer. Used for packet retransmissions.
+ */
+static TimerEvent_t AckTimeoutTimer;
+
+/*!
+ * Number of trials to get a frame acknowledged
+ */
+static uint8_t AckTimeoutRetries = 1;
+
+/*!
+ * Number of trials to get a frame acknowledged
+ */
+static uint8_t AckTimeoutRetriesCounter = 1;
+
+/*!
+ * Indicates if the AckTimeout timer has expired or not
+ */
+static bool AckTimeoutRetry = false;
+
+/*!
+ * Last transmission time on air
+ */
+TimerTime_t TxTimeOnAir = 0;
+
+/*!
+ * Number of trials for the Join Request
+ */
+static uint8_t JoinRequestTrials;
+
+/*!
+ * Maximum number of trials for the Join Request
+ */
+static uint8_t MaxJoinRequestTrials;
+
+/*!
+ * Structure to hold an MCPS indication data.
+ */
+static McpsIndication_t McpsIndication;
+
+/*!
+ * Structure to hold MCPS confirm data.
+ */
+static McpsConfirm_t McpsConfirm;
+
+/*!
+ * Structure to hold MLME confirm data.
+ */
+static MlmeConfirm_t MlmeConfirm;
+
+/*!
+ * Holds the current rx window slot
+ */
+static uint8_t RxSlot = 0;
+
+/*!
+ * LoRaMac tx/rx operation state
+ */
+LoRaMacFlags_t LoRaMacFlags;
+
+/*!
+ * \brief Function to be executed on Radio Tx Done event
+ */
+static void OnRadioTxDone( void );
+
+/*!
+ * \brief This function prepares the MAC to abort the execution of function
+ *        OnRadioRxDone in case of a reception error.
+ */
+static void PrepareRxDoneAbort( void );
+
+/*!
+ * \brief Function to be executed on Radio Rx Done event
+ */
+static void OnRadioRxDone( uint8_t *payload, uint16_t size, int16_t rssi, int8_t snr );
+
+/*!
+ * \brief Function executed on Radio Tx Timeout event
+ */
+static void OnRadioTxTimeout( void );
+
+/*!
+ * \brief Function executed on Radio Rx error event
+ */
+static void OnRadioRxError( void );
+
+/*!
+ * \brief Function executed on Radio Rx Timeout event
+ */
+static void OnRadioRxTimeout( void );
+
+/*!
+ * \brief Function executed on Resend Frame timer event.
+ */
+static void OnMacStateCheckTimerEvent( void );
+
+/*!
+ * \brief Function executed on duty cycle delayed Tx  timer event
+ */
+static void OnTxDelayedTimerEvent( void );
+
+/*!
+ * \brief Function executed on first Rx window timer event
+ */
+static void OnRxWindow1TimerEvent( void );
+
+/*!
+ * \brief Function executed on second Rx window timer event
+ */
+static void OnRxWindow2TimerEvent( void );
+
+/*!
+ * \brief Function executed on AckTimeout timer event
+ */
+static void OnAckTimeoutTimerEvent( void );
+
+/*!
+ * \brief Initializes and opens the reception window
+ *
+ * \param [IN] freq window channel frequency
+ * \param [IN] datarate window channel datarate
+ * \param [IN] bandwidth window channel bandwidth
+ * \param [IN] timeout window channel timeout
+ */
+static void RxWindowSetup( bool rxContinuous, uint32_t maxRxWindow );
+
+/*!
+ * \brief Adds a new MAC command to be sent.
+ *
+ * \Remark MAC layer internal function
+ *
+ * \param [in] cmd MAC command to be added
+ *                 [MOTE_MAC_LINK_CHECK_REQ,
+ *                  MOTE_MAC_LINK_ADR_ANS,
+ *                  MOTE_MAC_DUTY_CYCLE_ANS,
+ *                  MOTE_MAC_RX2_PARAM_SET_ANS,
+ *                  MOTE_MAC_DEV_STATUS_ANS
+ *                  MOTE_MAC_NEW_CHANNEL_ANS]
+ * \param [in] p1  1st parameter ( optional depends on the command )
+ * \param [in] p2  2nd parameter ( optional depends on the command )
+ *
+ * \retval status  Function status [0: OK, 1: Unknown command, 2: Buffer full]
+ */
+static LoRaMacStatus_t AddMacCommand( uint8_t cmd, uint8_t p1, uint8_t p2 );
+
+/*!
+ * \brief Parses the MAC commands which must be repeated.
+ *
+ * \Remark MAC layer internal function
+ *
+ * \param [IN] cmdBufIn  Buffer which stores the MAC commands to send
+ * \param [IN] length  Length of the input buffer to parse
+ * \param [OUT] cmdBufOut  Buffer which stores the MAC commands which must be
+ *                         repeated.
+ *
+ * \retval Size of the MAC commands to repeat.
+ */
+static uint8_t ParseMacCommandsToRepeat( uint8_t* cmdBufIn, uint8_t length, uint8_t* cmdBufOut );
+
+/*!
+ * \brief Validates if the payload fits into the frame, taking the datarate
+ *        into account.
+ *
+ * \details Refer to chapter 4.3.2 of the LoRaWAN specification, v1.0
+ *
+ * \param lenN Length of the application payload. The length depends on the
+ *             datarate and is region specific
+ *
+ * \param datarate Current datarate
+ *
+ * \param fOptsLen Length of the fOpts field
+ *
+ * \retval [false: payload does not fit into the frame, true: payload fits into
+ *          the frame]
+ */
+static bool ValidatePayloadLength( uint8_t lenN, int8_t datarate, uint8_t fOptsLen );
+
+/*!
+ * \brief Decodes MAC commands in the fOpts field and in the payload
+ */
+static void ProcessMacCommands( uint8_t *payload, uint8_t macIndex, uint8_t commandsSize, uint8_t snr );
+
+/*!
+ * \brief LoRaMAC layer generic send frame
+ *
+ * \param [IN] macHdr      MAC header field
+ * \param [IN] fPort       MAC payload port
+ * \param [IN] fBuffer     MAC data buffer to be sent
+ * \param [IN] fBufferSize MAC data buffer size
+ * \retval status          Status of the operation.
+ */
+LoRaMacStatus_t Send( LoRaMacHeader_t *macHdr, uint8_t fPort, void *fBuffer, uint16_t fBufferSize );
+
+/*!
+ * \brief LoRaMAC layer frame buffer initialization
+ *
+ * \param [IN] macHdr      MAC header field
+ * \param [IN] fCtrl       MAC frame control field
+ * \param [IN] fOpts       MAC commands buffer
+ * \param [IN] fPort       MAC payload port
+ * \param [IN] fBuffer     MAC data buffer to be sent
+ * \param [IN] fBufferSize MAC data buffer size
+ * \retval status          Status of the operation.
+ */
+LoRaMacStatus_t PrepareFrame( LoRaMacHeader_t *macHdr, LoRaMacFrameCtrl_t *fCtrl, uint8_t fPort, void *fBuffer, uint16_t fBufferSize );
+
+/*
+ * \brief Schedules the frame according to the duty cycle
+ *
+ * \retval Status of the operation
+ */
+static LoRaMacStatus_t ScheduleTx( void );
+
+/*
+ * \brief Calculates the back-off time for the band of a channel.
+ *
+ * \param [IN] channel     The last Tx channel index
+ */
+static void CalculateBackOff( uint8_t channel );
+
+/*!
+ * \brief LoRaMAC layer prepared frame buffer transmission with channel specification
+ *
+ * \remark PrepareFrame must be called at least once before calling this
+ *         function.
+ *
+ * \param [IN] channel     Channel to transmit on
+ * \retval status          Status of the operation.
+ */
+LoRaMacStatus_t SendFrameOnChannel( uint8_t channel );
+
+/*!
+ * \brief Sets the radio in continuous transmission mode
+ *
+ * \remark Uses the radio parameters set on the previous transmission.
+ *
+ * \param [IN] timeout     Time in seconds while the radio is kept in continuous wave mode
+ * \retval status          Status of the operation.
+ */
+LoRaMacStatus_t SetTxContinuousWave( uint16_t timeout );
+
+/*!
+ * \brief Sets the radio in continuous transmission mode
+ *
+ * \remark Uses the radio parameters set on the previous transmission.
+ *
+ * \param [IN] timeout     Time in seconds while the radio is kept in continuous wave mode
+ * \param [IN] frequency   RF frequency to be set.
+ * \param [IN] power       RF ouptput power to be set.
+ * \retval status          Status of the operation.
+ */
+LoRaMacStatus_t SetTxContinuousWave1( uint16_t timeout, uint32_t frequency, uint8_t power );
+
+/*!
+ * \brief Resets MAC specific parameters to default
+ */
+static void ResetMacParameters( void );
+
+static void OnRadioTxDone( void )
+{
+    GetPhyParams_t getPhy;
+    SetBandTxDoneParams_t txDone;
+    TimerTime_t curTime = TimerGetCurrentTime( );
+
+    if( LoRaMacDeviceClass != CLASS_C )
+    {
+        Radio.Sleep( );
+    }
+    else
+    {
+        OnRxWindow2TimerEvent( );
+    }
+
+    // Setup timers
+    if( IsRxWindowsEnabled == true )
+    {
+        TimerSetValue( &RxWindowTimer1, RxWindow1Delay );
+        TimerStart( &RxWindowTimer1 );
+        if( LoRaMacDeviceClass != CLASS_C )
+        {
+            TimerSetValue( &RxWindowTimer2, RxWindow2Delay );
+            TimerStart( &RxWindowTimer2 );
+        }
+        if( ( LoRaMacDeviceClass == CLASS_C ) || ( NodeAckRequested == true ) )
+        {
+            getPhy.Attribute = PHY_ACK_TIMEOUT;
+            RegionGetPhyParam( LoRaMacRegion, &getPhy );
+            TimerSetValue( &AckTimeoutTimer, RxWindow2Delay + getPhy.Param.Value );
+            TimerStart( &AckTimeoutTimer );
+        }
+    }
+    else
+    {
+        McpsConfirm.Status = LORAMAC_EVENT_INFO_STATUS_OK;
+        MlmeConfirm.Status = LORAMAC_EVENT_INFO_STATUS_RX2_TIMEOUT;
+
+        if( LoRaMacFlags.Value == 0 )
+        {
+            LoRaMacFlags.Bits.McpsReq = 1;
+        }
+        LoRaMacFlags.Bits.MacDone = 1;
+    }
+
+    // Update last tx done time for the current channel
+    txDone.Channel = Channel;
+    txDone.LastTxDoneTime = curTime;
+    RegionSetBandTxDone( LoRaMacRegion, &txDone );
+    // Update Aggregated last tx done time
+    AggregatedLastTxDoneTime = curTime;
+    // Update Backoff
+    CalculateBackOff( Channel );
+
+    if( NodeAckRequested == false )
+    {
+        McpsConfirm.Status = LORAMAC_EVENT_INFO_STATUS_OK;
+        ChannelsNbRepCounter++;
+    }
+}
+
+static void PrepareRxDoneAbort( void )
+{
+    LoRaMacState |= LORAMAC_RX_ABORT;
+
+    if( NodeAckRequested )
+    {
+        OnAckTimeoutTimerEvent( );
+    }
+
+    LoRaMacFlags.Bits.McpsInd = 1;
+    LoRaMacFlags.Bits.MacDone = 1;
+
+    // Trig OnMacCheckTimerEvent call as soon as possible
+    TimerSetValue( &MacStateCheckTimer, 1 );
+    TimerStart( &MacStateCheckTimer );
+}
+
+static void OnRadioRxDone( uint8_t *payload, uint16_t size, int16_t rssi, int8_t snr )
+{
+    LoRaMacHeader_t macHdr;
+    LoRaMacFrameCtrl_t fCtrl;
+    ApplyCFListParams_t applyCFList;
+    GetPhyParams_t getPhy;
+    bool skipIndication = false;
+
+    uint8_t pktHeaderLen = 0;
+    uint32_t address = 0;
+    uint8_t appPayloadStartIndex = 0;
+    uint8_t port = 0xFF;
+    uint8_t frameLen = 0;
+    uint32_t mic = 0;
+    uint32_t micRx = 0;
+
+    uint16_t sequenceCounter = 0;
+    uint16_t sequenceCounterPrev = 0;
+    uint16_t sequenceCounterDiff = 0;
+    uint32_t downLinkCounter = 0;
+
+    MulticastParams_t *curMulticastParams = NULL;
+    uint8_t *nwkSKey = LoRaMacNwkSKey;
+    uint8_t *appSKey = LoRaMacAppSKey;
+
+    uint8_t multicast = 0;
+
+    bool isMicOk = false;
+
+    McpsConfirm.AckReceived = false;
+    McpsIndication.Rssi = rssi;
+    McpsIndication.Snr = snr;
+    McpsIndication.RxSlot = RxSlot;
+    McpsIndication.Port = 0;
+    McpsIndication.Multicast = 0;
+    McpsIndication.FramePending = 0;
+    McpsIndication.Buffer = NULL;
+    McpsIndication.BufferSize = 0;
+    McpsIndication.RxData = false;
+    McpsIndication.AckReceived = false;
+    McpsIndication.DownLinkCounter = 0;
+    McpsIndication.McpsIndication = MCPS_UNCONFIRMED;
+
+    Radio.Sleep( );
+    TimerStop( &RxWindowTimer2 );
+
+    macHdr.Value = payload[pktHeaderLen++];
+
+    switch( macHdr.Bits.MType )
+    {
+        case FRAME_TYPE_JOIN_ACCEPT:
+            if( IsLoRaMacNetworkJoined == true )
+            {
+                McpsIndication.Status = LORAMAC_EVENT_INFO_STATUS_ERROR;
+                PrepareRxDoneAbort( );
+                return;
+            }
+            LoRaMacJoinDecrypt( payload + 1, size - 1, LoRaMacAppKey, LoRaMacRxPayload + 1 );
+
+            LoRaMacRxPayload[0] = macHdr.Value;
+
+            LoRaMacJoinComputeMic( LoRaMacRxPayload, size - LORAMAC_MFR_LEN, LoRaMacAppKey, &mic );
+
+            micRx |= ( uint32_t )LoRaMacRxPayload[size - LORAMAC_MFR_LEN];
+            micRx |= ( ( uint32_t )LoRaMacRxPayload[size - LORAMAC_MFR_LEN + 1] << 8 );
+            micRx |= ( ( uint32_t )LoRaMacRxPayload[size - LORAMAC_MFR_LEN + 2] << 16 );
+            micRx |= ( ( uint32_t )LoRaMacRxPayload[size - LORAMAC_MFR_LEN + 3] << 24 );
+
+            if( micRx == mic )
+            {
+                LoRaMacJoinComputeSKeys( LoRaMacAppKey, LoRaMacRxPayload + 1, LoRaMacDevNonce, LoRaMacNwkSKey, LoRaMacAppSKey );
+
+                LoRaMacNetID = ( uint32_t )LoRaMacRxPayload[4];
+                LoRaMacNetID |= ( ( uint32_t )LoRaMacRxPayload[5] << 8 );
+                LoRaMacNetID |= ( ( uint32_t )LoRaMacRxPayload[6] << 16 );
+
+                LoRaMacDevAddr = ( uint32_t )LoRaMacRxPayload[7];
+                LoRaMacDevAddr |= ( ( uint32_t )LoRaMacRxPayload[8] << 8 );
+                LoRaMacDevAddr |= ( ( uint32_t )LoRaMacRxPayload[9] << 16 );
+                LoRaMacDevAddr |= ( ( uint32_t )LoRaMacRxPayload[10] << 24 );
+
+                // DLSettings
+                LoRaMacParams.Rx1DrOffset = ( LoRaMacRxPayload[11] >> 4 ) & 0x07;
+                LoRaMacParams.Rx2Channel.Datarate = LoRaMacRxPayload[11] & 0x0F;
+
+                // RxDelay
+                LoRaMacParams.ReceiveDelay1 = ( LoRaMacRxPayload[12] & 0x0F );
+                if( LoRaMacParams.ReceiveDelay1 == 0 )
+                {
+                    LoRaMacParams.ReceiveDelay1 = 1;
+                }
+                LoRaMacParams.ReceiveDelay1 *= 1e3;
+                LoRaMacParams.ReceiveDelay2 = LoRaMacParams.ReceiveDelay1 + 1e3;
+
+                // Apply CF list
+                applyCFList.Payload = &LoRaMacRxPayload[13];
+                // Size of the regular payload is 12. Plus 1 byte MHDR and 4 bytes MIC
+                applyCFList.Size = size - 17;
+
+                RegionApplyCFList( LoRaMacRegion, &applyCFList );
+
+                MlmeConfirm.Status = LORAMAC_EVENT_INFO_STATUS_OK;
+                IsLoRaMacNetworkJoined = true;
+                LoRaMacParams.ChannelsDatarate = LoRaMacParamsDefaults.ChannelsDatarate;
+            }
+            else
+            {
+                MlmeConfirm.Status = LORAMAC_EVENT_INFO_STATUS_JOIN_FAIL;
+            }
+            break;
+        case FRAME_TYPE_DATA_CONFIRMED_DOWN:
+        case FRAME_TYPE_DATA_UNCONFIRMED_DOWN:
+            {
+                address = payload[pktHeaderLen++];
+                address |= ( (uint32_t)payload[pktHeaderLen++] << 8 );
+                address |= ( (uint32_t)payload[pktHeaderLen++] << 16 );
+                address |= ( (uint32_t)payload[pktHeaderLen++] << 24 );
+
+                if( address != LoRaMacDevAddr )
+                {
+                    curMulticastParams = MulticastChannels;
+                    while( curMulticastParams != NULL )
+                    {
+                        if( address == curMulticastParams->Address )
+                        {
+                            multicast = 1;
+                            nwkSKey = curMulticastParams->NwkSKey;
+                            appSKey = curMulticastParams->AppSKey;
+                            downLinkCounter = curMulticastParams->DownLinkCounter;
+                            break;
+                        }
+                        curMulticastParams = curMulticastParams->Next;
+                    }
+                    if( multicast == 0 )
+                    {
+                        // We are not the destination of this frame.
+                        McpsIndication.Status = LORAMAC_EVENT_INFO_STATUS_ADDRESS_FAIL;
+                        PrepareRxDoneAbort( );
+                        return;
+                    }
+                }
+                else
+                {
+                    multicast = 0;
+                    nwkSKey = LoRaMacNwkSKey;
+                    appSKey = LoRaMacAppSKey;
+                    downLinkCounter = DownLinkCounter;
+                }
+
+                fCtrl.Value = payload[pktHeaderLen++];
+
+                sequenceCounter = ( uint16_t )payload[pktHeaderLen++];
+                sequenceCounter |= ( uint16_t )payload[pktHeaderLen++] << 8;
+
+                appPayloadStartIndex = 8 + fCtrl.Bits.FOptsLen;
+
+                micRx |= ( uint32_t )payload[size - LORAMAC_MFR_LEN];
+                micRx |= ( ( uint32_t )payload[size - LORAMAC_MFR_LEN + 1] << 8 );
+                micRx |= ( ( uint32_t )payload[size - LORAMAC_MFR_LEN + 2] << 16 );
+                micRx |= ( ( uint32_t )payload[size - LORAMAC_MFR_LEN + 3] << 24 );
+
+                sequenceCounterPrev = ( uint16_t )downLinkCounter;
+                sequenceCounterDiff = ( sequenceCounter - sequenceCounterPrev );
+
+                if( sequenceCounterDiff < ( 1 << 15 ) )
+                {
+                    downLinkCounter += sequenceCounterDiff;
+                    LoRaMacComputeMic( payload, size - LORAMAC_MFR_LEN, nwkSKey, address, DOWN_LINK, downLinkCounter, &mic );
+                    if( micRx == mic )
+                    {
+                        isMicOk = true;
+                    }
+                }
+                else
+                {
+                    // check for sequence roll-over
+                    uint32_t  downLinkCounterTmp = downLinkCounter + 0x10000 + ( int16_t )sequenceCounterDiff;
+                    LoRaMacComputeMic( payload, size - LORAMAC_MFR_LEN, nwkSKey, address, DOWN_LINK, downLinkCounterTmp, &mic );
+                    if( micRx == mic )
+                    {
+                        isMicOk = true;
+                        downLinkCounter = downLinkCounterTmp;
+                    }
+                }
+
+                // Check for a the maximum allowed counter difference
+                getPhy.Attribute = PHY_MAX_FCNT_GAP;
+                RegionGetPhyParam( LoRaMacRegion, &getPhy );
+                if( sequenceCounterDiff >= getPhy.Param.Value )
+                {
+                    McpsIndication.Status = LORAMAC_EVENT_INFO_STATUS_DOWNLINK_TOO_MANY_FRAMES_LOSS;
+                    McpsIndication.DownLinkCounter = downLinkCounter;
+                    PrepareRxDoneAbort( );
+                    return;
+                }
+
+                if( isMicOk == true )
+                {
+                    McpsIndication.Status = LORAMAC_EVENT_INFO_STATUS_OK;
+                    McpsIndication.Multicast = multicast;
+                    McpsIndication.FramePending = fCtrl.Bits.FPending;
+                    McpsIndication.Buffer = NULL;
+                    McpsIndication.BufferSize = 0;
+                    McpsIndication.DownLinkCounter = downLinkCounter;
+
+                    McpsConfirm.Status = LORAMAC_EVENT_INFO_STATUS_OK;
+
+                    AdrAckCounter = 0;
+                    MacCommandsBufferToRepeatIndex = 0;
+
+                    // Update 32 bits downlink counter
+                    if( multicast == 1 )
+                    {
+                        McpsIndication.McpsIndication = MCPS_MULTICAST;
+
+                        if( ( curMulticastParams->DownLinkCounter == downLinkCounter ) &&
+                            ( curMulticastParams->DownLinkCounter != 0 ) )
+                        {
+                            McpsIndication.Status = LORAMAC_EVENT_INFO_STATUS_DOWNLINK_REPEATED;
+                            McpsIndication.DownLinkCounter = downLinkCounter;
+                            PrepareRxDoneAbort( );
+                            return;
+                        }
+                        curMulticastParams->DownLinkCounter = downLinkCounter;
+                    }
+                    else
+                    {
+                        if( macHdr.Bits.MType == FRAME_TYPE_DATA_CONFIRMED_DOWN )
+                        {
+                            SrvAckRequested = true;
+                            McpsIndication.McpsIndication = MCPS_CONFIRMED;
+
+                            if( ( DownLinkCounter == downLinkCounter ) &&
+                                ( DownLinkCounter != 0 ) )
+                            {
+                                // Duplicated confirmed downlink. Skip indication.
+                                // In this case, the MAC layer shall accept the MAC commands
+                                // which are included in the downlink retransmission.
+                                // It should not provide the same frame to the application
+                                // layer again.
+                                skipIndication = true;
+                            }
+                        }
+                        else
+                        {
+                            SrvAckRequested = false;
+                            McpsIndication.McpsIndication = MCPS_UNCONFIRMED;
+
+                            if( ( DownLinkCounter == downLinkCounter ) &&
+                                ( DownLinkCounter != 0 ) )
+                            {
+                                McpsIndication.Status = LORAMAC_EVENT_INFO_STATUS_DOWNLINK_REPEATED;
+                                McpsIndication.DownLinkCounter = downLinkCounter;
+                                PrepareRxDoneAbort( );
+                                return;
+                            }
+                        }
+                        DownLinkCounter = downLinkCounter;
+                    }
+
+                    // This must be done before parsing the payload and the MAC commands.
+                    // We need to reset the MacCommandsBufferIndex here, since we need
+                    // to take retransmissions and repititions into account. Error cases
+                    // will be handled in function OnMacStateCheckTimerEvent.
+                    if( McpsConfirm.McpsRequest == MCPS_CONFIRMED )
+                    {
+                        if( fCtrl.Bits.Ack == 1 )
+                        {// Reset MacCommandsBufferIndex when we have received an ACK.
+                            MacCommandsBufferIndex = 0;
+                        }
+                    }
+                    else
+                    {// Reset the variable if we have received any valid frame.
+                        MacCommandsBufferIndex = 0;
+                    }
+
+                    // Process payload and MAC commands
+                    if( ( ( size - 4 ) - appPayloadStartIndex ) > 0 )
+                    {
+                        port = payload[appPayloadStartIndex++];
+                        frameLen = ( size - 4 ) - appPayloadStartIndex;
+
+                        McpsIndication.Port = port;
+
+                        if( port == 0 )
+                        {
+                            // Only allow frames which do not have fOpts
+                            if( fCtrl.Bits.FOptsLen == 0 )
+                            {
+                                LoRaMacPayloadDecrypt( payload + appPayloadStartIndex,
+                                                       frameLen,
+                                                       nwkSKey,
+                                                       address,
+                                                       DOWN_LINK,
+                                                       downLinkCounter,
+                                                       LoRaMacRxPayload );
+
+                                // Decode frame payload MAC commands
+                                ProcessMacCommands( LoRaMacRxPayload, 0, frameLen, snr );
+                            }
+                            else
+                            {
+                                skipIndication = true;
+                            }
+                        }
+                        else
+                        {
+                            if( fCtrl.Bits.FOptsLen > 0 )
+                            {
+                                // Decode Options field MAC commands. Omit the fPort.
+                                ProcessMacCommands( payload, 8, appPayloadStartIndex - 1, snr );
+                            }
+
+                            LoRaMacPayloadDecrypt( payload + appPayloadStartIndex,
+                                                   frameLen,
+                                                   appSKey,
+                                                   address,
+                                                   DOWN_LINK,
+                                                   downLinkCounter,
+                                                   LoRaMacRxPayload );
+
+                            if( skipIndication == false )
+                            {
+                                McpsIndication.Buffer = LoRaMacRxPayload;
+                                McpsIndication.BufferSize = frameLen;
+                                McpsIndication.RxData = true;
+                            }
+                        }
+                    }
+                    else
+                    {
+                        if( fCtrl.Bits.FOptsLen > 0 )
+                        {
+                            // Decode Options field MAC commands
+                            ProcessMacCommands( payload, 8, appPayloadStartIndex, snr );
+                        }
+                    }
+
+                    if( skipIndication == false )
+                    {
+                        // Check if the frame is an acknowledgement
+                        if( fCtrl.Bits.Ack == 1 )
+                        {
+                            McpsConfirm.AckReceived = true;
+                            McpsIndication.AckReceived = true;
+
+                            // Stop the AckTimeout timer as no more retransmissions
+                            // are needed.
+                            TimerStop( &AckTimeoutTimer );
+                        }
+                        else
+                        {
+                            McpsConfirm.AckReceived = false;
+
+                            if( AckTimeoutRetriesCounter > AckTimeoutRetries )
+                            {
+                                // Stop the AckTimeout timer as no more retransmissions
+                                // are needed.
+                                TimerStop( &AckTimeoutTimer );
+                            }
+                        }
+                    }
+                    // Provide always an indication, skip the callback to the user application,
+                    // in case of a confirmed downlink retransmission.
+                    LoRaMacFlags.Bits.McpsInd = 1;
+                    LoRaMacFlags.Bits.McpsIndSkip = skipIndication;
+                }
+                else
+                {
+                    McpsIndication.Status = LORAMAC_EVENT_INFO_STATUS_MIC_FAIL;
+
+                    PrepareRxDoneAbort( );
+                    return;
+                }
+            }
+            break;
+        case FRAME_TYPE_PROPRIETARY:
+            {
+                memcpy1( LoRaMacRxPayload, &payload[pktHeaderLen], size );
+
+                McpsIndication.McpsIndication = MCPS_PROPRIETARY;
+                McpsIndication.Status = LORAMAC_EVENT_INFO_STATUS_OK;
+                McpsIndication.Buffer = LoRaMacRxPayload;
+                McpsIndication.BufferSize = size - pktHeaderLen;
+
+                LoRaMacFlags.Bits.McpsInd = 1;
+                break;
+            }
+        default:
+            McpsIndication.Status = LORAMAC_EVENT_INFO_STATUS_ERROR;
+            PrepareRxDoneAbort( );
+            break;
+    }
+    LoRaMacFlags.Bits.MacDone = 1;
+
+    // Trig OnMacCheckTimerEvent call as soon as possible
+    TimerSetValue( &MacStateCheckTimer, 1 );
+    TimerStart( &MacStateCheckTimer );
+}
+
+static void OnRadioTxTimeout( void )
+{
+    if( LoRaMacDeviceClass != CLASS_C )
+    {
+        Radio.Sleep( );
+    }
+    else
+    {
+        OnRxWindow2TimerEvent( );
+    }
+
+    McpsConfirm.Status = LORAMAC_EVENT_INFO_STATUS_TX_TIMEOUT;
+    MlmeConfirm.Status = LORAMAC_EVENT_INFO_STATUS_TX_TIMEOUT;
+    LoRaMacFlags.Bits.MacDone = 1;
+}
+
+static void OnRadioRxError( void )
+{
+    if( LoRaMacDeviceClass != CLASS_C )
+    {
+        Radio.Sleep( );
+    }
+    else
+    {
+        OnRxWindow2TimerEvent( );
+    }
+
+    if( RxSlot == 0 )
+    {
+        if( NodeAckRequested == true )
+        {
+            McpsConfirm.Status = LORAMAC_EVENT_INFO_STATUS_RX1_ERROR;
+        }
+        MlmeConfirm.Status = LORAMAC_EVENT_INFO_STATUS_RX1_ERROR;
+
+        if( TimerGetElapsedTime( AggregatedLastTxDoneTime ) >= RxWindow2Delay )
+        {
+            LoRaMacFlags.Bits.MacDone = 1;
+        }
+    }
+    else
+    {
+        if( NodeAckRequested == true )
+        {
+            McpsConfirm.Status = LORAMAC_EVENT_INFO_STATUS_RX2_ERROR;
+        }
+        MlmeConfirm.Status = LORAMAC_EVENT_INFO_STATUS_RX2_ERROR;
+        LoRaMacFlags.Bits.MacDone = 1;
+    }
+}
+
+static void OnRadioRxTimeout( void )
+{
+    if( LoRaMacDeviceClass != CLASS_C )
+    {
+        Radio.Sleep( );
+    }
+    else
+    {
+        OnRxWindow2TimerEvent( );
+    }
+
+    if( RxSlot == 1 )
+    {
+        if( NodeAckRequested == true )
+        {
+            McpsConfirm.Status = LORAMAC_EVENT_INFO_STATUS_RX2_TIMEOUT;
+        }
+        MlmeConfirm.Status = LORAMAC_EVENT_INFO_STATUS_RX2_TIMEOUT;
+        LoRaMacFlags.Bits.MacDone = 1;
+    }
+}
+
+static void OnMacStateCheckTimerEvent( void )
+{
+    GetPhyParams_t getPhy;
+    bool txTimeout = false;
+
+    TimerStop( &MacStateCheckTimer );
+
+    if( LoRaMacFlags.Bits.MacDone == 1 )
+    {
+        if( ( LoRaMacState & LORAMAC_RX_ABORT ) == LORAMAC_RX_ABORT )
+        {
+            LoRaMacState &= ~LORAMAC_RX_ABORT;
+            LoRaMacState &= ~LORAMAC_TX_RUNNING;
+        }
+
+        if( ( LoRaMacFlags.Bits.MlmeReq == 1 ) || ( ( LoRaMacFlags.Bits.McpsReq == 1 ) ) )
+        {
+            if( ( McpsConfirm.Status == LORAMAC_EVENT_INFO_STATUS_TX_TIMEOUT ) ||
+                ( MlmeConfirm.Status == LORAMAC_EVENT_INFO_STATUS_TX_TIMEOUT ) )
+            {
+                // Stop transmit cycle due to tx timeout.
+                LoRaMacState &= ~LORAMAC_TX_RUNNING;
+                MacCommandsBufferIndex = 0;
+                McpsConfirm.NbRetries = AckTimeoutRetriesCounter;
+                McpsConfirm.AckReceived = false;
+                McpsConfirm.TxTimeOnAir = 0;
+                txTimeout = true;
+            }
+        }
+
+        if( ( NodeAckRequested == false ) && ( txTimeout == false ) )
+        {
+            if( ( LoRaMacFlags.Bits.MlmeReq == 1 ) || ( ( LoRaMacFlags.Bits.McpsReq == 1 ) ) )
+            {
+                if( ( LoRaMacFlags.Bits.MlmeReq == 1 ) && ( MlmeConfirm.MlmeRequest == MLME_JOIN ) )
+                {// Procedure for the join request
+                    MlmeConfirm.NbRetries = JoinRequestTrials;
+
+                    if( MlmeConfirm.Status == LORAMAC_EVENT_INFO_STATUS_OK )
+                    {// Node joined successfully
+                        UpLinkCounter = 0;
+                        ChannelsNbRepCounter = 0;
+                        LoRaMacState &= ~LORAMAC_TX_RUNNING;
+                    }
+                    else
+                    {
+                        if( ( JoinRequestTrials >= MaxJoinRequestTrials ) )
+                        {
+                            LoRaMacState &= ~LORAMAC_TX_RUNNING;
+                        }
+                        else
+                        {
+                            LoRaMacFlags.Bits.MacDone = 0;
+                            // Sends the same frame again
+                            OnTxDelayedTimerEvent( );
+                        }
+                    }
+                }
+                else
+                {// Procedure for all other frames
+                    if( ( ChannelsNbRepCounter >= LoRaMacParams.ChannelsNbRep ) || ( LoRaMacFlags.Bits.McpsInd == 1 ) )
+                    {
+                        if( LoRaMacFlags.Bits.McpsInd == 0)
+                        {   // Maximum repititions without downlink. Reset MacCommandsBufferIndex. Increase ADR Ack counter.
+                            // Only process the case when the MAC did not receive a downlink.
+                            MacCommandsBufferIndex = 0;
+                            AdrAckCounter++;
+                        }
+
+                        ChannelsNbRepCounter = 0;
+
+                        if( IsUpLinkCounterFixed == false )
+                        {
+                            UpLinkCounter++;
+                        }
+
+                        LoRaMacState &= ~LORAMAC_TX_RUNNING;
+                    }
+                    else
+                    {
+                        LoRaMacFlags.Bits.MacDone = 0;
+                        // Sends the same frame again
+                        OnTxDelayedTimerEvent( );
+                    }
+                }
+            }
+        }
+
+        if( LoRaMacFlags.Bits.McpsInd == 1 )
+        {// Procedure if we received a frame
+            if( ( McpsConfirm.AckReceived == true ) || ( AckTimeoutRetriesCounter > AckTimeoutRetries ) )
+            {
+                AckTimeoutRetry = false;
+                NodeAckRequested = false;
+                if( IsUpLinkCounterFixed == false )
+                {
+                    UpLinkCounter++;
+                }
+                McpsConfirm.NbRetries = AckTimeoutRetriesCounter;
+
+                LoRaMacState &= ~LORAMAC_TX_RUNNING;
+            }
+        }
+
+        if( ( AckTimeoutRetry == true ) && ( ( LoRaMacState & LORAMAC_TX_DELAYED ) == 0 ) )
+        {// Retransmissions procedure for confirmed uplinks
+            AckTimeoutRetry = false;
+            if( ( AckTimeoutRetriesCounter < AckTimeoutRetries ) && ( AckTimeoutRetriesCounter <= MAX_ACK_RETRIES ) )
+            {
+                AckTimeoutRetriesCounter++;
+
+                if( ( AckTimeoutRetriesCounter % 2 ) == 1 )
+                {
+                    getPhy.Attribute = PHY_MIN_DR;
+                    RegionGetPhyParam( LoRaMacRegion, &getPhy );
+                    LoRaMacParams.ChannelsDatarate = MAX( LoRaMacParams.ChannelsDatarate - 1, getPhy.Param.Value );
+                }
+                // Try to send the frame again
+                if( ScheduleTx( ) == LORAMAC_STATUS_OK )
+                {
+                    LoRaMacFlags.Bits.MacDone = 0;
+                }
+                else
+                {
+                    // The DR is not applicable for the payload size
+                    McpsConfirm.Status = LORAMAC_EVENT_INFO_STATUS_TX_DR_PAYLOAD_SIZE_ERROR;
+
+                    MacCommandsBufferIndex = 0;
+                    LoRaMacState &= ~LORAMAC_TX_RUNNING;
+                    NodeAckRequested = false;
+                    McpsConfirm.AckReceived = false;
+                    McpsConfirm.NbRetries = AckTimeoutRetriesCounter;
+                    McpsConfirm.Datarate = LoRaMacParams.ChannelsDatarate;
+                    if( IsUpLinkCounterFixed == false )
+                    {
+                        UpLinkCounter++;
+                    }
+                }
+            }
+            else
+            {
+                RegionInitDefaults( LoRaMacRegion, INIT_TYPE_RESTORE );
+
+                LoRaMacState &= ~LORAMAC_TX_RUNNING;
+
+                MacCommandsBufferIndex = 0;
+                NodeAckRequested = false;
+                McpsConfirm.AckReceived = false;
+                McpsConfirm.NbRetries = AckTimeoutRetriesCounter;
+                if( IsUpLinkCounterFixed == false )
+                {
+                    UpLinkCounter++;
+                }
+            }
+        }
+    }
+    // Handle reception for Class B and Class C
+    if( ( LoRaMacState & LORAMAC_RX ) == LORAMAC_RX )
+    {
+        LoRaMacState &= ~LORAMAC_RX;
+    }
+    if( LoRaMacState == LORAMAC_IDLE )
+    {
+        if( LoRaMacFlags.Bits.McpsReq == 1 )
+        {
+            LoRaMacPrimitives->MacMcpsConfirm( &McpsConfirm );
+            LoRaMacFlags.Bits.McpsReq = 0;
+        }
+
+        if( LoRaMacFlags.Bits.MlmeReq == 1 )
+        {
+            LoRaMacPrimitives->MacMlmeConfirm( &MlmeConfirm );
+            LoRaMacFlags.Bits.MlmeReq = 0;
+        }
+
+        // Procedure done. Reset variables.
+        LoRaMacFlags.Bits.MacDone = 0;
+    }
+    else
+    {
+        // Operation not finished restart timer
+        TimerSetValue( &MacStateCheckTimer, MAC_STATE_CHECK_TIMEOUT );
+        TimerStart( &MacStateCheckTimer );
+    }
+
+    if( LoRaMacFlags.Bits.McpsInd == 1 )
+    {
+        if( LoRaMacDeviceClass == CLASS_C )
+        {// Activate RX2 window for Class C
+            OnRxWindow2TimerEvent( );
+        }
+        if( LoRaMacFlags.Bits.McpsIndSkip == 0 )
+        {
+            LoRaMacPrimitives->MacMcpsIndication( &McpsIndication );
+        }
+        LoRaMacFlags.Bits.McpsIndSkip = 0;
+        LoRaMacFlags.Bits.McpsInd = 0;
+    }
+}
+
+static void OnTxDelayedTimerEvent( void )
+{
+    LoRaMacHeader_t macHdr;
+    LoRaMacFrameCtrl_t fCtrl;
+    AlternateDrParams_t altDr;
+
+    TimerStop( &TxDelayedTimer );
+    LoRaMacState &= ~LORAMAC_TX_DELAYED;
+
+    if( ( LoRaMacFlags.Bits.MlmeReq == 1 ) && ( MlmeConfirm.MlmeRequest == MLME_JOIN ) )
+    {
+        ResetMacParameters( );
+
+        altDr.NbTrials = JoinRequestTrials + 1;
+        LoRaMacParams.ChannelsDatarate = RegionAlternateDr( LoRaMacRegion, &altDr );
+
+        macHdr.Value = 0;
+        macHdr.Bits.MType = FRAME_TYPE_JOIN_REQ;
+
+        fCtrl.Value = 0;
+        fCtrl.Bits.Adr = AdrCtrlOn;
+
+        /* In case of join request retransmissions, the stack must prepare
+         * the frame again, because the network server keeps track of the random
+         * LoRaMacDevNonce values to prevent reply attacks. */
+        PrepareFrame( &macHdr, &fCtrl, 0, NULL, 0 );
+    }
+
+    ScheduleTx( );
+}
+
+static void OnRxWindow1TimerEvent( void )
+{
+    TimerStop( &RxWindowTimer1 );
+    RxSlot = 0;
+
+    RxWindow1Config.Channel = Channel;
+    RxWindow1Config.Datarate = LoRaMacParams.ChannelsDatarate;
+    RxWindow1Config.DrOffset = LoRaMacParams.Rx1DrOffset;
+    RxWindow1Config.RepeaterSupport = RepeaterSupport;
+    RxWindow1Config.RxContinuous = false;
+    RxWindow1Config.Window = RxSlot;
+
+    if( LoRaMacDeviceClass == CLASS_C )
+    {
+        Radio.Standby( );
+    }
+
+    RegionRxConfig( LoRaMacRegion, &RxWindow1Config, ( int8_t* )&McpsIndication.RxDatarate );
+    RxWindowSetup( RxWindow1Config.RxContinuous, LoRaMacParams.MaxRxWindow );
+}
+
+static void OnRxWindow2TimerEvent( void )
+{
+    TimerStop( &RxWindowTimer2 );
+
+    RxWindow2Config.Channel = Channel;
+    RxWindow2Config.Datarate = LoRaMacParams.Rx2Channel.Datarate;
+    RxWindow2Config.Frequency = LoRaMacParams.Rx2Channel.Frequency;
+    RxWindow2Config.RepeaterSupport = RepeaterSupport;
+    RxWindow2Config.Window = 1;
+
+    if( LoRaMacDeviceClass != CLASS_C )
+    {
+        RxWindow2Config.RxContinuous = false;
+    }
+    else
+    {
+        RxWindow2Config.RxContinuous = true;
+    }
+
+    if( RegionRxConfig( LoRaMacRegion, &RxWindow2Config, ( int8_t* )&McpsIndication.RxDatarate ) == true )
+    {
+        RxWindowSetup( RxWindow2Config.RxContinuous, LoRaMacParams.MaxRxWindow );
+        RxSlot = RxWindow2Config.Window;
+    }
+}
+
+static void OnAckTimeoutTimerEvent( void )
+{
+    TimerStop( &AckTimeoutTimer );
+
+    if( NodeAckRequested == true )
+    {
+        AckTimeoutRetry = true;
+        LoRaMacState &= ~LORAMAC_ACK_REQ;
+    }
+    if( LoRaMacDeviceClass == CLASS_C )
+    {
+        LoRaMacFlags.Bits.MacDone = 1;
+    }
+}
+
+static void RxWindowSetup( bool rxContinuous, uint32_t maxRxWindow )
+{
+    if( rxContinuous == false )
+    {
+        Radio.Rx( maxRxWindow );
+    }
+    else
+    {
+        Radio.Rx( 0 ); // Continuous mode
+    }
+}
+
+static bool ValidatePayloadLength( uint8_t lenN, int8_t datarate, uint8_t fOptsLen )
+{
+    GetPhyParams_t getPhy;
+    uint16_t maxN = 0;
+    uint16_t payloadSize = 0;
+
+    getPhy.Datarate = datarate;
+    getPhy.Attribute = PHY_MAX_PAYLOAD;
+
+    // Get the maximum payload length
+    if( RepeaterSupport == true )
+    {
+        getPhy.Attribute = PHY_MAX_PAYLOAD_REPEATER;
+    }
+    RegionGetPhyParam( LoRaMacRegion, &getPhy );
+    maxN = getPhy.Param.Value;
+
+    // Calculate the resulting payload size
+    payloadSize = ( lenN + fOptsLen );
+
+    // Validation of the application payload size
+    if( ( payloadSize <= maxN ) && ( payloadSize <= LORAMAC_PHY_MAXPAYLOAD ) )
+    {
+        return true;
+    }
+    return false;
+}
+
+static LoRaMacStatus_t AddMacCommand( uint8_t cmd, uint8_t p1, uint8_t p2 )
+{
+    LoRaMacStatus_t status = LORAMAC_STATUS_BUSY;
+    // The maximum buffer length must take MAC commands to re-send into account.
+    uint8_t bufLen = LORA_MAC_COMMAND_MAX_LENGTH - MacCommandsBufferToRepeatIndex;
+
+    switch( cmd )
+    {
+        case MOTE_MAC_LINK_CHECK_REQ:
+            if( MacCommandsBufferIndex < bufLen )
+            {
+                MacCommandsBuffer[MacCommandsBufferIndex++] = cmd;
+                // No payload for this command
+                status = LORAMAC_STATUS_OK;
+            }
+            break;
+        case MOTE_MAC_LINK_ADR_ANS:
+            if( MacCommandsBufferIndex < ( bufLen - 1 ) )
+            {
+                MacCommandsBuffer[MacCommandsBufferIndex++] = cmd;
+                // Margin
+                MacCommandsBuffer[MacCommandsBufferIndex++] = p1;
+                status = LORAMAC_STATUS_OK;
+            }
+            break;
+        case MOTE_MAC_DUTY_CYCLE_ANS:
+            if( MacCommandsBufferIndex < bufLen )
+            {
+                MacCommandsBuffer[MacCommandsBufferIndex++] = cmd;
+                // No payload for this answer
+                status = LORAMAC_STATUS_OK;
+            }
+            break;
+        case MOTE_MAC_RX_PARAM_SETUP_ANS:
+            if( MacCommandsBufferIndex < ( bufLen - 1 ) )
+            {
+                MacCommandsBuffer[MacCommandsBufferIndex++] = cmd;
+                // Status: Datarate ACK, Channel ACK
+                MacCommandsBuffer[MacCommandsBufferIndex++] = p1;
+                status = LORAMAC_STATUS_OK;
+            }
+            break;
+        case MOTE_MAC_DEV_STATUS_ANS:
+            if( MacCommandsBufferIndex < ( bufLen - 2 ) )
+            {
+                MacCommandsBuffer[MacCommandsBufferIndex++] = cmd;
+                // 1st byte Battery
+                // 2nd byte Margin
+                MacCommandsBuffer[MacCommandsBufferIndex++] = p1;
+                MacCommandsBuffer[MacCommandsBufferIndex++] = p2;
+                status = LORAMAC_STATUS_OK;
+            }
+            break;
+        case MOTE_MAC_NEW_CHANNEL_ANS:
+            if( MacCommandsBufferIndex < ( bufLen - 1 ) )
+            {
+                MacCommandsBuffer[MacCommandsBufferIndex++] = cmd;
+                // Status: Datarate range OK, Channel frequency OK
+                MacCommandsBuffer[MacCommandsBufferIndex++] = p1;
+                status = LORAMAC_STATUS_OK;
+            }
+            break;
+        case MOTE_MAC_RX_TIMING_SETUP_ANS:
+            if( MacCommandsBufferIndex < bufLen )
+            {
+                MacCommandsBuffer[MacCommandsBufferIndex++] = cmd;
+                // No payload for this answer
+                status = LORAMAC_STATUS_OK;
+            }
+            break;
+        case MOTE_MAC_TX_PARAM_SETUP_ANS:
+            if( MacCommandsBufferIndex < bufLen )
+            {
+                MacCommandsBuffer[MacCommandsBufferIndex++] = cmd;
+                // No payload for this answer
+                status = LORAMAC_STATUS_OK;
+            }
+            break;
+        case MOTE_MAC_DL_CHANNEL_ANS:
+            if( MacCommandsBufferIndex < bufLen )
+            {
+                MacCommandsBuffer[MacCommandsBufferIndex++] = cmd;
+                // Status: Uplink frequency exists, Channel frequency OK
+                MacCommandsBuffer[MacCommandsBufferIndex++] = p1;
+                status = LORAMAC_STATUS_OK;
+            }
+            break;
+        default:
+            return LORAMAC_STATUS_SERVICE_UNKNOWN;
+    }
+    if( status == LORAMAC_STATUS_OK )
+    {
+        MacCommandsInNextTx = true;
+    }
+    return status;
+}
+
+static uint8_t ParseMacCommandsToRepeat( uint8_t* cmdBufIn, uint8_t length, uint8_t* cmdBufOut )
+{
+    uint8_t i = 0;
+    uint8_t cmdCount = 0;
+
+    if( ( cmdBufIn == NULL ) || ( cmdBufOut == NULL ) )
+    {
+        return 0;
+    }
+
+    for( i = 0; i < length; i++ )
+    {
+        switch( cmdBufIn[i] )
+        {
+            // STICKY
+            case MOTE_MAC_DL_CHANNEL_ANS:
+            case MOTE_MAC_RX_PARAM_SETUP_ANS:
+            { // 1 byte payload
+                cmdBufOut[cmdCount++] = cmdBufIn[i++];
+                cmdBufOut[cmdCount++] = cmdBufIn[i];
+                break;
+            }
+            case MOTE_MAC_RX_TIMING_SETUP_ANS:
+            { // 0 byte payload
+                cmdBufOut[cmdCount++] = cmdBufIn[i];
+                break;
+            }
+            // NON-STICKY
+            case MOTE_MAC_DEV_STATUS_ANS:
+            { // 2 bytes payload
+                i += 2;
+                break;
+            }
+            case MOTE_MAC_LINK_ADR_ANS:
+            case MOTE_MAC_NEW_CHANNEL_ANS:
+            { // 1 byte payload
+                i++;
+                break;
+            }
+            case MOTE_MAC_TX_PARAM_SETUP_ANS:
+            case MOTE_MAC_DUTY_CYCLE_ANS:
+            case MOTE_MAC_LINK_CHECK_REQ:
+            { // 0 byte payload
+                break;
+            }
+            default:
+                break;
+        }
+    }
+
+    return cmdCount;
+}
+
+static void ProcessMacCommands( uint8_t *payload, uint8_t macIndex, uint8_t commandsSize, uint8_t snr )
+{
+    uint8_t status = 0;
+
+    while( macIndex < commandsSize )
+    {
+        // Decode Frame MAC commands
+        switch( payload[macIndex++] )
+        {
+            case SRV_MAC_LINK_CHECK_ANS:
+                MlmeConfirm.Status = LORAMAC_EVENT_INFO_STATUS_OK;
+                MlmeConfirm.DemodMargin = payload[macIndex++];
+                MlmeConfirm.NbGateways = payload[macIndex++];
+                break;
+            case SRV_MAC_LINK_ADR_REQ:
+                {
+                    LinkAdrReqParams_t linkAdrReq;
+                    int8_t linkAdrDatarate = DR_0;
+                    int8_t linkAdrTxPower = TX_POWER_0;
+                    uint8_t linkAdrNbRep = 0;
+                    uint8_t linkAdrNbBytesParsed = 0;
+
+                    // Fill parameter structure
+                    linkAdrReq.Payload = &payload[macIndex - 1];
+                    linkAdrReq.PayloadSize = commandsSize - ( macIndex - 1 );
+
+                    // Process the ADR requests
+                    status = RegionLinkAdrReq( LoRaMacRegion, &linkAdrReq, &linkAdrDatarate,
+                                               &linkAdrTxPower, &linkAdrNbRep, &linkAdrNbBytesParsed );
+
+                    if( ( status & 0x07 ) == 0x07 )
+                    {
+                        if( ( AdrCtrlOn == false ) &&
+                            ( ( LoRaMacParams.ChannelsDatarate != linkAdrDatarate ) ||
+                            ( LoRaMacParams.ChannelsTxPower != linkAdrTxPower ) ) )
+                        { // ADR disabled don't handle ADR requests if server tries to change datarate or tx power
+                            status = 0;
+                        }
+                        else
+                        {
+                            LoRaMacParams.ChannelsDatarate = linkAdrDatarate;
+                            LoRaMacParams.ChannelsTxPower = linkAdrTxPower;
+                            LoRaMacParams.ChannelsNbRep = linkAdrNbRep;
+                        }
+                    }
+
+                    // Add the answers to the buffer
+                    for( uint8_t i = 0; i < ( linkAdrNbBytesParsed / 5 ); i++ )
+                    {
+                        AddMacCommand( MOTE_MAC_LINK_ADR_ANS, status, 0 );
+                    }
+                    // Update MAC index
+                    macIndex += linkAdrNbBytesParsed - 1;
+                }
+                break;
+            case SRV_MAC_DUTY_CYCLE_REQ:
+                MaxDCycle = payload[macIndex++];
+                AggregatedDCycle = 1 << MaxDCycle;
+                AddMacCommand( MOTE_MAC_DUTY_CYCLE_ANS, 0, 0 );
+                break;
+            case SRV_MAC_RX_PARAM_SETUP_REQ:
+                {
+                    RxParamSetupReqParams_t rxParamSetupReq;
+                    status = 0x07;
+
+                    rxParamSetupReq.DrOffset = ( payload[macIndex] >> 4 ) & 0x07;
+                    rxParamSetupReq.Datarate = payload[macIndex] & 0x0F;
+                    macIndex++;
+
+                    rxParamSetupReq.Frequency =  ( uint32_t )payload[macIndex++];
+                    rxParamSetupReq.Frequency |= ( uint32_t )payload[macIndex++] << 8;
+                    rxParamSetupReq.Frequency |= ( uint32_t )payload[macIndex++] << 16;
+                    rxParamSetupReq.Frequency *= 100;
+
+                    // Perform request on region
+                    status = RegionRxParamSetupReq( LoRaMacRegion, &rxParamSetupReq );
+
+                    if( ( status & 0x07 ) == 0x07 )
+                    {
+                        LoRaMacParams.Rx2Channel.Datarate = rxParamSetupReq.Datarate;
+                        LoRaMacParams.Rx2Channel.Frequency = rxParamSetupReq.Frequency;
+                        LoRaMacParams.Rx1DrOffset = rxParamSetupReq.DrOffset;
+                    }
+                    AddMacCommand( MOTE_MAC_RX_PARAM_SETUP_ANS, status, 0 );
+                }
+                break;
+            case SRV_MAC_DEV_STATUS_REQ:
+                {
+                    uint8_t batteryLevel = BAT_LEVEL_NO_MEASURE;
+                    if( ( LoRaMacCallbacks != NULL ) && ( LoRaMacCallbacks->GetBatteryLevel != NULL ) )
+                    {
+                        batteryLevel = LoRaMacCallbacks->GetBatteryLevel( );
+                    }
+                    AddMacCommand( MOTE_MAC_DEV_STATUS_ANS, batteryLevel, snr );
+                    break;
+                }
+            case SRV_MAC_NEW_CHANNEL_REQ:
+                {
+                    NewChannelReqParams_t newChannelReq;
+                    ChannelParams_t chParam;
+                    status = 0x03;
+
+                    newChannelReq.ChannelId = payload[macIndex++];
+                    newChannelReq.NewChannel = &chParam;
+
+                    chParam.Frequency = ( uint32_t )payload[macIndex++];
+                    chParam.Frequency |= ( uint32_t )payload[macIndex++] << 8;
+                    chParam.Frequency |= ( uint32_t )payload[macIndex++] << 16;
+                    chParam.Frequency *= 100;
+                    chParam.Rx1Frequency = 0;
+                    chParam.DrRange.Value = payload[macIndex++];
+
+                    status = RegionNewChannelReq( LoRaMacRegion, &newChannelReq );
+
+                    AddMacCommand( MOTE_MAC_NEW_CHANNEL_ANS, status, 0 );
+                }
+                break;
+            case SRV_MAC_RX_TIMING_SETUP_REQ:
+                {
+                    uint8_t delay = payload[macIndex++] & 0x0F;
+
+                    if( delay == 0 )
+                    {
+                        delay++;
+                    }
+                    LoRaMacParams.ReceiveDelay1 = delay * 1e3;
+                    LoRaMacParams.ReceiveDelay2 = LoRaMacParams.ReceiveDelay1 + 1e3;
+                    AddMacCommand( MOTE_MAC_RX_TIMING_SETUP_ANS, 0, 0 );
+                }
+                break;
+            case SRV_MAC_TX_PARAM_SETUP_REQ:
+                {
+                    TxParamSetupReqParams_t txParamSetupReq;
+                    uint8_t eirpDwellTime = payload[macIndex++];
+
+                    txParamSetupReq.UplinkDwellTime = 0;
+                    txParamSetupReq.DownlinkDwellTime = 0;
+
+                    if( ( eirpDwellTime & 0x20 ) == 0x20 )
+                    {
+                        txParamSetupReq.UplinkDwellTime = 1;
+                    }
+                    if( ( eirpDwellTime & 0x10 ) == 0x10 )
+                    {
+                        txParamSetupReq.DownlinkDwellTime = 1;
+                    }
+                    txParamSetupReq.MaxEirp = eirpDwellTime & 0x0F;
+
+                    // Check the status for correctness
+                    if( RegionTxParamSetupReq( LoRaMacRegion, &txParamSetupReq ) != -1 )
+                    {
+                        // Accept command
+                        LoRaMacParams.UplinkDwellTime = txParamSetupReq.UplinkDwellTime;
+                        LoRaMacParams.DownlinkDwellTime = txParamSetupReq.DownlinkDwellTime;
+                        LoRaMacParams.MaxEirp = LoRaMacMaxEirpTable[txParamSetupReq.MaxEirp];
+                        // Add command response
+                        AddMacCommand( MOTE_MAC_TX_PARAM_SETUP_ANS, 0, 0 );
+                    }
+                }
+                break;
+            case SRV_MAC_DL_CHANNEL_REQ:
+                {
+                    DlChannelReqParams_t dlChannelReq;
+                    status = 0x03;
+
+                    dlChannelReq.ChannelId = payload[macIndex++];
+                    dlChannelReq.Rx1Frequency = ( uint32_t )payload[macIndex++];
+                    dlChannelReq.Rx1Frequency |= ( uint32_t )payload[macIndex++] << 8;
+                    dlChannelReq.Rx1Frequency |= ( uint32_t )payload[macIndex++] << 16;
+                    dlChannelReq.Rx1Frequency *= 100;
+
+                    status = RegionDlChannelReq( LoRaMacRegion, &dlChannelReq );
+
+                    AddMacCommand( MOTE_MAC_DL_CHANNEL_ANS, status, 0 );
+                }
+                break;
+            default:
+                // Unknown command. ABORT MAC commands processing
+                return;
+        }
+    }
+}
+
+LoRaMacStatus_t Send( LoRaMacHeader_t *macHdr, uint8_t fPort, void *fBuffer, uint16_t fBufferSize )
+{
+    LoRaMacFrameCtrl_t fCtrl;
+    LoRaMacStatus_t status = LORAMAC_STATUS_PARAMETER_INVALID;
+
+    fCtrl.Value = 0;
+    fCtrl.Bits.FOptsLen      = 0;
+    fCtrl.Bits.FPending      = 0;
+    fCtrl.Bits.Ack           = false;
+    fCtrl.Bits.AdrAckReq     = false;
+    fCtrl.Bits.Adr           = AdrCtrlOn;
+
+    // Prepare the frame
+    status = PrepareFrame( macHdr, &fCtrl, fPort, fBuffer, fBufferSize );
+
+    // Validate status
+    if( status != LORAMAC_STATUS_OK )
+    {
+        return status;
+    }
+
+    // Reset confirm parameters
+    McpsConfirm.NbRetries = 0;
+    McpsConfirm.AckReceived = false;
+    McpsConfirm.UpLinkCounter = UpLinkCounter;
+
+    status = ScheduleTx( );
+
+    return status;
+}
+
+static LoRaMacStatus_t ScheduleTx( void )
+{
+    TimerTime_t dutyCycleTimeOff = 0;
+    NextChanParams_t nextChan;
+
+    // Check if the device is off
+    if( MaxDCycle == 255 )
+    {
+        return LORAMAC_STATUS_DEVICE_OFF;
+    }
+    if( MaxDCycle == 0 )
+    {
+        AggregatedTimeOff = 0;
+    }
+
+    nextChan.AggrTimeOff = AggregatedTimeOff;
+    nextChan.Datarate = LoRaMacParams.ChannelsDatarate;
+    nextChan.DutyCycleEnabled = DutyCycleOn;
+    nextChan.Joined = IsLoRaMacNetworkJoined;
+    nextChan.LastAggrTx = AggregatedLastTxDoneTime;
+
+    // Select channel
+    while( RegionNextChannel( LoRaMacRegion, &nextChan, &Channel, &dutyCycleTimeOff ) == false )
+    {
+        // Set the default datarate
+        LoRaMacParams.ChannelsDatarate = LoRaMacParamsDefaults.ChannelsDatarate;
+        // Update datarate in the function parameters
+        nextChan.Datarate = LoRaMacParams.ChannelsDatarate;
+    }
+
+    // Compute Rx1 windows parameters
+    RegionComputeRxWindowParameters( LoRaMacRegion,
+                                     RegionApplyDrOffset( LoRaMacRegion, LoRaMacParams.DownlinkDwellTime, LoRaMacParams.ChannelsDatarate, LoRaMacParams.Rx1DrOffset ),
+                                     LoRaMacParams.MinRxSymbols,
+                                     LoRaMacParams.SystemMaxRxError,
+                                     &RxWindow1Config );
+    // Compute Rx2 windows parameters
+    RegionComputeRxWindowParameters( LoRaMacRegion,
+                                     LoRaMacParams.Rx2Channel.Datarate,
+                                     LoRaMacParams.MinRxSymbols,
+                                     LoRaMacParams.SystemMaxRxError,
+                                     &RxWindow2Config );
+
+    if( IsLoRaMacNetworkJoined == false )
+    {
+        RxWindow1Delay = LoRaMacParams.JoinAcceptDelay1 + RxWindow1Config.WindowOffset;
+        RxWindow2Delay = LoRaMacParams.JoinAcceptDelay2 + RxWindow2Config.WindowOffset;
+    }
+    else
+    {
+        if( ValidatePayloadLength( LoRaMacTxPayloadLen, LoRaMacParams.ChannelsDatarate, MacCommandsBufferIndex ) == false )
+        {
+            return LORAMAC_STATUS_LENGTH_ERROR;
+        }
+        RxWindow1Delay = LoRaMacParams.ReceiveDelay1 + RxWindow1Config.WindowOffset;
+        RxWindow2Delay = LoRaMacParams.ReceiveDelay2 + RxWindow2Config.WindowOffset;
+    }
+
+    // Schedule transmission of frame
+    if( dutyCycleTimeOff == 0 )
+    {
+        // Try to send now
+        return SendFrameOnChannel( Channel );
+    }
+    else
+    {
+        // Send later - prepare timer
+        LoRaMacState |= LORAMAC_TX_DELAYED;
+        TimerSetValue( &TxDelayedTimer, dutyCycleTimeOff );
+        TimerStart( &TxDelayedTimer );
+
+        return LORAMAC_STATUS_OK;
+    }
+}
+
+static void CalculateBackOff( uint8_t channel )
+{
+    CalcBackOffParams_t calcBackOff;
+
+    calcBackOff.Joined = IsLoRaMacNetworkJoined;
+    calcBackOff.DutyCycleEnabled = DutyCycleOn;
+    calcBackOff.Channel = channel;
+    calcBackOff.ElapsedTime = TimerGetElapsedTime( LoRaMacInitializationTime );
+    calcBackOff.TxTimeOnAir = TxTimeOnAir;
+
+    // Update regional back-off
+    RegionCalcBackOff( LoRaMacRegion, &calcBackOff );
+
+    // Update aggregated time-off
+    AggregatedTimeOff = AggregatedTimeOff + ( TxTimeOnAir * AggregatedDCycle - TxTimeOnAir );
+}
+
+static void ResetMacParameters( void )
+{
+    IsLoRaMacNetworkJoined = false;
+
+    // Counters
+    UpLinkCounter = 0;
+    DownLinkCounter = 0;
+    AdrAckCounter = 0;
+
+    ChannelsNbRepCounter = 0;
+
+    AckTimeoutRetries = 1;
+    AckTimeoutRetriesCounter = 1;
+    AckTimeoutRetry = false;
+
+    MaxDCycle = 0;
+    AggregatedDCycle = 1;
+
+    MacCommandsBufferIndex = 0;
+    MacCommandsBufferToRepeatIndex = 0;
+
+    IsRxWindowsEnabled = true;
+
+    LoRaMacParams.ChannelsTxPower = LoRaMacParamsDefaults.ChannelsTxPower;
+    LoRaMacParams.ChannelsDatarate = LoRaMacParamsDefaults.ChannelsDatarate;
+    LoRaMacParams.SystemMaxRxError = LoRaMacParamsDefaults.SystemMaxRxError;
+    LoRaMacParams.MinRxSymbols = LoRaMacParamsDefaults.MinRxSymbols;
+    LoRaMacParams.MaxRxWindow = LoRaMacParamsDefaults.MaxRxWindow;
+    LoRaMacParams.ReceiveDelay1 = LoRaMacParamsDefaults.ReceiveDelay1;
+    LoRaMacParams.ReceiveDelay2 = LoRaMacParamsDefaults.ReceiveDelay2;
+    LoRaMacParams.JoinAcceptDelay1 = LoRaMacParamsDefaults.JoinAcceptDelay1;
+    LoRaMacParams.JoinAcceptDelay2 = LoRaMacParamsDefaults.JoinAcceptDelay2;
+    LoRaMacParams.Rx1DrOffset = LoRaMacParamsDefaults.Rx1DrOffset;
+    LoRaMacParams.ChannelsNbRep = LoRaMacParamsDefaults.ChannelsNbRep;
+    LoRaMacParams.Rx2Channel = LoRaMacParamsDefaults.Rx2Channel;
+    LoRaMacParams.UplinkDwellTime = LoRaMacParamsDefaults.UplinkDwellTime;
+    LoRaMacParams.DownlinkDwellTime = LoRaMacParamsDefaults.DownlinkDwellTime;
+    LoRaMacParams.MaxEirp = LoRaMacParamsDefaults.MaxEirp;
+
+    NodeAckRequested = false;
+    SrvAckRequested = false;
+    MacCommandsInNextTx = false;
+
+    // Reset Multicast downlink counters
+    MulticastParams_t *cur = MulticastChannels;
+    while( cur != NULL )
+    {
+        cur->DownLinkCounter = 0;
+        cur = cur->Next;
+    }
+
+    // Initialize channel index.
+    // ToDo Check the initialization value
+    Channel = 0;
+}
+
+LoRaMacStatus_t PrepareFrame( LoRaMacHeader_t *macHdr, LoRaMacFrameCtrl_t *fCtrl, uint8_t fPort, void *fBuffer, uint16_t fBufferSize )
+{
+    AdrNextParams_t adrNext;
+    uint16_t i;
+    uint8_t pktHeaderLen = 0;
+    uint32_t mic = 0;
+    const void* payload = fBuffer;
+    uint8_t framePort = fPort;
+
+    LoRaMacBufferPktLen = 0;
+
+    NodeAckRequested = false;
+
+    if( fBuffer == NULL )
+    {
+        fBufferSize = 0;
+    }
+
+    LoRaMacTxPayloadLen = fBufferSize;
+
+    LoRaMacBuffer[pktHeaderLen++] = macHdr->Value;
+
+    switch( macHdr->Bits.MType )
+    {
+        case FRAME_TYPE_JOIN_REQ:
+            LoRaMacBufferPktLen = pktHeaderLen;
+
+            memcpyr( LoRaMacBuffer + LoRaMacBufferPktLen, LoRaMacAppEui, 8 );
+            LoRaMacBufferPktLen += 8;
+            memcpyr( LoRaMacBuffer + LoRaMacBufferPktLen, LoRaMacDevEui, 8 );
+            LoRaMacBufferPktLen += 8;
+
+            LoRaMacDevNonce = Radio.Random( );
+
+            LoRaMacBuffer[LoRaMacBufferPktLen++] = LoRaMacDevNonce & 0xFF;
+            LoRaMacBuffer[LoRaMacBufferPktLen++] = ( LoRaMacDevNonce >> 8 ) & 0xFF;
+
+            LoRaMacJoinComputeMic( LoRaMacBuffer, LoRaMacBufferPktLen & 0xFF, LoRaMacAppKey, &mic );
+
+            LoRaMacBuffer[LoRaMacBufferPktLen++] = mic & 0xFF;
+            LoRaMacBuffer[LoRaMacBufferPktLen++] = ( mic >> 8 ) & 0xFF;
+            LoRaMacBuffer[LoRaMacBufferPktLen++] = ( mic >> 16 ) & 0xFF;
+            LoRaMacBuffer[LoRaMacBufferPktLen++] = ( mic >> 24 ) & 0xFF;
+
+            break;
+        case FRAME_TYPE_DATA_CONFIRMED_UP:
+            NodeAckRequested = true;
+            //Intentional fallthrough
+        case FRAME_TYPE_DATA_UNCONFIRMED_UP:
+            if( IsLoRaMacNetworkJoined == false )
+            {
+                return LORAMAC_STATUS_NO_NETWORK_JOINED; // No network has been joined yet
+            }
+
+            // Adr next request
+            adrNext.UpdateChanMask = true;
+            adrNext.AdrEnabled = fCtrl->Bits.Adr;
+            adrNext.AdrAckCounter = AdrAckCounter;
+            adrNext.Datarate = LoRaMacParams.ChannelsDatarate;
+            adrNext.TxPower = LoRaMacParams.ChannelsTxPower;
+
+            fCtrl->Bits.AdrAckReq = RegionAdrNext( LoRaMacRegion, &adrNext,
+                                                   &LoRaMacParams.ChannelsDatarate, &LoRaMacParams.ChannelsTxPower, &AdrAckCounter );
+
+            if( SrvAckRequested == true )
+            {
+                SrvAckRequested = false;
+                fCtrl->Bits.Ack = 1;
+            }
+
+            LoRaMacBuffer[pktHeaderLen++] = ( LoRaMacDevAddr ) & 0xFF;
+            LoRaMacBuffer[pktHeaderLen++] = ( LoRaMacDevAddr >> 8 ) & 0xFF;
+            LoRaMacBuffer[pktHeaderLen++] = ( LoRaMacDevAddr >> 16 ) & 0xFF;
+            LoRaMacBuffer[pktHeaderLen++] = ( LoRaMacDevAddr >> 24 ) & 0xFF;
+
+            LoRaMacBuffer[pktHeaderLen++] = fCtrl->Value;
+
+            LoRaMacBuffer[pktHeaderLen++] = UpLinkCounter & 0xFF;
+            LoRaMacBuffer[pktHeaderLen++] = ( UpLinkCounter >> 8 ) & 0xFF;
+
+            // Copy the MAC commands which must be re-send into the MAC command buffer
+            memcpy1( &MacCommandsBuffer[MacCommandsBufferIndex], MacCommandsBufferToRepeat, MacCommandsBufferToRepeatIndex );
+            MacCommandsBufferIndex += MacCommandsBufferToRepeatIndex;
+
+            if( ( payload != NULL ) && ( LoRaMacTxPayloadLen > 0 ) )
+            {
+                if( ( MacCommandsBufferIndex <= LORA_MAC_COMMAND_MAX_LENGTH ) && ( MacCommandsInNextTx == true ) )
+                {
+                    fCtrl->Bits.FOptsLen += MacCommandsBufferIndex;
+
+                    // Update FCtrl field with new value of OptionsLength
+                    LoRaMacBuffer[0x05] = fCtrl->Value;
+                    for( i = 0; i < MacCommandsBufferIndex; i++ )
+                    {
+                        LoRaMacBuffer[pktHeaderLen++] = MacCommandsBuffer[i];
+                    }
+                }
+            }
+            else
+            {
+                if( ( MacCommandsBufferIndex > 0 ) && ( MacCommandsInNextTx ) )
+                {
+                    LoRaMacTxPayloadLen = MacCommandsBufferIndex;
+                    payload = MacCommandsBuffer;
+                    framePort = 0;
+                }
+            }
+            MacCommandsInNextTx = false;
+            // Store MAC commands which must be re-send in case the device does not receive a downlink anymore
+            MacCommandsBufferToRepeatIndex = ParseMacCommandsToRepeat( MacCommandsBuffer, MacCommandsBufferIndex, MacCommandsBufferToRepeat );
+            if( MacCommandsBufferToRepeatIndex > 0 )
+            {
+                MacCommandsInNextTx = true;
+            }
+
+            if( ( payload != NULL ) && ( LoRaMacTxPayloadLen > 0 ) )
+            {
+                LoRaMacBuffer[pktHeaderLen++] = framePort;
+
+                if( framePort == 0 )
+                {
+                    LoRaMacPayloadEncrypt( (uint8_t* ) payload, LoRaMacTxPayloadLen, LoRaMacNwkSKey, LoRaMacDevAddr, UP_LINK, UpLinkCounter, &LoRaMacBuffer[pktHeaderLen] );
+                }
+                else
+                {
+                    LoRaMacPayloadEncrypt( (uint8_t* ) payload, LoRaMacTxPayloadLen, LoRaMacAppSKey, LoRaMacDevAddr, UP_LINK, UpLinkCounter, &LoRaMacBuffer[pktHeaderLen] );
+                }
+            }
+            LoRaMacBufferPktLen = pktHeaderLen + LoRaMacTxPayloadLen;
+
+            LoRaMacComputeMic( LoRaMacBuffer, LoRaMacBufferPktLen, LoRaMacNwkSKey, LoRaMacDevAddr, UP_LINK, UpLinkCounter, &mic );
+
+            LoRaMacBuffer[LoRaMacBufferPktLen + 0] = mic & 0xFF;
+            LoRaMacBuffer[LoRaMacBufferPktLen + 1] = ( mic >> 8 ) & 0xFF;
+            LoRaMacBuffer[LoRaMacBufferPktLen + 2] = ( mic >> 16 ) & 0xFF;
+            LoRaMacBuffer[LoRaMacBufferPktLen + 3] = ( mic >> 24 ) & 0xFF;
+
+            LoRaMacBufferPktLen += LORAMAC_MFR_LEN;
+
+            break;
+        case FRAME_TYPE_PROPRIETARY:
+            if( ( fBuffer != NULL ) && ( LoRaMacTxPayloadLen > 0 ) )
+            {
+                memcpy1( LoRaMacBuffer + pktHeaderLen, ( uint8_t* ) fBuffer, LoRaMacTxPayloadLen );
+                LoRaMacBufferPktLen = pktHeaderLen + LoRaMacTxPayloadLen;
+            }
+            break;
+        default:
+            return LORAMAC_STATUS_SERVICE_UNKNOWN;
+    }
+
+    return LORAMAC_STATUS_OK;
+}
+
+LoRaMacStatus_t SendFrameOnChannel( uint8_t channel )
+{
+    TxConfigParams_t txConfig;
+    int8_t txPower = 0;
+
+    txConfig.Channel = channel;
+    txConfig.Datarate = LoRaMacParams.ChannelsDatarate;
+    txConfig.TxPower = LoRaMacParams.ChannelsTxPower;
+    txConfig.MaxEirp = LoRaMacParams.MaxEirp;
+    txConfig.PktLen = LoRaMacBufferPktLen;
+
+    RegionTxConfig( LoRaMacRegion, &txConfig, &txPower, &TxTimeOnAir );
+
+    MlmeConfirm.Status = LORAMAC_EVENT_INFO_STATUS_ERROR;
+    McpsConfirm.Status = LORAMAC_EVENT_INFO_STATUS_ERROR;
+    McpsConfirm.Datarate = LoRaMacParams.ChannelsDatarate;
+    McpsConfirm.TxPower = txPower;
+
+    // Store the time on air
+    McpsConfirm.TxTimeOnAir = TxTimeOnAir;
+    MlmeConfirm.TxTimeOnAir = TxTimeOnAir;
+
+    // Starts the MAC layer status check timer
+    TimerSetValue( &MacStateCheckTimer, MAC_STATE_CHECK_TIMEOUT );
+    TimerStart( &MacStateCheckTimer );
+
+    if( IsLoRaMacNetworkJoined == false )
+    {
+        JoinRequestTrials++;
+    }
+
+    // Send now
+    Radio.Send( LoRaMacBuffer, LoRaMacBufferPktLen );
+
+    LoRaMacState |= LORAMAC_TX_RUNNING;
+
+    return LORAMAC_STATUS_OK;
+}
+
+LoRaMacStatus_t SetTxContinuousWave( uint16_t timeout )
+{
+    ContinuousWaveParams_t continuousWave;
+
+    continuousWave.Channel = Channel;
+    continuousWave.Datarate = LoRaMacParams.ChannelsDatarate;
+    continuousWave.TxPower = LoRaMacParams.ChannelsTxPower;
+    continuousWave.MaxEirp = LoRaMacParams.MaxEirp;
+    continuousWave.Timeout = timeout;
+
+    RegionSetContinuousWave( LoRaMacRegion, &continuousWave );
+
+    // Starts the MAC layer status check timer
+    TimerSetValue( &MacStateCheckTimer, MAC_STATE_CHECK_TIMEOUT );
+    TimerStart( &MacStateCheckTimer );
+
+    LoRaMacState |= LORAMAC_TX_RUNNING;
+
+    return LORAMAC_STATUS_OK;
+}
+
+LoRaMacStatus_t SetTxContinuousWave1( uint16_t timeout, uint32_t frequency, uint8_t power )
+{
+    Radio.SetTxContinuousWave( frequency, power, timeout );
+
+    // Starts the MAC layer status check timer
+    TimerSetValue( &MacStateCheckTimer, MAC_STATE_CHECK_TIMEOUT );
+    TimerStart( &MacStateCheckTimer );
+
+    LoRaMacState |= LORAMAC_TX_RUNNING;
+
+    return LORAMAC_STATUS_OK;
+}
+
+LoRaMacStatus_t LoRaMacInitialization( LoRaMacPrimitives_t *primitives, LoRaMacCallback_t *callbacks, LoRaMacRegion_t region )
+{
+    GetPhyParams_t getPhy;
+
+    if( primitives == NULL )
+    {
+        return LORAMAC_STATUS_PARAMETER_INVALID;
+    }
+
+    if( ( primitives->MacMcpsConfirm == NULL ) ||
+        ( primitives->MacMcpsIndication == NULL ) ||
+        ( primitives->MacMlmeConfirm == NULL ) )
+    {
+        return LORAMAC_STATUS_PARAMETER_INVALID;
+    }
+    // Verify if the region is supported
+    if( RegionIsActive( region ) == false )
+    {
+        return LORAMAC_STATUS_REGION_NOT_SUPPORTED;
+    }
+
+    LoRaMacPrimitives = primitives;
+    LoRaMacCallbacks = callbacks;
+    LoRaMacRegion = region;
+
+    LoRaMacFlags.Value = 0;
+
+    LoRaMacDeviceClass = CLASS_A;
+    LoRaMacState = LORAMAC_IDLE;
+
+    JoinRequestTrials = 0;
+    MaxJoinRequestTrials = 1;
+    RepeaterSupport = false;
+
+    // Reset duty cycle times
+    AggregatedLastTxDoneTime = 0;
+    AggregatedTimeOff = 0;
+
+    // Reset to defaults
+    getPhy.Attribute = PHY_DUTY_CYCLE;
+    RegionGetPhyParam( LoRaMacRegion, &getPhy );
+    DutyCycleOn = ( bool ) getPhy.Param.Value;
+
+    getPhy.Attribute = PHY_DEF_TX_POWER;
+    RegionGetPhyParam( LoRaMacRegion, &getPhy );
+    LoRaMacParamsDefaults.ChannelsTxPower = getPhy.Param.Value;
+
+    getPhy.Attribute = PHY_DEF_TX_DR;
+    RegionGetPhyParam( LoRaMacRegion, &getPhy );
+    LoRaMacParamsDefaults.ChannelsDatarate = getPhy.Param.Value;
+
+    LoRaMacParamsDefaults.SystemMaxRxError = 10;
+
+    LoRaMacParamsDefaults.MinRxSymbols = 6;
+
+    getPhy.Attribute = PHY_MAX_RX_WINDOW;
+    RegionGetPhyParam( LoRaMacRegion, &getPhy );
+    LoRaMacParamsDefaults.MaxRxWindow = getPhy.Param.Value;
+
+    getPhy.Attribute = PHY_RECEIVE_DELAY1;
+    RegionGetPhyParam( LoRaMacRegion, &getPhy );
+    LoRaMacParamsDefaults.ReceiveDelay1 = getPhy.Param.Value;
+
+    getPhy.Attribute = PHY_RECEIVE_DELAY2;
+    RegionGetPhyParam( LoRaMacRegion, &getPhy );
+    LoRaMacParamsDefaults.ReceiveDelay2 = getPhy.Param.Value;
+
+    getPhy.Attribute = PHY_JOIN_ACCEPT_DELAY1;
+    RegionGetPhyParam( LoRaMacRegion, &getPhy );
+    LoRaMacParamsDefaults.JoinAcceptDelay1 = getPhy.Param.Value;
+
+    getPhy.Attribute = PHY_JOIN_ACCEPT_DELAY2;
+    RegionGetPhyParam( LoRaMacRegion, &getPhy );
+    LoRaMacParamsDefaults.JoinAcceptDelay2 = getPhy.Param.Value;
+
+    getPhy.Attribute = PHY_DEF_DR1_OFFSET;
+    RegionGetPhyParam( LoRaMacRegion, &getPhy );
+    LoRaMacParamsDefaults.Rx1DrOffset = getPhy.Param.Value;
+
+    getPhy.Attribute = PHY_DEF_RX2_FREQUENCY;
+    RegionGetPhyParam( LoRaMacRegion, &getPhy );
+    LoRaMacParamsDefaults.Rx2Channel.Frequency = getPhy.Param.Value;
+
+    getPhy.Attribute = PHY_DEF_RX2_DR;
+    RegionGetPhyParam( LoRaMacRegion, &getPhy );
+    LoRaMacParamsDefaults.Rx2Channel.Datarate = getPhy.Param.Value;
+
+    getPhy.Attribute = PHY_DEF_UPLINK_DWELL_TIME;
+    RegionGetPhyParam( LoRaMacRegion, &getPhy );
+    LoRaMacParamsDefaults.UplinkDwellTime = getPhy.Param.Value;
+
+    getPhy.Attribute = PHY_DEF_DOWNLINK_DWELL_TIME;
+    RegionGetPhyParam( LoRaMacRegion, &getPhy );
+    LoRaMacParamsDefaults.DownlinkDwellTime = getPhy.Param.Value;
+
+    getPhy.Attribute = PHY_DEF_MAX_EIRP;
+    RegionGetPhyParam( LoRaMacRegion, &getPhy );
+    LoRaMacParamsDefaults.MaxEirp = getPhy.Param.Value;
+
+    LoRaMacParamsDefaults.ChannelsNbRep = 1;
+
+    RegionInitDefaults( LoRaMacRegion, INIT_TYPE_INIT );
+
+    ResetMacParameters( );
+
+    // Initialize timers
+    TimerInit( &MacStateCheckTimer, OnMacStateCheckTimerEvent );
+    TimerSetValue( &MacStateCheckTimer, MAC_STATE_CHECK_TIMEOUT );
+
+    TimerInit( &TxDelayedTimer, OnTxDelayedTimerEvent );
+    TimerInit( &RxWindowTimer1, OnRxWindow1TimerEvent );
+    TimerInit( &RxWindowTimer2, OnRxWindow2TimerEvent );
+    TimerInit( &AckTimeoutTimer, OnAckTimeoutTimerEvent );
+
+    // Store the current initialization time
+    LoRaMacInitializationTime = TimerGetCurrentTime( );
+
+    // Initialize Radio driver
+    RadioEvents.TxDone = OnRadioTxDone;
+    RadioEvents.RxDone = OnRadioRxDone;
+    RadioEvents.RxError = OnRadioRxError;
+    RadioEvents.TxTimeout = OnRadioTxTimeout;
+    RadioEvents.RxTimeout = OnRadioRxTimeout;
+    Radio.Init( &RadioEvents );
+
+    // Random seed initialization
+    srand1( Radio.Random( ) );
+
+    PublicNetwork = true;
+    Radio.SetPublicNetwork( PublicNetwork );
+    Radio.Sleep( );
+
+    return LORAMAC_STATUS_OK;
+}
+
+LoRaMacStatus_t LoRaMacQueryTxPossible( uint8_t size, LoRaMacTxInfo_t* txInfo )
+{
+    AdrNextParams_t adrNext;
+    GetPhyParams_t getPhy;
+    int8_t datarate = LoRaMacParamsDefaults.ChannelsDatarate;
+    int8_t txPower = LoRaMacParamsDefaults.ChannelsTxPower;
+    uint8_t fOptLen = MacCommandsBufferIndex + MacCommandsBufferToRepeatIndex;
+
+    if( txInfo == NULL )
+    {
+        return LORAMAC_STATUS_PARAMETER_INVALID;
+    }
+
+    // Setup ADR request
+    adrNext.UpdateChanMask = false;
+    adrNext.AdrEnabled = AdrCtrlOn;
+    adrNext.AdrAckCounter = AdrAckCounter;
+    adrNext.Datarate = LoRaMacParams.ChannelsDatarate;
+    adrNext.TxPower = LoRaMacParams.ChannelsTxPower;
+
+    // We call the function for information purposes only. We don't want to
+    // apply the datarate, the tx power and the ADR ack counter.
+    RegionAdrNext( LoRaMacRegion, &adrNext, &datarate, &txPower, &AdrAckCounter );
+
+    // Setup PHY request
+    getPhy.Datarate = LoRaMacParams.ChannelsDatarate;
+    getPhy.Attribute = PHY_MAX_PAYLOAD;
+
+    // Change request in case repeater is supported
+    if( RepeaterSupport == true )
+    {
+        getPhy.Attribute = PHY_MAX_PAYLOAD_REPEATER;
+    }
+    RegionGetPhyParam( LoRaMacRegion, &getPhy );
+    txInfo->CurrentPayloadSize = getPhy.Param.Value;
+
+    // Verify if the fOpts fit into the maximum payload
+    if( txInfo->CurrentPayloadSize >= fOptLen )
+    {
+        txInfo->MaxPossiblePayload = txInfo->CurrentPayloadSize - fOptLen;
+    }
+    else
+    {
+        txInfo->MaxPossiblePayload = 0;
+        return LORAMAC_STATUS_MAC_CMD_LENGTH_ERROR;
+    }
+
+    // Verify if the payload fits into the maximum payload
+    if( ValidatePayloadLength( size, datarate, 0 ) == false )
+    {
+        return LORAMAC_STATUS_LENGTH_ERROR;
+    }
+
+    // Verify if the fOpts and the payload fit into the maximum payload
+    if( ValidatePayloadLength( size, datarate, fOptLen ) == false )
+    {
+        return LORAMAC_STATUS_MAC_CMD_LENGTH_ERROR;
+    }
+
+    return LORAMAC_STATUS_OK;
+}
+
+LoRaMacStatus_t LoRaMacMibGetRequestConfirm( MibRequestConfirm_t *mibGet )
+{
+    LoRaMacStatus_t status = LORAMAC_STATUS_OK;
+    GetPhyParams_t getPhy;
+
+    if( mibGet == NULL )
+    {
+        return LORAMAC_STATUS_PARAMETER_INVALID;
+    }
+
+    switch( mibGet->Type )
+    {
+        case MIB_DEVICE_CLASS:
+        {
+            mibGet->Param.Class = LoRaMacDeviceClass;
+            break;
+        }
+        case MIB_NETWORK_JOINED:
+        {
+            mibGet->Param.IsNetworkJoined = IsLoRaMacNetworkJoined;
+            break;
+        }
+        case MIB_ADR:
+        {
+            mibGet->Param.AdrEnable = AdrCtrlOn;
+            break;
+        }
+        case MIB_NET_ID:
+        {
+            mibGet->Param.NetID = LoRaMacNetID;
+            break;
+        }
+        case MIB_DEV_ADDR:
+        {
+            mibGet->Param.DevAddr = LoRaMacDevAddr;
+            break;
+        }
+        case MIB_NWK_SKEY:
+        {
+            mibGet->Param.NwkSKey = LoRaMacNwkSKey;
+            break;
+        }
+        case MIB_APP_SKEY:
+        {
+            mibGet->Param.AppSKey = LoRaMacAppSKey;
+            break;
+        }
+        case MIB_PUBLIC_NETWORK:
+        {
+            mibGet->Param.EnablePublicNetwork = PublicNetwork;
+            break;
+        }
+        case MIB_REPEATER_SUPPORT:
+        {
+            mibGet->Param.EnableRepeaterSupport = RepeaterSupport;
+            break;
+        }
+        case MIB_CHANNELS:
+        {
+            getPhy.Attribute = PHY_CHANNELS;
+            RegionGetPhyParam( LoRaMacRegion, &getPhy );
+
+            mibGet->Param.ChannelList = getPhy.Param.Channels;
+            break;
+        }
+        case MIB_RX2_CHANNEL:
+        {
+            mibGet->Param.Rx2Channel = LoRaMacParams.Rx2Channel;
+            break;
+        }
+        case MIB_RX2_DEFAULT_CHANNEL:
+        {
+            mibGet->Param.Rx2Channel = LoRaMacParamsDefaults.Rx2Channel;
+            break;
+        }
+        case MIB_CHANNELS_DEFAULT_MASK:
+        {
+            getPhy.Attribute = PHY_CHANNELS_DEFAULT_MASK;
+            RegionGetPhyParam( LoRaMacRegion, &getPhy );
+
+            mibGet->Param.ChannelsDefaultMask = getPhy.Param.ChannelsMask;
+            break;
+        }
+        case MIB_CHANNELS_MASK:
+        {
+            getPhy.Attribute = PHY_CHANNELS_MASK;
+            RegionGetPhyParam( LoRaMacRegion, &getPhy );
+
+            mibGet->Param.ChannelsMask = getPhy.Param.ChannelsMask;
+            break;
+        }
+        case MIB_CHANNELS_NB_REP:
+        {
+            mibGet->Param.ChannelNbRep = LoRaMacParams.ChannelsNbRep;
+            break;
+        }
+        case MIB_MAX_RX_WINDOW_DURATION:
+        {
+            mibGet->Param.MaxRxWindow = LoRaMacParams.MaxRxWindow;
+            break;
+        }
+        case MIB_RECEIVE_DELAY_1:
+        {
+            mibGet->Param.ReceiveDelay1 = LoRaMacParams.ReceiveDelay1;
+            break;
+        }
+        case MIB_RECEIVE_DELAY_2:
+        {
+            mibGet->Param.ReceiveDelay2 = LoRaMacParams.ReceiveDelay2;
+            break;
+        }
+        case MIB_JOIN_ACCEPT_DELAY_1:
+        {
+            mibGet->Param.JoinAcceptDelay1 = LoRaMacParams.JoinAcceptDelay1;
+            break;
+        }
+        case MIB_JOIN_ACCEPT_DELAY_2:
+        {
+            mibGet->Param.JoinAcceptDelay2 = LoRaMacParams.JoinAcceptDelay2;
+            break;
+        }
+        case MIB_CHANNELS_DEFAULT_DATARATE:
+        {
+            mibGet->Param.ChannelsDefaultDatarate = LoRaMacParamsDefaults.ChannelsDatarate;
+            break;
+        }
+        case MIB_CHANNELS_DATARATE:
+        {
+            mibGet->Param.ChannelsDatarate = LoRaMacParams.ChannelsDatarate;
+            break;
+        }
+        case MIB_CHANNELS_DEFAULT_TX_POWER:
+        {
+            mibGet->Param.ChannelsDefaultTxPower = LoRaMacParamsDefaults.ChannelsTxPower;
+            break;
+        }
+        case MIB_CHANNELS_TX_POWER:
+        {
+            mibGet->Param.ChannelsTxPower = LoRaMacParams.ChannelsTxPower;
+            break;
+        }
+        case MIB_UPLINK_COUNTER:
+        {
+            mibGet->Param.UpLinkCounter = UpLinkCounter;
+            break;
+        }
+        case MIB_DOWNLINK_COUNTER:
+        {
+            mibGet->Param.DownLinkCounter = DownLinkCounter;
+            break;
+        }
+        case MIB_MULTICAST_CHANNEL:
+        {
+            mibGet->Param.MulticastList = MulticastChannels;
+            break;
+        }
+        case MIB_SYSTEM_MAX_RX_ERROR:
+        {
+            mibGet->Param.SystemMaxRxError = LoRaMacParams.SystemMaxRxError;
+            break;
+        }
+        case MIB_MIN_RX_SYMBOLS:
+        {
+            mibGet->Param.MinRxSymbols = LoRaMacParams.MinRxSymbols;
+            break;
+        }
+        default:
+            status = LORAMAC_STATUS_SERVICE_UNKNOWN;
+            break;
+    }
+
+    return status;
+}
+
+LoRaMacStatus_t LoRaMacMibSetRequestConfirm( MibRequestConfirm_t *mibSet )
+{
+    LoRaMacStatus_t status = LORAMAC_STATUS_OK;
+    ChanMaskSetParams_t chanMaskSet;
+    VerifyParams_t verify;
+
+    if( mibSet == NULL )
+    {
+        return LORAMAC_STATUS_PARAMETER_INVALID;
+    }
+    if( ( LoRaMacState & LORAMAC_TX_RUNNING ) == LORAMAC_TX_RUNNING )
+    {
+        return LORAMAC_STATUS_BUSY;
+    }
+
+    switch( mibSet->Type )
+    {
+        case MIB_DEVICE_CLASS:
+        {
+            LoRaMacDeviceClass = mibSet->Param.Class;
+            switch( LoRaMacDeviceClass )
+            {
+                case CLASS_A:
+                {
+                    // Set the radio into sleep to setup a defined state
+                    Radio.Sleep( );
+                    break;
+                }
+                case CLASS_B:
+                {
+                    break;
+                }
+                case CLASS_C:
+                {
+                    // Set the NodeAckRequested indicator to default
+                    NodeAckRequested = false;
+                    OnRxWindow2TimerEvent( );
+                    break;
+                }
+            }
+            break;
+        }
+        case MIB_NETWORK_JOINED:
+        {
+            IsLoRaMacNetworkJoined = mibSet->Param.IsNetworkJoined;
+            break;
+        }
+        case MIB_ADR:
+        {
+            AdrCtrlOn = mibSet->Param.AdrEnable;
+            break;
+        }
+        case MIB_NET_ID:
+        {
+            LoRaMacNetID = mibSet->Param.NetID;
+            break;
+        }
+        case MIB_DEV_ADDR:
+        {
+            LoRaMacDevAddr = mibSet->Param.DevAddr;
+            break;
+        }
+        case MIB_NWK_SKEY:
+        {
+            if( mibSet->Param.NwkSKey != NULL )
+            {
+                memcpy1( LoRaMacNwkSKey, mibSet->Param.NwkSKey,
+                               sizeof( LoRaMacNwkSKey ) );
+            }
+            else
+            {
+                status = LORAMAC_STATUS_PARAMETER_INVALID;
+            }
+            break;
+        }
+        case MIB_APP_SKEY:
+        {
+            if( mibSet->Param.AppSKey != NULL )
+            {
+                memcpy1( LoRaMacAppSKey, mibSet->Param.AppSKey,
+                               sizeof( LoRaMacAppSKey ) );
+            }
+            else
+            {
+                status = LORAMAC_STATUS_PARAMETER_INVALID;
+            }
+            break;
+        }
+        case MIB_PUBLIC_NETWORK:
+        {
+            PublicNetwork = mibSet->Param.EnablePublicNetwork;
+            Radio.SetPublicNetwork( PublicNetwork );
+            break;
+        }
+        case MIB_REPEATER_SUPPORT:
+        {
+             RepeaterSupport = mibSet->Param.EnableRepeaterSupport;
+            break;
+        }
+        case MIB_RX2_CHANNEL:
+        {
+            LoRaMacParams.Rx2Channel = mibSet->Param.Rx2Channel;
+            break;
+        }
+        case MIB_RX2_DEFAULT_CHANNEL:
+        {
+            LoRaMacParamsDefaults.Rx2Channel = mibSet->Param.Rx2DefaultChannel;
+            break;
+        }
+        case MIB_CHANNELS_DEFAULT_MASK:
+        {
+            chanMaskSet.ChannelsMaskIn = mibSet->Param.ChannelsMask;
+            chanMaskSet.ChannelsMaskType = CHANNELS_DEFAULT_MASK;
+
+            if( RegionChanMaskSet( LoRaMacRegion, &chanMaskSet ) == false )
+            {
+                status = LORAMAC_STATUS_PARAMETER_INVALID;
+            }
+            break;
+        }
+        case MIB_CHANNELS_MASK:
+        {
+            chanMaskSet.ChannelsMaskIn = mibSet->Param.ChannelsMask;
+            chanMaskSet.ChannelsMaskType = CHANNELS_MASK;
+
+            if( RegionChanMaskSet( LoRaMacRegion, &chanMaskSet ) == false )
+            {
+                status = LORAMAC_STATUS_PARAMETER_INVALID;
+            }
+            break;
+        }
+        case MIB_CHANNELS_NB_REP:
+        {
+            if( ( mibSet->Param.ChannelNbRep >= 1 ) &&
+                ( mibSet->Param.ChannelNbRep <= 15 ) )
+            {
+                LoRaMacParams.ChannelsNbRep = mibSet->Param.ChannelNbRep;
+            }
+            else
+            {
+                status = LORAMAC_STATUS_PARAMETER_INVALID;
+            }
+            break;
+        }
+        case MIB_MAX_RX_WINDOW_DURATION:
+        {
+            LoRaMacParams.MaxRxWindow = mibSet->Param.MaxRxWindow;
+            break;
+        }
+        case MIB_RECEIVE_DELAY_1:
+        {
+            LoRaMacParams.ReceiveDelay1 = mibSet->Param.ReceiveDelay1;
+            break;
+        }
+        case MIB_RECEIVE_DELAY_2:
+        {
+            LoRaMacParams.ReceiveDelay2 = mibSet->Param.ReceiveDelay2;
+            break;
+        }
+        case MIB_JOIN_ACCEPT_DELAY_1:
+        {
+            LoRaMacParams.JoinAcceptDelay1 = mibSet->Param.JoinAcceptDelay1;
+            break;
+        }
+        case MIB_JOIN_ACCEPT_DELAY_2:
+        {
+            LoRaMacParams.JoinAcceptDelay2 = mibSet->Param.JoinAcceptDelay2;
+            break;
+        }
+        case MIB_CHANNELS_DEFAULT_DATARATE:
+        {
+            verify.Datarate = mibSet->Param.ChannelsDefaultDatarate;
+
+            if( RegionVerify( LoRaMacRegion, &verify, PHY_DEF_TX_DR ) == true )
+            {
+                LoRaMacParamsDefaults.ChannelsDatarate = verify.Datarate;
+            }
+            else
+            {
+                status = LORAMAC_STATUS_PARAMETER_INVALID;
+            }
+            break;
+        }
+        case MIB_CHANNELS_DATARATE:
+        {
+            verify.Datarate = mibSet->Param.ChannelsDatarate;
+
+            if( RegionVerify( LoRaMacRegion, &verify, PHY_TX_DR ) == true )
+            {
+                LoRaMacParams.ChannelsDatarate = verify.Datarate;
+            }
+            else
+            {
+                status = LORAMAC_STATUS_PARAMETER_INVALID;
+            }
+            break;
+        }
+        case MIB_CHANNELS_DEFAULT_TX_POWER:
+        {
+            verify.TxPower = mibSet->Param.ChannelsDefaultTxPower;
+
+            if( RegionVerify( LoRaMacRegion, &verify, PHY_DEF_TX_POWER ) == true )
+            {
+                LoRaMacParamsDefaults.ChannelsTxPower = verify.TxPower;
+            }
+            else
+            {
+                status = LORAMAC_STATUS_PARAMETER_INVALID;
+            }
+            break;
+        }
+        case MIB_CHANNELS_TX_POWER:
+        {
+            verify.TxPower = mibSet->Param.ChannelsTxPower;
+
+            if( RegionVerify( LoRaMacRegion, &verify, PHY_TX_POWER ) == true )
+            {
+                LoRaMacParams.ChannelsTxPower = verify.TxPower;
+            }
+            else
+            {
+                status = LORAMAC_STATUS_PARAMETER_INVALID;
+            }
+            break;
+        }
+        case MIB_UPLINK_COUNTER:
+        {
+            UpLinkCounter = mibSet->Param.UpLinkCounter;
+            break;
+        }
+        case MIB_DOWNLINK_COUNTER:
+        {
+            DownLinkCounter = mibSet->Param.DownLinkCounter;
+            break;
+        }
+        case MIB_SYSTEM_MAX_RX_ERROR:
+        {
+            LoRaMacParams.SystemMaxRxError = LoRaMacParamsDefaults.SystemMaxRxError = mibSet->Param.SystemMaxRxError;
+            break;
+        }
+        case MIB_MIN_RX_SYMBOLS:
+        {
+            LoRaMacParams.MinRxSymbols = LoRaMacParamsDefaults.MinRxSymbols = mibSet->Param.MinRxSymbols;
+            break;
+        }
+        default:
+            status = LORAMAC_STATUS_SERVICE_UNKNOWN;
+            break;
+    }
+
+    return status;
+}
+
+LoRaMacStatus_t LoRaMacChannelAdd( uint8_t id, ChannelParams_t params )
+{
+    ChannelAddParams_t channelAdd;
+
+    // Validate if the MAC is in a correct state
+    if( ( LoRaMacState & LORAMAC_TX_RUNNING ) == LORAMAC_TX_RUNNING )
+    {
+        if( ( LoRaMacState & LORAMAC_TX_CONFIG ) != LORAMAC_TX_CONFIG )
+        {
+            return LORAMAC_STATUS_BUSY;
+        }
+    }
+
+    channelAdd.NewChannel = &params;
+    channelAdd.ChannelId = id;
+
+    return RegionChannelAdd( LoRaMacRegion, &channelAdd );
+}
+
+LoRaMacStatus_t LoRaMacChannelRemove( uint8_t id )
+{
+    ChannelRemoveParams_t channelRemove;
+
+    if( ( LoRaMacState & LORAMAC_TX_RUNNING ) == LORAMAC_TX_RUNNING )
+    {
+        if( ( LoRaMacState & LORAMAC_TX_CONFIG ) != LORAMAC_TX_CONFIG )
+        {
+            return LORAMAC_STATUS_BUSY;
+        }
+    }
+
+    channelRemove.ChannelId = id;
+
+    if( RegionChannelsRemove( LoRaMacRegion, &channelRemove ) == false )
+    {
+        return LORAMAC_STATUS_PARAMETER_INVALID;
+    }
+    return LORAMAC_STATUS_OK;
+}
+
+LoRaMacStatus_t LoRaMacMulticastChannelLink( MulticastParams_t *channelParam )
+{
+    if( channelParam == NULL )
+    {
+        return LORAMAC_STATUS_PARAMETER_INVALID;
+    }
+    if( ( LoRaMacState & LORAMAC_TX_RUNNING ) == LORAMAC_TX_RUNNING )
+    {
+        return LORAMAC_STATUS_BUSY;
+    }
+
+    // Reset downlink counter
+    channelParam->DownLinkCounter = 0;
+
+    if( MulticastChannels == NULL )
+    {
+        // New node is the fist element
+        MulticastChannels = channelParam;
+    }
+    else
+    {
+        MulticastParams_t *cur = MulticastChannels;
+
+        // Search the last node in the list
+        while( cur->Next != NULL )
+        {
+            cur = cur->Next;
+        }
+        // This function always finds the last node
+        cur->Next = channelParam;
+    }
+
+    return LORAMAC_STATUS_OK;
+}
+
+LoRaMacStatus_t LoRaMacMulticastChannelUnlink( MulticastParams_t *channelParam )
+{
+    if( channelParam == NULL )
+    {
+        return LORAMAC_STATUS_PARAMETER_INVALID;
+    }
+    if( ( LoRaMacState & LORAMAC_TX_RUNNING ) == LORAMAC_TX_RUNNING )
+    {
+        return LORAMAC_STATUS_BUSY;
+    }
+
+    if( MulticastChannels != NULL )
+    {
+        if( MulticastChannels == channelParam )
+        {
+          // First element
+          MulticastChannels = channelParam->Next;
+        }
+        else
+        {
+            MulticastParams_t *cur = MulticastChannels;
+
+            // Search the node in the list
+            while( cur->Next && cur->Next != channelParam )
+            {
+                cur = cur->Next;
+            }
+            // If we found the node, remove it
+            if( cur->Next )
+            {
+                cur->Next = channelParam->Next;
+            }
+        }
+        channelParam->Next = NULL;
+    }
+
+    return LORAMAC_STATUS_OK;
+}
+
+LoRaMacStatus_t LoRaMacMlmeRequest( MlmeReq_t *mlmeRequest )
+{
+    LoRaMacStatus_t status = LORAMAC_STATUS_SERVICE_UNKNOWN;
+    LoRaMacHeader_t macHdr;
+    AlternateDrParams_t altDr;
+    VerifyParams_t verify;
+    GetPhyParams_t getPhy;
+
+    if( mlmeRequest == NULL )
+    {
+        return LORAMAC_STATUS_PARAMETER_INVALID;
+    }
+    if( ( LoRaMacState & LORAMAC_TX_RUNNING ) == LORAMAC_TX_RUNNING )
+    {
+        return LORAMAC_STATUS_BUSY;
+    }
+
+    memset1( ( uint8_t* ) &MlmeConfirm, 0, sizeof( MlmeConfirm ) );
+
+    MlmeConfirm.Status = LORAMAC_EVENT_INFO_STATUS_ERROR;
+
+    switch( mlmeRequest->Type )
+    {
+        case MLME_JOIN:
+        {
+            if( ( LoRaMacState & LORAMAC_TX_DELAYED ) == LORAMAC_TX_DELAYED )
+            {
+                return LORAMAC_STATUS_BUSY;
+            }
+
+            if( ( mlmeRequest->Req.Join.DevEui == NULL ) ||
+                ( mlmeRequest->Req.Join.AppEui == NULL ) ||
+                ( mlmeRequest->Req.Join.AppKey == NULL ) ||
+                ( mlmeRequest->Req.Join.NbTrials == 0 ) )
+            {
+                return LORAMAC_STATUS_PARAMETER_INVALID;
+            }
+
+            // Verify the parameter NbTrials for the join procedure
+            verify.NbJoinTrials = mlmeRequest->Req.Join.NbTrials;
+
+            if( RegionVerify( LoRaMacRegion, &verify, PHY_NB_JOIN_TRIALS ) == false )
+            {
+                // Value not supported, get default
+                getPhy.Attribute = PHY_DEF_NB_JOIN_TRIALS;
+                RegionGetPhyParam( LoRaMacRegion, &getPhy );
+                mlmeRequest->Req.Join.NbTrials = ( uint8_t ) getPhy.Param.Value;
+            }
+
+            LoRaMacFlags.Bits.MlmeReq = 1;
+            MlmeConfirm.MlmeRequest = mlmeRequest->Type;
+
+            LoRaMacDevEui = mlmeRequest->Req.Join.DevEui;
+            LoRaMacAppEui = mlmeRequest->Req.Join.AppEui;
+            LoRaMacAppKey = mlmeRequest->Req.Join.AppKey;
+            MaxJoinRequestTrials = mlmeRequest->Req.Join.NbTrials;
+
+            // Reset variable JoinRequestTrials
+            JoinRequestTrials = 0;
+
+            // Setup header information
+            macHdr.Value = 0;
+            macHdr.Bits.MType  = FRAME_TYPE_JOIN_REQ;
+
+            ResetMacParameters( );
+
+            altDr.NbTrials = JoinRequestTrials + 1;
+
+            LoRaMacParams.ChannelsDatarate = RegionAlternateDr( LoRaMacRegion, &altDr );
+
+            status = Send( &macHdr, 0, NULL, 0 );
+            break;
+        }
+        case MLME_LINK_CHECK:
+        {
+            LoRaMacFlags.Bits.MlmeReq = 1;
+            // LoRaMac will send this command piggy-pack
+            MlmeConfirm.MlmeRequest = mlmeRequest->Type;
+
+            status = AddMacCommand( MOTE_MAC_LINK_CHECK_REQ, 0, 0 );
+            break;
+        }
+        case MLME_TXCW:
+        {
+            MlmeConfirm.MlmeRequest = mlmeRequest->Type;
+            LoRaMacFlags.Bits.MlmeReq = 1;
+            status = SetTxContinuousWave( mlmeRequest->Req.TxCw.Timeout );
+            break;
+        }
+        case MLME_TXCW_1:
+        {
+            MlmeConfirm.MlmeRequest = mlmeRequest->Type;
+            LoRaMacFlags.Bits.MlmeReq = 1;
+            status = SetTxContinuousWave1( mlmeRequest->Req.TxCw.Timeout, mlmeRequest->Req.TxCw.Frequency, mlmeRequest->Req.TxCw.Power );
+            break;
+        }
+        default:
+            break;
+    }
+
+    if( status != LORAMAC_STATUS_OK )
+    {
+        NodeAckRequested = false;
+        LoRaMacFlags.Bits.MlmeReq = 0;
+    }
+
+    return status;
+}
+
+LoRaMacStatus_t LoRaMacMcpsRequest( McpsReq_t *mcpsRequest )
+{
+    LoRaMacStatus_t status = LORAMAC_STATUS_SERVICE_UNKNOWN;
+    LoRaMacHeader_t macHdr;
+    VerifyParams_t verify;
+    uint8_t fPort = 0;
+    void *fBuffer;
+    uint16_t fBufferSize;
+    int8_t datarate;
+    bool readyToSend = false;
+
+    if( mcpsRequest == NULL )
+    {
+        return LORAMAC_STATUS_PARAMETER_INVALID;
+    }
+    if( ( ( LoRaMacState & LORAMAC_TX_RUNNING ) == LORAMAC_TX_RUNNING ) ||
+        ( ( LoRaMacState & LORAMAC_TX_DELAYED ) == LORAMAC_TX_DELAYED ) )
+    {
+        return LORAMAC_STATUS_BUSY;
+    }
+
+    macHdr.Value = 0;
+    memset1 ( ( uint8_t* ) &McpsConfirm, 0, sizeof( McpsConfirm ) );
+    McpsConfirm.Status = LORAMAC_EVENT_INFO_STATUS_ERROR;
+
+    switch( mcpsRequest->Type )
+    {
+        case MCPS_UNCONFIRMED:
+        {
+            readyToSend = true;
+            AckTimeoutRetries = 1;
+
+            macHdr.Bits.MType = FRAME_TYPE_DATA_UNCONFIRMED_UP;
+            fPort = mcpsRequest->Req.Unconfirmed.fPort;
+            fBuffer = mcpsRequest->Req.Unconfirmed.fBuffer;
+            fBufferSize = mcpsRequest->Req.Unconfirmed.fBufferSize;
+            datarate = mcpsRequest->Req.Unconfirmed.Datarate;
+            break;
+        }
+        case MCPS_CONFIRMED:
+        {
+            readyToSend = true;
+            AckTimeoutRetriesCounter = 1;
+            AckTimeoutRetries = mcpsRequest->Req.Confirmed.NbTrials;
+
+            macHdr.Bits.MType = FRAME_TYPE_DATA_CONFIRMED_UP;
+            fPort = mcpsRequest->Req.Confirmed.fPort;
+            fBuffer = mcpsRequest->Req.Confirmed.fBuffer;
+            fBufferSize = mcpsRequest->Req.Confirmed.fBufferSize;
+            datarate = mcpsRequest->Req.Confirmed.Datarate;
+            break;
+        }
+        case MCPS_PROPRIETARY:
+        {
+            readyToSend = true;
+            AckTimeoutRetries = 1;
+
+            macHdr.Bits.MType = FRAME_TYPE_PROPRIETARY;
+            fBuffer = mcpsRequest->Req.Proprietary.fBuffer;
+            fBufferSize = mcpsRequest->Req.Proprietary.fBufferSize;
+            datarate = mcpsRequest->Req.Proprietary.Datarate;
+            break;
+        }
+        default:
+            break;
+    }
+
+    if( readyToSend == true )
+    {
+        if( AdrCtrlOn == false )
+        {
+            verify.Datarate = datarate;
+
+            if( RegionVerify( LoRaMacRegion, &verify, PHY_TX_DR ) == true )
+            {
+                LoRaMacParams.ChannelsDatarate = verify.Datarate;
+            }
+            else
+            {
+                return LORAMAC_STATUS_PARAMETER_INVALID;
+            }
+        }
+
+        status = Send( &macHdr, fPort, fBuffer, fBufferSize );
+        if( status == LORAMAC_STATUS_OK )
+        {
+            McpsConfirm.McpsRequest = mcpsRequest->Type;
+            LoRaMacFlags.Bits.McpsReq = 1;
+        }
+        else
+        {
+            NodeAckRequested = false;
+        }
+    }
+
+    return status;
+}
+
+void LoRaMacTestRxWindowsOn( bool enable )
+{
+    IsRxWindowsEnabled = enable;
+}
+
+void LoRaMacTestSetMic( uint16_t txPacketCounter )
+{
+    UpLinkCounter = txPacketCounter;
+    IsUpLinkCounterFixed = true;
+}
+
+void LoRaMacTestSetDutyCycleOn( bool enable )
+{
+    VerifyParams_t verify;
+
+    verify.DutyCycle = enable;
+
+    if( RegionVerify( LoRaMacRegion, &verify, PHY_DUTY_CYCLE ) == true )
+    {
+        DutyCycleOn = enable;
+    }
+}
+
+void LoRaMacTestSetChannel( uint8_t channel )
+{
+    Channel = channel;
+}