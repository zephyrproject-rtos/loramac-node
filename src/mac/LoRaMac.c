/*
 / _____)             _              | |
( (____  _____ ____ _| |_ _____  ____| |__
 \____ \| ___ |    (_   _) ___ |/ ___)  _ \
 _____) ) ____| | | || |_| ____( (___| | | |
(______/|_____)_|_|_| \__)_____)\____)_| |_|
    (C)2013 Semtech
 ___ _____ _   ___ _  _____ ___  ___  ___ ___
/ __|_   _/_\ / __| |/ / __/ _ \| _ \/ __| __|
\__ \ | |/ _ \ (__| ' <| _| (_) |   / (__| _|
|___/ |_/_/ \_\___|_|\_\_| \___/|_|_\\___|___|
embedded.connectivity.solutions===============

Description: LoRa MAC layer implementation

License: Revised BSD License, see LICENSE.TXT file include in the project

Maintainer: Miguel Luis ( Semtech ), Gregory Cristian ( Semtech ) and Daniel Jäckle ( STACKFORCE )
*/
#include "board.h"

#include "LoRaMacCrypto.h"
#include "LoRaMac.h"
#include "LoRaMacTest.h"

/*!
 * Maximum PHY layer payload size
 */
#define LORAMAC_PHY_MAXPAYLOAD                      255

/*!
 * Maximum MAC commands buffer size
 */
#define LORA_MAC_COMMAND_MAX_LENGTH                 15

/*!
 * FRMPayload overhead to be used when setting the Radio.SetMaxPayloadLength
 * in RxWindowSetup function.
 * Maximum PHYPayload = MaxPayloadOfDatarate/MaxPayloadOfDatarateRepeater + LORA_MAC_FRMPAYLOAD_OVERHEAD
 */
#define LORA_MAC_FRMPAYLOAD_OVERHEAD                13 // MHDR(1) + FHDR(7) + Port(1) + MIC(4)

/*!
 * LoRaMac duty cycle for the back-off procedure during the first hour.
 */
#define BACKOFF_DC_1_HOUR                           100

/*!
 * LoRaMac duty cycle for the back-off procedure during the next 10 hours.
 */
#define BACKOFF_DC_10_HOURS                         1000

/*!
 * LoRaMac duty cycle for the back-off procedure during the next 24 hours.
 */
#define BACKOFF_DC_24_HOURS                         10000

/*!
 * Device IEEE EUI
 */
static uint8_t *LoRaMacDevEui;

/*!
 * Application IEEE EUI
 */
static uint8_t *LoRaMacAppEui;

/*!
 * AES encryption/decryption cipher application key
 */
static uint8_t *LoRaMacAppKey;

/*!
 * AES encryption/decryption cipher network session key
 */
static uint8_t LoRaMacNwkSKey[] =
{
    0x00, 0x00, 0x00, 0x00, 0x00, 0x00, 0x00, 0x00,
    0x00, 0x00, 0x00, 0x00, 0x00, 0x00, 0x00, 0x00
};

/*!
 * AES encryption/decryption cipher application session key
 */
static uint8_t LoRaMacAppSKey[] =
{
    0x00, 0x00, 0x00, 0x00, 0x00, 0x00, 0x00, 0x00,
    0x00, 0x00, 0x00, 0x00, 0x00, 0x00, 0x00, 0x00
};

/*!
 * Device nonce is a random value extracted by issuing a sequence of RSSI
 * measurements
 */
static uint16_t LoRaMacDevNonce;

/*!
 * Network ID ( 3 bytes )
 */
static uint32_t LoRaMacNetID;

/*!
 * Mote Address
 */
static uint32_t LoRaMacDevAddr;

/*!
 * Multicast channels linked list
 */
static MulticastParams_t *MulticastChannels = NULL;

/*!
 * Actual device class
 */
static DeviceClass_t LoRaMacDeviceClass;

/*!
 * Indicates if the node is connected to a private or public network
 */
static bool PublicNetwork;

/*!
 * Indicates if the node supports repeaters
 */
static bool RepeaterSupport;

/*!
 * Buffer containing the data to be sent or received.
 */
static uint8_t LoRaMacBuffer[LORAMAC_PHY_MAXPAYLOAD];

/*!
 * Length of packet in LoRaMacBuffer
 */
static uint16_t LoRaMacBufferPktLen = 0;

/*!
 * Length of the payload in LoRaMacBuffer
 */
static uint8_t LoRaMacTxPayloadLen = 0;

/*!
 * Buffer containing the upper layer data.
 */
static uint8_t LoRaMacPayload[LORAMAC_PHY_MAXPAYLOAD];
static uint8_t LoRaMacRxPayload[LORAMAC_PHY_MAXPAYLOAD];

/*!
 * LoRaMAC frame counter. Each time a packet is sent the counter is incremented.
 * Only the 16 LSB bits are sent
 */
static uint32_t UpLinkCounter = 1;

/*!
 * LoRaMAC frame counter. Each time a packet is received the counter is incremented.
 * Only the 16 LSB bits are received
 */
static uint32_t DownLinkCounter = 0;

/*!
 * IsPacketCounterFixed enables the MIC field tests by fixing the
 * UpLinkCounter value
 */
static bool IsUpLinkCounterFixed = false;

/*!
 * Used for test purposes. Disables the opening of the reception windows.
 */
static bool IsRxWindowsEnabled = true;

/*!
 * Indicates if the MAC layer has already joined a network.
 */
static bool IsLoRaMacNetworkJoined = false;

/*!
 * LoRaMac ADR control status
 */
static bool AdrCtrlOn = false;

/*!
 * Counts the number of missed ADR acknowledgements
 */
static uint32_t AdrAckCounter = 0;

/*!
 * If the node has sent a FRAME_TYPE_DATA_CONFIRMED_UP this variable indicates
 * if the nodes needs to manage the server acknowledgement.
 */
static bool NodeAckRequested = false;

/*!
 * If the server has sent a FRAME_TYPE_DATA_CONFIRMED_DOWN this variable indicates
 * if the ACK bit must be set for the next transmission
 */
static bool SrvAckRequested = false;

/*!
 * Indicates if the MAC layer wants to send MAC commands
 */
static bool MacCommandsInNextTx = false;

/*!
 * Contains the current MacCommandsBuffer index
 */
static uint8_t MacCommandsBufferIndex = 0;

/*!
 * Contains the current MacCommandsBuffer index for MAC commands to repeat
 */
static uint8_t MacCommandsBufferToRepeatIndex = 0;

/*!
 * Buffer containing the MAC layer commands
 */
static uint8_t MacCommandsBuffer[LORA_MAC_COMMAND_MAX_LENGTH];

/*!
 * Buffer containing the MAC layer commands which must be repeated
 */
static uint8_t MacCommandsBufferToRepeat[LORA_MAC_COMMAND_MAX_LENGTH];

#if defined( USE_BAND_433 )
/*!
 * Data rates table definition
 */
const uint8_t Datarates[]  = { 12, 11, 10,  9,  8,  7,  7, 50 };

/*!
 * Maximum payload with respect to the datarate index. Cannot operate with repeater.
 */
const uint8_t MaxPayloadOfDatarate[] = { 51, 51, 51, 115, 242, 242, 242, 242 };

/*!
 * Maximum payload with respect to the datarate index. Can operate with repeater.
 */
const uint8_t MaxPayloadOfDatarateRepeater[] = { 51, 51, 51, 115, 222, 222, 222, 222 };

/*!
 * Tx output powers table definition
 */
const int8_t TxPowers[]    = { 10, 7, 4, 1, -2, -5 };

/*!
 * LoRaMac bands
 */
static Band_t Bands[LORA_MAX_NB_BANDS] =
{
    BAND0,
};

/*!
 * LoRaMAC channels
 */
static ChannelParams_t Channels[LORA_MAX_NB_CHANNELS] =
{
    LC1,
    LC2,
    LC3,
};
#elif defined( USE_BAND_470 )

/*!
 * Data rates table definition
 */
const uint8_t Datarates[]  = { 12, 11, 10,  9,  8,  7 };

/*!
 * Maximum payload with respect to the datarate index. Cannot operate with repeater.
 */
const uint8_t MaxPayloadOfDatarate[] = { 51, 51, 51, 115, 222, 222 };

/*!
 * Maximum payload with respect to the datarate index. Can operate with repeater.
 */
const uint8_t MaxPayloadOfDatarateRepeater[] = { 51, 51, 51, 115, 222, 222 };

/*!
 * Tx output powers table definition
 */
const int8_t TxPowers[]    = { 17, 16, 14, 12, 10, 7, 5, 2 };

/*!
 * LoRaMac bands
 */
static Band_t Bands[LORA_MAX_NB_BANDS] =
{
    BAND0,
};

/*!
 * LoRaMAC channels
 */
static ChannelParams_t Channels[LORA_MAX_NB_CHANNELS];

/*!
 * Defines the first channel for RX window 1 for CN470 band
 */
#define LORAMAC_FIRST_RX1_CHANNEL           ( (uint32_t) 500.3e6 )

/*!
 * Defines the last channel for RX window 1 for CN470 band
 */
#define LORAMAC_LAST_RX1_CHANNEL            ( (uint32_t) 509.7e6 )

/*!
 * Defines the step width of the channels for RX window 1
 */
#define LORAMAC_STEPWIDTH_RX1_CHANNEL       ( (uint32_t) 200e3 )

/*!
 * Beacon frame size in bytes
 *
 * Remark: This is just a place holder and must be verified with
 * future specifications.
 */
#define BEACON_SIZE                                 17

/*!
 * Beacon channel frequency
 *
 * Remark: This is just a place holder and must be verified with
 * future specifications.
 */
#define BEACON_CHANNEL_FREQ( )                      505300000

/*!
 * Beacon channel frequency by index
 *
 * Remark: This is just a place holder and must be verified with
 * future specifications.
 */
#define BEACON_CHANNEL_FREQ_IDX( x )                505300000

/*!
 * Beacon channel datarate
 *
 * Remark: This is just a place holder and must be verified with
 * future specifications.
 */
#define BEACON_CHANNEL_DR                           DR_0

/*!
 * Beacon channel bandwidth
 *
 * Remark: This is just a place holder and must be verified with
 * future specifications.
 */
#define BEACON_CHANNEL_BW                           0

/*!
 * Ping slot channel frequency
 *
 * Remark: This is just a place holder and must be verified with
 * future specifications.
 */
#define PINGSLOT_CHANNEL_FREQ( x )                  505300000

#elif defined( USE_BAND_780 )
/*!
 * Data rates table definition
 */
const uint8_t Datarates[]  = { 12, 11, 10,  9,  8,  7,  7, 50 };

/*!
 * Maximum payload with respect to the datarate index. Cannot operate with repeater.
 */
const uint8_t MaxPayloadOfDatarate[] = { 51, 51, 51, 115, 242, 242, 242, 242 };

/*!
 * Maximum payload with respect to the datarate index. Can operate with repeater.
 */
const uint8_t MaxPayloadOfDatarateRepeater[] = { 51, 51, 51, 115, 222, 222, 222, 222 };

/*!
 * Tx output powers table definition
 */
const int8_t TxPowers[]    = { 10, 7, 4, 1, -2, -5 };

/*!
 * LoRaMac bands
 */
static Band_t Bands[LORA_MAX_NB_BANDS] =
{
    BAND0,
};

/*!
 * LoRaMAC channels
 */
static ChannelParams_t Channels[LORA_MAX_NB_CHANNELS] =
{
    LC1,
    LC2,
    LC3,
};
#elif defined( USE_BAND_868 )
/*!
 * Data rates table definition
 */
const uint8_t Datarates[]  = { 12, 11, 10,  9,  8,  7,  7, 50 };

/*!
 * Maximum payload with respect to the datarate index. Cannot operate with repeater.
 */
const uint8_t MaxPayloadOfDatarate[] = { 51, 51, 51, 115, 242, 242, 242, 242 };

/*!
 * Maximum payload with respect to the datarate index. Can operate with repeater.
 */
const uint8_t MaxPayloadOfDatarateRepeater[] = { 51, 51, 51, 115, 222, 222, 222, 222 };

/*!
 * Tx output powers table definition
 */
const int8_t TxPowers[]    = { 20, 14, 11,  8,  5,  2 };

/*!
 * LoRaMac bands
 */
static Band_t Bands[LORA_MAX_NB_BANDS] =
{
    BAND0,
    BAND1,
    BAND2,
    BAND3,
    BAND4,
};

/*!
 * LoRaMAC channels
 */
static ChannelParams_t Channels[LORA_MAX_NB_CHANNELS] =
{
    LC1,
    LC2,
    LC3,
};
/*!
 * Beacon frame size in bytes
 */
#define BEACON_SIZE                                 17

/*!
 * Beacon channel frequency
 */
#define BEACON_CHANNEL_FREQ( )                      869525000

/*!
 * Beacon channel frequency by index
 */
#define BEACON_CHANNEL_FREQ_IDX( x )                869525000

/*!
 * Beacon channel datarate
 */
#define BEACON_CHANNEL_DR                           DR_3

/*!
 * Beacon channel bandwidth
 */
#define BEACON_CHANNEL_BW                           0

#define PINGSLOT_CHANNEL_FREQ( x )                  869525000

#elif defined( USE_BAND_915 ) || defined( USE_BAND_915_HYBRID )
/*!
 * Data rates table definition
 */
const uint8_t Datarates[]  = { 10, 9, 8,  7,  8,  0,  0, 0, 12, 11, 10, 9, 8, 7, 0, 0 };

/*!
 * Up/Down link data rates offset definition
 */
const int8_t datarateOffsets[5][4] =
{
    { DR_10, DR_9 , DR_8 , DR_8  }, // DR_0
    { DR_11, DR_10, DR_9 , DR_8  }, // DR_1
    { DR_12, DR_11, DR_10, DR_9  }, // DR_2
    { DR_13, DR_12, DR_11, DR_10 }, // DR_3
    { DR_13, DR_13, DR_12, DR_11 }, // DR_4
};

/*!
 * Maximum payload with respect to the datarate index. Cannot operate with repeater.
 */
const uint8_t MaxPayloadOfDatarate[] = { 11, 53, 125, 242, 242, 0, 0, 0, 53, 129, 242, 242, 242, 242, 0, 0 };

/*!
 * Maximum payload with respect to the datarate index. Can operate with repeater.
 */
const uint8_t MaxPayloadOfDatarateRepeater[] = { 11, 53, 125, 242, 242, 0, 0, 0, 33, 109, 222, 222, 222, 222, 0, 0 };

/*!
 * Tx output powers table definition
 */
const int8_t TxPowers[]    = { 30, 28, 26, 24, 22, 20, 18, 16, 14, 12, 10 };

/*!
 * LoRaMac bands
 */
static Band_t Bands[LORA_MAX_NB_BANDS] =
{
    BAND0,
};

/*!
 * LoRaMAC channels
 */
static ChannelParams_t Channels[LORA_MAX_NB_CHANNELS];

/*!
 * Contains the channels which remain to be applied.
 */
static uint16_t ChannelsMaskRemaining[6];

/*!
 * Defines the first channel for RX window 1 for US band
 */
#define LORAMAC_FIRST_RX1_CHANNEL           ( (uint32_t) 923.3e6 )

/*!
 * Defines the last channel for RX window 1 for US band
 */
#define LORAMAC_LAST_RX1_CHANNEL            ( (uint32_t) 927.5e6 )

/*!
 * Defines the step width of the channels for RX window 1
 */
#define LORAMAC_STEPWIDTH_RX1_CHANNEL       ( (uint32_t) 600e3 )

/*!
 * Beacon frame size in bytes
 */
#define BEACON_SIZE                                 19

/*!
 * Beacon channel frequency
 */
#define BEACON_CHANNEL_FREQ( )                      ( 923.3e6 + ( BeaconChannel( 0 ) * 600e3 ) )

/*!
 * Beacon channel frequency by index
 */
#define BEACON_CHANNEL_FREQ_IDX( x )                ( 923.3e6 + ( x * 600e3 ) )

/*!
 * Beacon channel datarate
 */
#define BEACON_CHANNEL_DR                           DR_10

/*!
 * Beacon channel bandwidth
 */
#define BEACON_CHANNEL_BW                           2

#define PINGSLOT_CHANNEL_FREQ( x )                  ( 923.3e6 + ( BeaconChannel( x ) * 600e3 ) )

#else
    #error "Please define a frequency band in the compiler options."
#endif

/*!
 * LoRaMac parameters
 */
LoRaMacParams_t LoRaMacParams;

/*!
 * LoRaMac default parameters
 */
LoRaMacParams_t LoRaMacParamsDefaults;

/*!
 * Uplink messages repetitions counter
 */
static uint8_t ChannelsNbRepCounter = 0;

/*!
 * Maximum duty cycle
 * \remark Possibility to shutdown the device.
 */
static uint8_t MaxDCycle = 0;

/*!
 * Aggregated duty cycle management
 */
static uint16_t AggregatedDCycle;
static TimerTime_t AggregatedLastTxDoneTime;
static TimerTime_t AggregatedTimeOff;

/*!
 * Enables/Disables duty cycle management (Test only)
 */
static bool DutyCycleOn;

/*!
 * Current channel index
 */
static uint8_t Channel;

/*!
 * Last channel index
 */
static uint8_t LastTxChannel = 0;

/*!
 * LoRaMac internal states
 */
enum eLoRaMacState
{
    LORAMAC_IDLE          = 0x00000000,
    LORAMAC_TX_RUNNING    = 0x00000001,
    LORAMAC_RX            = 0x00000002,
    LORAMAC_ACK_REQ       = 0x00000004,
    LORAMAC_ACK_RETRY     = 0x00000008,
    LORAMAC_TX_DELAYED    = 0x00000010,
    LORAMAC_TX_CONFIG     = 0x00000020,
    LORAMAC_RX_ABORT      = 0x00000040,
};

/*!
 * LoRaMac internal state
 */
uint32_t LoRaMacState = LORAMAC_IDLE;

/*!
 * LoRaMac timer used to check the LoRaMacState (runs every second)
 */
static TimerEvent_t MacStateCheckTimer;

/*!
 * LoRaMac upper layer event functions
 */
static LoRaMacPrimitives_t *LoRaMacPrimitives;

/*!
 * LoRaMac upper layer callback functions
 */
static LoRaMacCallback_t *LoRaMacCallbacks;

/*!
 * Radio events function pointer
 */
static RadioEvents_t RadioEvents;

/*!
 * LoRaMac duty cycle delayed Tx timer
 */
static TimerEvent_t TxDelayedTimer;

/*!
 * LoRaMac reception windows timers
 */
static TimerEvent_t RxWindowTimer1;
static TimerEvent_t RxWindowTimer2;

/*!
 * LoRaMac reception windows delay
 * \remark normal frame: RxWindowXDelay = ReceiveDelayX - RADIO_WAKEUP_TIME
 *         join frame  : RxWindowXDelay = JoinAcceptDelayX - RADIO_WAKEUP_TIME
 */
static uint32_t RxWindow1Delay;
static uint32_t RxWindow2Delay;

/*!
 * Acknowledge timeout timer. Used for packet retransmissions.
 */
static TimerEvent_t AckTimeoutTimer;

/*!
 * Number of trials to get a frame acknowledged
 */
static uint8_t AckTimeoutRetries = 1;

/*!
 * Number of trials to get a frame acknowledged
 */
static uint8_t AckTimeoutRetriesCounter = 1;

/*!
 * Indicates if the AckTimeout timer has expired or not
 */
static bool AckTimeoutRetry = false;

/*!
 * Last transmission time on air
 */
TimerTime_t TxTimeOnAir = 0;

/*!
 * Number of trials for the Join Request
 */
static uint8_t JoinRequestTrials;

/*!
 * Maximum number of trials for the Join Request
 */
static uint8_t MaxJoinRequestTrials;

/*!
 * Structure to hold an MCPS indication data.
 */
static McpsIndication_t McpsIndication;

/*!
 * Structure to hold MCPS confirm data.
 */
static McpsConfirm_t McpsConfirm;

/*!
 * Structure to hold MLME indication data.
 */
static MlmeIndication_t MlmeIndication;

/*!
 * Structure to hold MLME confirm data.
 */
static MlmeConfirm_t MlmeConfirm;

/*!
 * Structure to hold multiple MLME request confirm data
 */
typedef struct sMlmeConfirmQueue
{
    /*!
     * Holds the previously performed MLME-Request
     */
    Mlme_t MlmeRequest;
    /*!
     * Status of the operation
     */
    LoRaMacEventInfoStatus_t Status;
}sMlmeConfirmQueue_t;

/*!
 * MlmeConfirm queue data structure
 */
static sMlmeConfirmQueue_t MlmeConfirmQueue[LORA_MAC_MLME_CONFIRM_QUEUE_LEN];

/*!
 * Counts the number of MlmeConfirms to process
 */
static uint8_t MlmeConfirmQueueCnt;

/*!
 * Holds the current rx window slot
 */
static uint8_t RxSlot = 0;

/*!
 * LoRaMac tx/rx operation state
 */
LoRaMacFlags_t LoRaMacFlags;

/*!
 * States of the class B beacon acquisition and tracking
 */
typedef enum eBeaconState
{
    /*!
     * Initial state to acquire the beacon
     */
    BEACON_STATE_ACQUISITION,
    /*!
     * Handles the state when the beacon reception fails
     */
    BEACON_STATE_TIMEOUT,
    /*!
     * Handles the state when the beacon was missed due to an uplink
     */
    BEACON_STATE_BEACON_MISSED,
    /*!
     * Reacquisition state which applies the algorithm to enlarge the reception
     * windows
     */
    BEACON_STATE_REACQUISITION,
    /*!
     * The node has locked a beacon successfully
     */
    BEACON_STATE_LOCKED,
    /*!
     * The beacon state machine is stopped due to operations with higher priority
     */
    BEACON_STATE_HALT,
    /*!
     * The node currently operates in the beacon window and is idle. In this
     * state, the temperature measurement takes place
     */
    BEACON_STATE_IDLE,
    /*!
     * The node operates in the guard time of class B
     */
    BEACON_STATE_GUARD,
    /*!
     * The node is in receive mode to lock a beacon
     */
    BEACON_STATE_RX,
    /*!
     * The nodes switches the device class
     */
    BEACON_STATE_SWITCH_CLASS,
}BeaconState_t;

/*!
 * State of the beaconing mechanism
 */
static BeaconState_t BeaconState;

/*!
 * States of the class B ping slot mechanism
 */
typedef enum ePingSlotState
{
    /*!
     * Calculation of the ping slot offset
     */
    PINGSLOT_STATE_CALC_PING_OFFSET,
    /*!
     * State to set the timer to open the next ping slot
     */
    PINGSLOT_STATE_SET_TIMER,
    /*!
     * The node is in idle state
     */
    PINGSLOT_STATE_IDLE,
    /*!
     * The node opens up a ping slot window
     */
    PINGSLOT_STATE_RX,
}PingSlotState_t;

/*!
 * State of the ping slot mechanism
 */
static PingSlotState_t PingSlotState;

/*!
 * State of the multicast slot mechanism
 */
static PingSlotState_t MulticastSlotState;

/*!
 * Class B ping slot context structure
 */
typedef struct sPingSlotContext
{
    struct sPingSlotCtrl
    {
        /*!
         * Set when the server assigned a ping slot to the node
         */
        uint8_t Assigned         : 1;
        /*!
         * Set when a custom frequency is used
         */
        uint8_t CustomFreq       : 1;
    }Ctrl;

    struct sPingSlotCfg
    {
        /*!
         * Ping slot length time in ms
         */
        uint32_t PingSlotWindow;
        /*!
         * Maximum symbol timeout for ping slots
         */
        uint32_t SymbolToExpansionMax;
        /*!
         * Symbol expansion value for ping slot windows in case of beacon
         * loss in symbols
         */
        uint32_t SymbolToExpansionFactor;
    }Cfg;
    /*!
     * Number of ping slots
     */
    uint8_t PingNb;
    /*!
     * Period of the ping slots
     */
    uint16_t PingPeriod;
    /*!
     * Ping offset
     */
    uint16_t PingOffset;
    /*!
     * Reception frequency of the ping slot windows
     */
    uint32_t Frequency;
    /*!
     * Datarate of the ping slot
     */
    int8_t Datarate;
    /*!
     * Data range of the ping slot windows
     */
    DrRange_t DrRange;
    /*!
     * Current symbol timeout. The node enlarges this variable in case of beacon
     * loss.
     */
    uint16_t SymbolTimeout;
    /*!
     * The multicast channel which will be enabled next.
     */
    MulticastParams_t *NextMulticastChannel;
}sPingSlotContext_t;

/*!
 * Class B ping slot context
 */
static sPingSlotContext_t PingSlotCtx;

/*!
 * Class B beacon context structure
 */
typedef struct sBeaconContext
{
    struct sBeaconCtrl
    {
        /*!
         * Set if the node receives beacons
         */
        uint8_t BeaconMode          : 1;
        /*!
         * Set if the node has acquired the beacon
         */
        uint8_t BeaconAcquired      : 1;
        /*!
         * Set if the node has a custom frequency for beaconing and ping slots
         */
        uint8_t CustomFreq          : 1;
        /*!
         * Set if a beacon delay was set for the beacon acquisition
         */
        uint8_t BeaconDelaySet      : 1;
        /*!
         * Set if a beacon channel was set for the beacon acquisition
         */
        uint8_t BeaconChannelSet    : 1;
        /*!
         * Set if beacon acquisition is pending
         */
        uint8_t AcquisitionPending  : 1;
        /*!
         * Set if beacon timer is set to acquire a beacon
         */
        uint8_t AcquisitionTimerSet  : 1;
        /*!
         * Set if the beacon state machine will be resumed
         */
        uint8_t ResumeBeaconing      : 1;
    }Ctrl;

    struct sBeaconCfg
    {
        /*!
         * Beacon interval in ms
         */
        uint32_t Interval;
        /*!
         * Beacon reserved time in ms
         */
        uint32_t Reserved;
        /*!
         * Beacon guard time in ms
         */
        uint32_t Guard;
        /*!
         * Beacon window time in ms
         */
        uint32_t Window;
        /*!
         * Beacon window time in numer of slots
         */
        uint32_t WindowSlots;
        /*!
         * Default symbol timeout for beacons and ping slot windows
         */
        uint32_t SymbolToDefault;
        /*!
         * Maximum symbol timeout for beacons
         */
        uint32_t SymbolToExpansionMax;
        /*!
         * Symbol expansion value for beacon windows in case of beacon
         * loss in symbols
         */
        uint32_t SymbolToExpansionFactor;
        /*!
         * Symbol expansion value for ping slot windows in case of beacon
         * loss in symbols
         */
        uint32_t MaxBeaconLessPeriod;
        /*!
         * Delay time for the BeaconTimingAns in ms
         */
        uint32_t DelayBeaconTimingAns;
    }Cfg;
    /*!
     * Beacon reception frequency
     */
    uint32_t Frequency;
    /*!
     * Current temperature
     */
    float Temperature;
    /*!
     * Beacon time received with the beacon frame
     */
    TimerTime_t BeaconTime;
    /*!
     * Time when the last beacon was received
     */
    TimerTime_t LastBeaconRx;
    /*!
     * Time when the next beacon will be received
     */
    TimerTime_t NextBeaconRx;
    /*!
     * Current symbol timeout. The node enlarges this variable in case of beacon
     * loss.
     */
    uint16_t SymbolTimeout;
    /*!
     * Listen time for the beacon in case of reception timeout
     */
    TimerTime_t ListenTime;
    /*!
     * Beacon timing channel for next beacon
     */
    uint8_t BeaconTimingChannel;
    /*!
     * Delay for next beacon in ms
     */
    TimerTime_t BeaconTimingDelay;
}BeaconContext_t;

/*!
 * Class B beacon context
 */
static BeaconContext_t BeaconCtx;

/*!
 * Timer for CLASS B beacon acquisition and tracking.
 */
static TimerEvent_t BeaconTimer;

/*!
 * Timer for CLASS B ping slot timer.
 */
static TimerEvent_t PingSlotTimer;

/*!
 * Timer for CLASS B multicast ping slot timer.
 */
static TimerEvent_t MulticastSlotTimer;

/*!
 * \brief Function to be executed on Radio Tx Done event
 */
static void OnRadioTxDone( void );

/*!
 * \brief This function prepares the MAC to abort the execution of function
 *        OnRadioRxDone in case of a reception error.
 */
static void PrepareRxDoneAbort( void );

/*!
 * \brief Function to be executed on Radio Rx Done event
 */
static void OnRadioRxDone( uint8_t *payload, uint16_t size, int16_t rssi, int8_t snr );

/*!
 * \brief Function executed on Radio Tx Timeout event
 */
static void OnRadioTxTimeout( void );

/*!
 * \brief Function executed on Radio Rx error event
 */
static void OnRadioRxError( void );

/*!
 * \brief Function executed on Radio Rx Timeout event
 */
static void OnRadioRxTimeout( void );

/*!
 * \brief Function executed on Resend Frame timer event.
 */
static void OnMacStateCheckTimerEvent( void );

/*!
 * \brief Function executed on duty cycle delayed Tx  timer event
 */
static void OnTxDelayedTimerEvent( void );

/*!
 * \brief Function executed on first Rx window timer event
 */
static void OnRxWindow1TimerEvent( void );

/*!
 * \brief Function executed on second Rx window timer event
 */
static void OnRxWindow2TimerEvent( void );

/*!
 * \brief Function executed on AckTimeout timer event
 */
static void OnAckTimeoutTimerEvent( void );

/*!
 * \brief Searches and set the next random available channel
 *
 * \param [OUT] Time to wait for the next transmission according to the duty
 *              cycle.
 *
 * \retval status  Function status [1: OK, 0: Unable to find a channel on the
 *                                  current datarate]
 */
static bool SetNextChannel( TimerTime_t* time );

/*!
 * \brief Returns the symbol timeout for the given datarate
 *
 * \param [IN] datarate Current datarate
 *
 * \retval Symbol timeout
 */
static uint16_t GetRxSymbolTimeout( int8_t datarate );

/*!
 * \brief Returns the bandwidth for the given datarate
 *
 * \param [IN] datarate Current datarate
 *
 * \retval Bandwidth
 */
static uint32_t GetRxBandwidth( int8_t datarate );

/*!
 * \brief Initializes and opens the reception window
 *
 * \param [IN] freq window channel frequency
 * \param [IN] datarate window channel datarate
 * \param [IN] bandwidth window channel bandwidth
 * \param [IN] timeout window channel timeout
 *
 * \retval status Operation status [true: Success, false: Fail]
 */
static bool RxWindowSetup( uint32_t freq, int8_t datarate, uint32_t bandwidth, uint16_t timeout, bool rxContinuous );

/*!
 * \brief Verifies if the RX window 2 frequency is in range
 *
 * \param [IN] freq window channel frequency
 *
 * \retval status  Function status [1: OK, 0: Frequency not applicable]
 */
static bool Rx2FreqInRange( uint32_t freq );

/*!
 * \brief Switches the device class
 *
 * \param [IN] deviceClass Device class to switch to
 */
static LoRaMacStatus_t SwitchClass( DeviceClass_t deviceClass );

/*!
 * \brief Beacon acquisition and tracking state machine
 */
static void OnBeaconTimerEvent( void );

/*!
 * \brief Switches the device class
 *
 * \param [IN] slotOffset The ping slot offset
 * \param [IN] pingPeriod The ping period
 * \param [OUT] timeOffset Time offset of the next slot, based on current time
 *
 * \retval [true: ping slot found, false: no ping slot found]
 */
static bool CalcNextSlotTime( uint16_t slotOffset, uint16_t pingPeriod, TimerTime_t* timeOffset );

/*!
 * \brief Ping slot state machine
 */
static void OnPingSlotTimerEvent( void );

/*!
 * \brief Multicast slot state machine
 */
static void OnMulticastSlotTimerEvent( void );

/*!
 * \brief Initializes and opens the beacon reception window
 *
 * \param [IN] timeout window channel timeout
 * \param [IN] rxTime time to spend in rx mode
 */
static void RxBeaconSetup( uint16_t timeout, uint32_t rxTime );

/*!
 * \brief Receives and decodes the beacon frame
 *
 * \param [IN] payload Pointer to the payload
 * \param [IN] size Size of the payload
 */
static bool RxBeacon( uint8_t *payload, uint16_t size );

/*!
 * \brief Calculates CRC's of the beacon frame
 *
 * \param [IN] buffer Pointer to the data
 * \param [IN] length Length of the data
 *
 * \retval CRC
 */
static uint16_t BeaconCrc( uint8_t *buffer, uint16_t length );

/*!
 * \brief The function validates, if the node expects a beacon at the current
 *        time.
 *
 * \retval [true, if the node expects a beacon; false, if not]
 */
static bool IsBeaconExpected( void );

/*!
 * \brief The function validates, if the node expects a ping slot at the current
 *        time
 *
 * \retval [true, if the node expects a ping slot; false, if not]
 */
static bool IsPingExpected( void );

#if defined( USE_BAND_915 ) || defined( USE_BAND_915_HYBRID )
/*!
 * \brief Calculates the reception channel for the beacon for US915
 *
 * \param [IN] devAddr Device address
 *
 * \retval Channel
 */
static uint8_t BeaconChannel( uint32_t devAddr );
#endif

/*!
 * \brief Stops the beacon and ping slot operation.
 */
static void HaltBeaconing( void );

/*!
 * \brief Resumes the beacon and ping slot operation.
 */
static void ResumeBeaconing( void );

/*!
 * \brief Adds a new MAC command to be sent.
 *
 * \Remark MAC layer internal function
 *
 * \param [in] cmd MAC command to be added
 *                 [MOTE_MAC_LINK_CHECK_REQ,
 *                  MOTE_MAC_LINK_ADR_ANS,
 *                  MOTE_MAC_DUTY_CYCLE_ANS,
 *                  MOTE_MAC_RX2_PARAM_SET_ANS,
 *                  MOTE_MAC_DEV_STATUS_ANS
 *                  MOTE_MAC_NEW_CHANNEL_ANS]
 * \param [in] p1  1st parameter ( optional depends on the command )
 * \param [in] p2  2nd parameter ( optional depends on the command )
 *
 * \retval status  Function status [0: OK, 1: Unknown command, 2: Buffer full]
 */
static LoRaMacStatus_t AddMacCommand( uint8_t cmd, uint8_t p1, uint8_t p2 );

/*!
 * \brief Parses the MAC commands which must be repeated.
 *
 * \Remark MAC layer internal function
 *
 * \param [IN] cmdBufIn  Buffer which stores the MAC commands to send
 * \param [IN] length  Length of the input buffer to parse
 * \param [OUT] cmdBufOut  Buffer which stores the MAC commands which must be
 *                         repeated.
 *
 * \retval Size of the MAC commands to repeat.
 */
static uint8_t ParseMacCommandsToRepeat( uint8_t* cmdBufIn, uint8_t length, uint8_t* cmdBufOut );

/*!
 * \brief Validates if the payload fits into the frame, taking the datarate
 *        into account.
 *
 * \details Refer to chapter 4.3.2 of the LoRaWAN specification, v1.0
 *
 * \param lenN Length of the application payload. The length depends on the
 *             datarate and is region specific
 *
 * \param datarate Current datarate
 *
 * \param fOptsLen Length of the fOpts field
 *
 * \retval [false: payload does not fit into the frame, true: payload fits into
 *          the frame]
 */
static bool ValidatePayloadLength( uint8_t lenN, int8_t datarate, uint8_t fOptsLen );

/*!
 * \brief Counts the number of bits in a mask.
 *
 * \param [IN] mask A mask from which the function counts the active bits.
 * \param [IN] nbBits The number of bits to check.
 *
 * \retval Number of enabled bits in the mask.
 */
static uint8_t CountBits( uint16_t mask, uint8_t nbBits );

#if defined( USE_BAND_915 ) || defined( USE_BAND_915_HYBRID )
/*!
 * \brief Counts the number of enabled 125 kHz channels in the channel mask.
 *        This function can only be applied to US915 band.
 *
 * \param [IN] channelsMask Pointer to the first element of the channel mask
 *
 * \retval Number of enabled channels in the channel mask
 */
static uint8_t CountNbEnabled125kHzChannels( uint16_t *channelsMask );

#if defined( USE_BAND_915_HYBRID )
/*!
 * \brief Validates the correctness of the channel mask for US915, hybrid mode.
 *
 * \param [IN] mask Block definition to set.
 * \param [OUT] channelsMask Pointer to the first element of the channel mask
 */
static void ReenableChannels( uint16_t mask, uint16_t* channelsMask );

/*!
 * \brief Validates the correctness of the channel mask for US915, hybrid mode.
 *
 * \param [IN] channelsMask Pointer to the first element of the channel mask
 *
 * \retval [true: channel mask correct, false: channel mask not correct]
 */
static bool ValidateChannelMask( uint16_t* channelsMask );
#endif

#endif

/*!
 * \brief Validates the correctness of the datarate against the enable channels.
 *
 * \param [IN] datarate Datarate to be check
 * \param [IN] channelsMask Pointer to the first element of the channel mask
 *
 * \retval [true: datarate can be used, false: datarate can not be used]
 */
static bool ValidateDatarate( int8_t datarate, uint16_t* channelsMask );

/*!
 * \brief Limits the Tx power according to the number of enabled channels
 *
 * \retval Returns the maximum valid tx power
 */
static int8_t LimitTxPower( int8_t txPower );

/*!
 * \brief Verifies, if a value is in a given range.
 *
 * \param [IN] value Value to verify, if it is in range
 * \param [IN] min Minimum possible value
 * \param [IN] max Maximum possible value
 *
 * \retval Returns true, if the value is in range.
 */
static bool ValueInRange( int8_t value, int8_t min, int8_t max );

/*!
 * \brief Verifies, if a the datarate range is valid.
 *
 * \param [IN] drRange Datarate range to validate.
 * \param [IN] min Minimum possible value.
 * \param [IN] max Maximum possible value.
 *
 * \retval Returns true, if drRange is valid.
 */
static bool ValidateDrRange( DrRange_t drRange, int8_t min, int8_t max );

/*!
 * \brief Calculates the next datarate to set, when ADR is on or off
 *
 * \param [IN] adrEnabled Specify whether ADR is on or off
 *
 * \param [IN] updateChannelMask Set to true, if the channel masks shall be updated
 *
 * \param [OUT] datarateOut Reports the datarate which will be used next
 *
 * \retval Returns the state of ADR ack request
 */
static bool AdrNextDr( bool adrEnabled, bool updateChannelMask, int8_t* datarateOut );

/*!
 * \brief Disables channel in a specified channel mask
 *
 * \param [IN] id - Id of the channel
 *
 * \param [IN] mask - Pointer to the channel mask to edit
 *
 * \retval [true, if disable was successful, false if not]
 */
static bool DisableChannelInMask( uint8_t id, uint16_t* mask );

/*!
 * \brief Decodes MAC commands in the fOpts field and in the payload
 */
static void ProcessMacCommands( uint8_t *payload, uint8_t macIndex, uint8_t commandsSize, uint8_t snr );

/*!
 * \brief LoRaMAC layer generic send frame
 *
 * \param [IN] macHdr      MAC header field
 * \param [IN] fPort       MAC payload port
 * \param [IN] fBuffer     MAC data buffer to be sent
 * \param [IN] fBufferSize MAC data buffer size
 * \retval status          Status of the operation.
 */
LoRaMacStatus_t Send( LoRaMacHeader_t *macHdr, uint8_t fPort, void *fBuffer, uint16_t fBufferSize );

/*!
 * \brief LoRaMAC layer frame buffer initialization
 *
 * \param [IN] macHdr      MAC header field
 * \param [IN] fCtrl       MAC frame control field
 * \param [IN] fOpts       MAC commands buffer
 * \param [IN] fPort       MAC payload port
 * \param [IN] fBuffer     MAC data buffer to be sent
 * \param [IN] fBufferSize MAC data buffer size
 * \retval status          Status of the operation.
 */
LoRaMacStatus_t PrepareFrame( LoRaMacHeader_t *macHdr, LoRaMacFrameCtrl_t *fCtrl, uint8_t fPort, void *fBuffer, uint16_t fBufferSize );

/*
 * \brief Schedules the frame according to the duty cycle
 *
 * \retval Status of the operation
 */
static LoRaMacStatus_t ScheduleTx( void );

/*
 * \brief Sets the duty cycle for the join procedure.
 *
 * \retval Duty cycle
 */
static uint16_t JoinDutyCycle( void );

/*
 * \brief Calculates the back-off time for the band of a channel.
 *
 * \param [IN] channel     The last Tx channel index
 */
static void CalculateBackOff( uint8_t channel );

/*
 * \brief Alternates the datarate of the channel for the join request.
 *
 * \param [IN] nbTrials    Number of performed join requests.
 * \retval Datarate to apply
 */
static int8_t AlternateDatarate( uint16_t nbTrials );

/*
 * \brief Gets the index of the confirm queue of a specific MLME-request
 *
 * \param [IN] queue        MLME-Confirm queue pointer
 * \param [IN] req          MLME-Request to validate
 * \param [IN] length       Number of items to check
 * \retval Index of the MLME-Confirm. 0xFF is no entry found.
 */
static uint8_t GetMlmeConfirmIndex( sMlmeConfirmQueue_t* queue, Mlme_t req, uint8_t length );

/*!
 * \brief LoRaMAC layer prepared frame buffer transmission with channel specification
 *
 * \remark PrepareFrame must be called at least once before calling this
 *         function.
 *
 * \param [IN] channel     Channel parameters
 * \retval status          Status of the operation.
 */
TimerTime_t SendFrameOnChannel( ChannelParams_t channel );

/*!
 * \brief Sets the radio in continuous transmission mode
 *
 * \remark Uses the radio parameters set on the previous transmission.
 *
 * \param [IN] timeout     Time in seconds while the radio is kept in continuous wave mode
 * \retval status          Status of the operation.
 */
LoRaMacStatus_t SetTxContinuousWave( uint16_t timeout );

/*!
 * \brief Resets MAC specific parameters to default
 */
static void ResetMacParameters( void );

static void OnRadioTxDone( void )
{
    TimerTime_t curTime = TimerGetCurrentTime( );

    if( LoRaMacDeviceClass != CLASS_C )
    {
        Radio.Sleep( );
    }
    else
    {
        OnRxWindow2TimerEvent( );
    }

    // Setup timers
    if( IsRxWindowsEnabled == true )
    {
        TimerSetValue( &RxWindowTimer1, RxWindow1Delay );
        TimerStart( &RxWindowTimer1 );
        if( LoRaMacDeviceClass != CLASS_C )
        {
            TimerSetValue( &RxWindowTimer2, RxWindow2Delay );
            TimerStart( &RxWindowTimer2 );
        }
        if( ( LoRaMacDeviceClass == CLASS_C ) || ( NodeAckRequested == true ) )
        {
            TimerSetValue( &AckTimeoutTimer, RxWindow2Delay + ACK_TIMEOUT +
                                             randr( -ACK_TIMEOUT_RND, ACK_TIMEOUT_RND ) );
            TimerStart( &AckTimeoutTimer );
        }
    }
    else
    {
        McpsConfirm.Status = LORAMAC_EVENT_INFO_STATUS_OK;
        MlmeConfirm.Status = LORAMAC_EVENT_INFO_STATUS_RX2_TIMEOUT;

        if( LoRaMacFlags.Value == 0 )
        {
            LoRaMacFlags.Bits.McpsReq = 1;
        }
        LoRaMacFlags.Bits.MacDone = 1;
    }

    // Store last tx channel
    LastTxChannel = Channel;
    // Update last tx done time for the current channel
    Bands[Channels[Channel].Band].LastTxDoneTime = curTime;
    // Update Aggregated last tx done time
    AggregatedLastTxDoneTime = curTime;
    // Update Backoff
    CalculateBackOff( Channel );

    if( NodeAckRequested == false )
    {
        McpsConfirm.Status = LORAMAC_EVENT_INFO_STATUS_OK;
        ChannelsNbRepCounter++;
    }
}

static void PrepareRxDoneAbort( void )
{
    LoRaMacState |= LORAMAC_RX_ABORT;

    if( NodeAckRequested )
    {
        OnAckTimeoutTimerEvent( );
    }

    if( ( RxSlot == 0 ) && ( LoRaMacDeviceClass == CLASS_C ) )
    {
        OnRxWindow2TimerEvent( );
    }

    LoRaMacFlags.Bits.McpsInd = 1;
    LoRaMacFlags.Bits.MacDone = 1;

    // Trig OnMacCheckTimerEvent call as soon as possible
    TimerSetValue( &MacStateCheckTimer, 1 );
    TimerStart( &MacStateCheckTimer );
}

static void OnRadioRxDone( uint8_t *payload, uint16_t size, int16_t rssi, int8_t snr )
{
    LoRaMacHeader_t macHdr;
    LoRaMacFrameCtrl_t fCtrl;
    bool skipIndication = false;

    uint8_t index = 0;

    uint8_t pktHeaderLen = 0;
    uint32_t address = 0;
    uint8_t appPayloadStartIndex = 0;
    uint8_t port = 0xFF;
    uint8_t frameLen = 0;
    uint32_t mic = 0;
    uint32_t micRx = 0;

    uint16_t sequenceCounter = 0;
    uint16_t sequenceCounterPrev = 0;
    uint16_t sequenceCounterDiff = 0;
    uint32_t downLinkCounter = 0;

    MulticastParams_t *curMulticastParams = NULL;
    uint8_t *nwkSKey = LoRaMacNwkSKey;
    uint8_t *appSKey = LoRaMacAppSKey;

    uint8_t multicast = 0;

    bool isMicOk = false;

    McpsConfirm.AckReceived = false;
    McpsIndication.Rssi = rssi;
    McpsIndication.Snr = snr;
    McpsIndication.RxSlot = RxSlot;
    McpsIndication.Port = 0;
    McpsIndication.Multicast = 0;
    McpsIndication.FramePending = 0;
    McpsIndication.Buffer = NULL;
    McpsIndication.BufferSize = 0;
    McpsIndication.RxData = false;
    McpsIndication.AckReceived = false;
    McpsIndication.DownLinkCounter = 0;
    McpsIndication.McpsIndication = MCPS_UNCONFIRMED;

    if( LoRaMacDeviceClass != CLASS_C )
    {
        Radio.Sleep( );
    }
    TimerStop( &RxWindowTimer2 );

    if( RxBeacon( payload, size ) == true )
    {
        return;
    }
    if( IsPingExpected( ) == true )
    {
        PingSlotState = PINGSLOT_STATE_SET_TIMER;
        OnPingSlotTimerEvent( );
    }

    macHdr.Value = payload[pktHeaderLen++];

    switch( macHdr.Bits.MType )
    {
        case FRAME_TYPE_JOIN_ACCEPT:
            if( IsLoRaMacNetworkJoined == true )
            {
                McpsIndication.Status = LORAMAC_EVENT_INFO_STATUS_ERROR;
                PrepareRxDoneAbort( );
                return;
            }
            LoRaMacJoinDecrypt( payload + 1, size - 1, LoRaMacAppKey, LoRaMacRxPayload + 1 );

            LoRaMacRxPayload[0] = macHdr.Value;

            LoRaMacJoinComputeMic( LoRaMacRxPayload, size - LORAMAC_MFR_LEN, LoRaMacAppKey, &mic );

            micRx |= ( uint32_t )LoRaMacRxPayload[size - LORAMAC_MFR_LEN];
            micRx |= ( ( uint32_t )LoRaMacRxPayload[size - LORAMAC_MFR_LEN + 1] << 8 );
            micRx |= ( ( uint32_t )LoRaMacRxPayload[size - LORAMAC_MFR_LEN + 2] << 16 );
            micRx |= ( ( uint32_t )LoRaMacRxPayload[size - LORAMAC_MFR_LEN + 3] << 24 );

            index = GetMlmeConfirmIndex( MlmeConfirmQueue, MLME_JOIN, MlmeConfirmQueueCnt );
            if( index < LORA_MAC_MLME_CONFIRM_QUEUE_LEN )
            {
                if( micRx == mic )
                {
                    LoRaMacJoinComputeSKeys( LoRaMacAppKey, LoRaMacRxPayload + 1, LoRaMacDevNonce, LoRaMacNwkSKey, LoRaMacAppSKey );

                    LoRaMacNetID = ( uint32_t )LoRaMacRxPayload[4];
                    LoRaMacNetID |= ( ( uint32_t )LoRaMacRxPayload[5] << 8 );
                    LoRaMacNetID |= ( ( uint32_t )LoRaMacRxPayload[6] << 16 );

                    LoRaMacDevAddr = ( uint32_t )LoRaMacRxPayload[7];
                    LoRaMacDevAddr |= ( ( uint32_t )LoRaMacRxPayload[8] << 8 );
                    LoRaMacDevAddr |= ( ( uint32_t )LoRaMacRxPayload[9] << 16 );
                    LoRaMacDevAddr |= ( ( uint32_t )LoRaMacRxPayload[10] << 24 );

                    // DLSettings
                    LoRaMacParams.Rx1DrOffset = ( LoRaMacRxPayload[11] >> 4 ) & 0x07;
                    LoRaMacParams.Rx2Channel.Datarate = LoRaMacRxPayload[11] & 0x0F;

                    // RxDelay
                    LoRaMacParams.ReceiveDelay1 = ( LoRaMacRxPayload[12] & 0x0F );
                    if( LoRaMacParams.ReceiveDelay1 == 0 )
                    {
                        LoRaMacParams.ReceiveDelay1 = 1;
                    }
                    LoRaMacParams.ReceiveDelay1 *= 1e3;
                    LoRaMacParams.ReceiveDelay2 = LoRaMacParams.ReceiveDelay1 + 1e3;

#if !( defined( USE_BAND_915 ) || defined( USE_BAND_915_HYBRID ) )
                    //CFList
                    if( ( size - 1 ) > 16 )
                    {
                        ChannelParams_t param;
                        param.DrRange.Value = ( DR_5 << 4 ) | DR_0;

                        LoRaMacState |= LORAMAC_TX_CONFIG;
                        for( uint8_t i = 3, j = 0; i < ( 5 + 3 ); i++, j += 3 )
                        {
                            param.Frequency = ( ( uint32_t )LoRaMacRxPayload[13 + j] | ( ( uint32_t )LoRaMacRxPayload[14 + j] << 8 ) | ( ( uint32_t )LoRaMacRxPayload[15 + j] << 16 ) ) * 100;
                            if( param.Frequency != 0 )
                            {
                                LoRaMacChannelAdd( i, param );
                            }
                            else
                            {
                                LoRaMacChannelRemove( i );
                            }
                        }
                        LoRaMacState &= ~LORAMAC_TX_CONFIG;
                    }
#endif
                    MlmeConfirmQueue[index].Status = LORAMAC_EVENT_INFO_STATUS_OK;
                    IsLoRaMacNetworkJoined = true;
                    LoRaMacParams.ChannelsDatarate = LoRaMacParamsDefaults.ChannelsDatarate;
                }
                else
                {
                    MlmeConfirmQueue[index].Status = LORAMAC_EVENT_INFO_STATUS_JOIN_FAIL;
                }
            }
            break;
        case FRAME_TYPE_DATA_CONFIRMED_DOWN:
        case FRAME_TYPE_DATA_UNCONFIRMED_DOWN:
            {
                address = payload[pktHeaderLen++];
                address |= ( (uint32_t)payload[pktHeaderLen++] << 8 );
                address |= ( (uint32_t)payload[pktHeaderLen++] << 16 );
                address |= ( (uint32_t)payload[pktHeaderLen++] << 24 );

                fCtrl.Value = payload[pktHeaderLen++];

                if( address != LoRaMacDevAddr )
                {
                    curMulticastParams = MulticastChannels;
                    while( curMulticastParams != NULL )
                    {
                        if( address == curMulticastParams->Address )
                        {
                            multicast = 1;
                            nwkSKey = curMulticastParams->NwkSKey;
                            appSKey = curMulticastParams->AppSKey;
                            downLinkCounter = curMulticastParams->DownLinkCounter;
                            break;
                        }
                        curMulticastParams = curMulticastParams->Next;
                    }
                    if( multicast == 0 )
                    {
                        // We are not the destination of this frame.
                        McpsIndication.Status = LORAMAC_EVENT_INFO_STATUS_ADDRESS_FAIL;
                        PrepareRxDoneAbort( );
                        return;
                    }
                    if( ( macHdr.Bits.MType != FRAME_TYPE_DATA_UNCONFIRMED_DOWN ) ||
                        ( fCtrl.Bits.Ack == 1 ) ||
                        ( fCtrl.Bits.AdrAckReq == 1 ) )
                    {
                        // Wrong multicast message format. Refer to chapter 11.2.2 of the specification
                        McpsIndication.Status = LORAMAC_EVENT_INFO_STATUS_MULTICAST_FAIL;
                        PrepareRxDoneAbort( );
                        return;
                    }
                }
                else
                {
                    multicast = 0;
                    nwkSKey = LoRaMacNwkSKey;
                    appSKey = LoRaMacAppSKey;
                    downLinkCounter = DownLinkCounter;
                }

                sequenceCounter = ( uint16_t )payload[pktHeaderLen++];
                sequenceCounter |= ( uint16_t )payload[pktHeaderLen++] << 8;

                appPayloadStartIndex = 8 + fCtrl.Bits.FOptsLen;

                micRx |= ( uint32_t )payload[size - LORAMAC_MFR_LEN];
                micRx |= ( ( uint32_t )payload[size - LORAMAC_MFR_LEN + 1] << 8 );
                micRx |= ( ( uint32_t )payload[size - LORAMAC_MFR_LEN + 2] << 16 );
                micRx |= ( ( uint32_t )payload[size - LORAMAC_MFR_LEN + 3] << 24 );

                sequenceCounterPrev = ( uint16_t )downLinkCounter;
                sequenceCounterDiff = ( sequenceCounter - sequenceCounterPrev );

                if( sequenceCounterDiff < ( 1 << 15 ) )
                {
                    downLinkCounter += sequenceCounterDiff;
                    LoRaMacComputeMic( payload, size - LORAMAC_MFR_LEN, nwkSKey, address, DOWN_LINK, downLinkCounter, &mic );
                    if( micRx == mic )
                    {
                        isMicOk = true;
                    }
                }
                else
                {
                    // check for sequence roll-over
                    uint32_t  downLinkCounterTmp = downLinkCounter + 0x10000 + ( int16_t )sequenceCounterDiff;
                    LoRaMacComputeMic( payload, size - LORAMAC_MFR_LEN, nwkSKey, address, DOWN_LINK, downLinkCounterTmp, &mic );
                    if( micRx == mic )
                    {
                        isMicOk = true;
                        downLinkCounter = downLinkCounterTmp;
                    }
                }

                // Check for a the maximum allowed counter difference
                if( sequenceCounterDiff >= MAX_FCNT_GAP )
                {
                    McpsIndication.Status = LORAMAC_EVENT_INFO_STATUS_DOWNLINK_TOO_MANY_FRAMES_LOSS;
                    McpsIndication.DownLinkCounter = downLinkCounter;
                    PrepareRxDoneAbort( );
                    return;
                }

                if( isMicOk == true )
                {
                    McpsIndication.Status = LORAMAC_EVENT_INFO_STATUS_OK;
                    McpsIndication.Multicast = multicast;
                    McpsIndication.FramePending = fCtrl.Bits.FPending;
                    McpsIndication.Buffer = NULL;
                    McpsIndication.BufferSize = 0;
                    McpsIndication.DownLinkCounter = downLinkCounter;

                    McpsConfirm.Status = LORAMAC_EVENT_INFO_STATUS_OK;

                    AdrAckCounter = 0;
                    MacCommandsBufferToRepeatIndex = 0;

                    // Update 32 bits downlink counter
                    if( multicast == 1 )
                    {
                        McpsIndication.McpsIndication = MCPS_MULTICAST;

                        if( ( curMulticastParams->DownLinkCounter == downLinkCounter ) &&
                            ( curMulticastParams->DownLinkCounter != 0 ) )
                        {
                            McpsIndication.Status = LORAMAC_EVENT_INFO_STATUS_DOWNLINK_REPEATED;
                            McpsIndication.DownLinkCounter = downLinkCounter;
                            PrepareRxDoneAbort( );
                            return;
                        }
                        curMulticastParams->DownLinkCounter = downLinkCounter;
                    }
                    else
                    {
                        if( macHdr.Bits.MType == FRAME_TYPE_DATA_CONFIRMED_DOWN )
                        {
                            SrvAckRequested = true;
                            McpsIndication.McpsIndication = MCPS_CONFIRMED;

                            if( ( DownLinkCounter == downLinkCounter ) &&
                                ( DownLinkCounter != 0 ) )
                            {
                                // Duplicated confirmed downlink. Skip indication.
                                skipIndication = true;
                            }
                        }
                        else
                        {
                            SrvAckRequested = false;
                            McpsIndication.McpsIndication = MCPS_UNCONFIRMED;

                            if( ( DownLinkCounter == downLinkCounter ) &&
                                ( DownLinkCounter != 0 ) )
                            {
                                McpsIndication.Status = LORAMAC_EVENT_INFO_STATUS_DOWNLINK_REPEATED;
                                McpsIndication.DownLinkCounter = downLinkCounter;
                                PrepareRxDoneAbort( );
                                return;
                            }
                        }
                        DownLinkCounter = downLinkCounter;
                    }

                    if( ( ( size - 4 ) - appPayloadStartIndex ) > 0 )
                    {
                        port = payload[appPayloadStartIndex++];
                        frameLen = ( size - 4 ) - appPayloadStartIndex;

                        McpsIndication.Port = port;

                        if( port == 0 )
                        {
                            if( ( fCtrl.Bits.FOptsLen == 0 ) && ( multicast == 0 ) )
                            {
                                LoRaMacPayloadDecrypt( payload + appPayloadStartIndex,
                                                       frameLen,
                                                       nwkSKey,
                                                       address,
                                                       DOWN_LINK,
                                                       downLinkCounter,
                                                       LoRaMacRxPayload );

                                // Decode frame payload MAC commands
                                ProcessMacCommands( LoRaMacRxPayload, 0, frameLen, snr );
                            }
                            else
                            {
                                skipIndication = true;
                            }
                        }
                        else
                        {
                            if( ( fCtrl.Bits.FOptsLen > 0 ) && ( multicast == 0 ) )
                            {
                                // Decode Options field MAC commands. Omit the fPort.
                                ProcessMacCommands( payload, 8, appPayloadStartIndex - 1, snr );
                            }

                            LoRaMacPayloadDecrypt( payload + appPayloadStartIndex,
                                                   frameLen,
                                                   appSKey,
                                                   address,
                                                   DOWN_LINK,
                                                   downLinkCounter,
                                                   LoRaMacRxPayload );

                            if( skipIndication == false )
                            {
                                McpsIndication.Buffer = LoRaMacRxPayload;
                                McpsIndication.BufferSize = frameLen;
                                McpsIndication.RxData = true;
                            }
                        }
                    }
                    else
                    {
                        if( fCtrl.Bits.FOptsLen > 0 )
                        {
                            // Decode Options field MAC commands
                            ProcessMacCommands( payload, 8, appPayloadStartIndex, snr );
                        }
                    }

                    if( skipIndication == false )
                    {
                        // Check if the frame is an acknowledgement
                        if( fCtrl.Bits.Ack == 1 )
                        {
                            McpsConfirm.AckReceived = true;
                            McpsIndication.AckReceived = true;

                            // Stop the AckTimeout timer as no more retransmissions
                            // are needed.
                            TimerStop( &AckTimeoutTimer );
                        }
                        else
                        {
                            McpsConfirm.AckReceived = false;

                            if( AckTimeoutRetriesCounter > AckTimeoutRetries )
                            {
                                // Stop the AckTimeout timer as no more retransmissions
                                // are needed.
                                TimerStop( &AckTimeoutTimer );
                            }
                        }
                        LoRaMacFlags.Bits.McpsInd = 1;
                    }
                }
                else
                {
                    McpsIndication.Status = LORAMAC_EVENT_INFO_STATUS_MIC_FAIL;

                    PrepareRxDoneAbort( );
                    return;
                }
            }
            break;
        case FRAME_TYPE_PROPRIETARY:
            {
                memcpy1( LoRaMacRxPayload, &payload[pktHeaderLen], size );

                McpsIndication.McpsIndication = MCPS_PROPRIETARY;
                McpsIndication.Status = LORAMAC_EVENT_INFO_STATUS_OK;
                McpsIndication.Buffer = LoRaMacRxPayload;
                McpsIndication.BufferSize = size - pktHeaderLen;

                LoRaMacFlags.Bits.McpsInd = 1;
                break;
            }
        default:
            McpsIndication.Status = LORAMAC_EVENT_INFO_STATUS_ERROR;
            PrepareRxDoneAbort( );
            break;
    }

    if( ( RxSlot == 0 ) && ( LoRaMacDeviceClass == CLASS_C ) )
    {
        OnRxWindow2TimerEvent( );
    }
    LoRaMacFlags.Bits.MacDone = 1;

    // Trig OnMacCheckTimerEvent call as soon as possible
    TimerSetValue( &MacStateCheckTimer, 1 );
    TimerStart( &MacStateCheckTimer );
}

static void OnRadioTxTimeout( void )
{
    if( LoRaMacDeviceClass != CLASS_C )
    {
        Radio.Sleep( );
    }
    else
    {
        OnRxWindow2TimerEvent( );
    }

    McpsConfirm.Status = LORAMAC_EVENT_INFO_STATUS_TX_TIMEOUT;
    MlmeConfirm.Status = LORAMAC_EVENT_INFO_STATUS_TX_TIMEOUT;
    LoRaMacFlags.Bits.MacDone = 1;
}

static void OnRadioRxError( void )
{
    if( LoRaMacDeviceClass != CLASS_C )
    {
        Radio.Sleep( );
    }
    else
    {
        OnRxWindow2TimerEvent( );
    }

    if( IsBeaconExpected( ) == true )
    {
        BeaconState = BEACON_STATE_TIMEOUT;
        OnBeaconTimerEvent( );
    }
    if( IsPingExpected( ) == true )
    {
        PingSlotState = PINGSLOT_STATE_SET_TIMER;
        OnPingSlotTimerEvent( );
    }
    else
    {
        if( RxSlot == 1 )
        {
            if( NodeAckRequested == true )
            {
                McpsConfirm.Status = LORAMAC_EVENT_INFO_STATUS_RX2_ERROR;
            }
            MlmeConfirm.Status = LORAMAC_EVENT_INFO_STATUS_RX2_ERROR;
            LoRaMacFlags.Bits.MacDone = 1;
        }
    }
}

static void OnRadioRxTimeout( void )
{
    if( LoRaMacDeviceClass != CLASS_C )
    {
        Radio.Sleep( );
    }
    else
    {
        OnRxWindow2TimerEvent( );
    }

    if( IsBeaconExpected( ) == true )
    {
        BeaconState = BEACON_STATE_TIMEOUT;
        OnBeaconTimerEvent( );
    }
    if( IsPingExpected( ) == true )
    {
        PingSlotState = PINGSLOT_STATE_SET_TIMER;
        OnPingSlotTimerEvent( );
    }
    else
    {
        if( RxSlot == 1 )
        {
            if( NodeAckRequested == true )
            {
                McpsConfirm.Status = LORAMAC_EVENT_INFO_STATUS_RX2_TIMEOUT;
            }
            MlmeConfirm.Status = LORAMAC_EVENT_INFO_STATUS_RX2_TIMEOUT;
            LoRaMacFlags.Bits.MacDone = 1;
        }
    }
}

static void OnMacStateCheckTimerEvent( void )
{
    bool noTx = false;
    uint8_t index = 0;
    uint8_t i, j = 0;

    TimerStop( &MacStateCheckTimer );

    if( LoRaMacFlags.Bits.MacDone == 1 )
    {
        if( ( LoRaMacState & LORAMAC_RX_ABORT ) == LORAMAC_RX_ABORT )
        {
            LoRaMacState &= ~LORAMAC_RX_ABORT;
            LoRaMacState &= ~LORAMAC_TX_RUNNING;
        }

        if( ( LoRaMacFlags.Bits.MlmeReq == 1 ) || ( ( LoRaMacFlags.Bits.McpsReq == 1 ) ) )
        {
            if( ( McpsConfirm.Status == LORAMAC_EVENT_INFO_STATUS_TX_TIMEOUT ) ||
                ( MlmeConfirm.Status == LORAMAC_EVENT_INFO_STATUS_TX_TIMEOUT ) )
            {
                // Stop transmit cycle due to tx timeout.
                LoRaMacState &= ~LORAMAC_TX_RUNNING;
                McpsConfirm.NbRetries = AckTimeoutRetriesCounter;
                McpsConfirm.AckReceived = false;
                McpsConfirm.TxTimeOnAir = 0;
                noTx = true;
            }

            index = GetMlmeConfirmIndex( MlmeConfirmQueue, MLME_BEACON_ACQUISITION, MlmeConfirmQueueCnt );
            if( ( index < LORA_MAC_MLME_CONFIRM_QUEUE_LEN ) && ( LoRaMacFlags.Bits.McpsReq == 0 ) )
            {
                if( LoRaMacFlags.Bits.MlmeReq == 1 )
                {
                    noTx = true;
                    LoRaMacState &= ~LORAMAC_TX_RUNNING;
                }
            }
        }

        if( ( NodeAckRequested == false ) && ( noTx == false ) )
        {
            if( LoRaMacFlags.Bits.MlmeReq == 1 )
            {
                index = GetMlmeConfirmIndex( MlmeConfirmQueue, MLME_JOIN, MlmeConfirmQueueCnt );
                if( index < LORA_MAC_MLME_CONFIRM_QUEUE_LEN )
                {
                    if( MlmeConfirmQueue[index].Status == LORAMAC_EVENT_INFO_STATUS_OK )
                    {
                        // The UpLinkCounter must be set to 0
                        UpLinkCounter = 0;
                        LoRaMacParams.ChannelsNbRep = JoinRequestTrials;
                    }
                    else
                    {
                        LoRaMacParams.ChannelsNbRep = MaxJoinRequestTrials;
                    }

                    // Use join counter settings for the next condition
                    // Counter variables will be reset with every new join trial
                    ChannelsNbRepCounter = JoinRequestTrials;
                }
            }
            if( ( LoRaMacFlags.Bits.MlmeReq == 1 ) || ( ( LoRaMacFlags.Bits.McpsReq == 1 ) ) )
            {
                if( ( ChannelsNbRepCounter >= LoRaMacParams.ChannelsNbRep ) || ( LoRaMacFlags.Bits.McpsInd == 1 ) )
                {
                    ChannelsNbRepCounter = 0;

                    AdrAckCounter++;
                    if( IsUpLinkCounterFixed == false )
                    {
                        UpLinkCounter++;
                    }

                    LoRaMacState &= ~LORAMAC_TX_RUNNING;
                }
                else
                {
                    LoRaMacFlags.Bits.MacDone = 0;
                    // Sends the same frame again
                    OnTxDelayedTimerEvent( );
                }
            }
        }

        if( LoRaMacFlags.Bits.McpsInd == 1 )
        {
            if( ( McpsConfirm.AckReceived == true ) || ( AckTimeoutRetriesCounter > AckTimeoutRetries ) )
            {
                AckTimeoutRetry = false;
                NodeAckRequested = false;
                if( IsUpLinkCounterFixed == false )
                {
                    UpLinkCounter++;
                }
                McpsConfirm.NbRetries = AckTimeoutRetriesCounter;

                LoRaMacState &= ~LORAMAC_TX_RUNNING;
            }
        }

        if( ( AckTimeoutRetry == true ) && ( ( LoRaMacState & LORAMAC_TX_DELAYED ) == 0 ) )
        {
            AckTimeoutRetry = false;
            if( ( AckTimeoutRetriesCounter < AckTimeoutRetries ) && ( AckTimeoutRetriesCounter <= MAX_ACK_RETRIES ) )
            {
                AckTimeoutRetriesCounter++;

                if( ( AckTimeoutRetriesCounter % 2 ) == 1 )
                {
                    LoRaMacParams.ChannelsDatarate = MAX( LoRaMacParams.ChannelsDatarate - 1, LORAMAC_TX_MIN_DATARATE );
                }
                if( ValidatePayloadLength( LoRaMacTxPayloadLen, LoRaMacParams.ChannelsDatarate, MacCommandsBufferIndex ) == true )
                {
                    LoRaMacFlags.Bits.MacDone = 0;
                    // Sends the same frame again
                    ScheduleTx( );
                }
                else
                {
                    // The DR is not applicable for the payload size
                    McpsConfirm.Status = LORAMAC_EVENT_INFO_STATUS_TX_DR_PAYLOAD_SIZE_ERROR;

                    LoRaMacState &= ~LORAMAC_TX_RUNNING;
                    NodeAckRequested = false;
                    McpsConfirm.AckReceived = false;
                    McpsConfirm.NbRetries = AckTimeoutRetriesCounter;
                    McpsConfirm.Datarate = LoRaMacParams.ChannelsDatarate;
                    if( IsUpLinkCounterFixed == false )
                    {
                        UpLinkCounter++;
                    }
                }
            }
            else
            {
#if defined( USE_BAND_433 ) || defined( USE_BAND_780 ) || defined( USE_BAND_868 )
                // Re-enable default channels LC1, LC2, LC3
                LoRaMacParams.ChannelsMask[0] = LoRaMacParams.ChannelsMask[0] | ( LC( 1 ) + LC( 2 ) + LC( 3 ) );
#elif defined( USE_BAND_470 )
                // Re-enable default channels
                memcpy1( ( uint8_t* )LoRaMacParams.ChannelsMask, ( uint8_t* )LoRaMacParamsDefaults.ChannelsMask, sizeof( LoRaMacParams.ChannelsMask ) );
#elif defined( USE_BAND_915 )
                // Re-enable default channels
                memcpy1( ( uint8_t* )LoRaMacParams.ChannelsMask, ( uint8_t* )LoRaMacParamsDefaults.ChannelsMask, sizeof( LoRaMacParams.ChannelsMask ) );
#elif defined( USE_BAND_915_HYBRID )
                // Re-enable default channels
                ReenableChannels( LoRaMacParamsDefaults.ChannelsMask[4], LoRaMacParams.ChannelsMask );
#else
    #error "Please define a frequency band in the compiler options."
#endif
                LoRaMacState &= ~LORAMAC_TX_RUNNING;

                NodeAckRequested = false;
                McpsConfirm.AckReceived = false;
                McpsConfirm.NbRetries = AckTimeoutRetriesCounter;
                if( IsUpLinkCounterFixed == false )
                {
                    UpLinkCounter++;
                }
            }
        }
    }
    // Handle reception for Class B and Class C
    if( ( LoRaMacState & LORAMAC_RX ) == LORAMAC_RX )
    {
        LoRaMacState &= ~LORAMAC_RX;
    }
    if( LoRaMacState == LORAMAC_IDLE )
    {
        if( LoRaMacFlags.Bits.McpsReq == 1 )
        {
            LoRaMacPrimitives->MacMcpsConfirm( &McpsConfirm );
            LoRaMacFlags.Bits.McpsReq = 0;
        }

        if( LoRaMacFlags.Bits.MlmeReq == 1 )
        {
            j = MlmeConfirmQueueCnt;
            for( i = 0; i < MlmeConfirmQueueCnt; i++ )
            {
                if( MlmeConfirmQueue[i].MlmeRequest == MLME_BEACON_ACQUISITION )
                {
                    if( BeaconCtx.Ctrl.AcquisitionPending == 1 )
                    {
                        MlmeConfirmQueue[0].MlmeRequest = MLME_BEACON_ACQUISITION;
                        MlmeConfirmQueue[0].Status = MlmeConfirmQueue[i].Status;
                        continue;
                    }
                }
                j--;
                MlmeConfirm.Status = MlmeConfirmQueue[i].Status;
                MlmeConfirm.MlmeRequest = MlmeConfirmQueue[i].MlmeRequest;
                LoRaMacPrimitives->MacMlmeConfirm( &MlmeConfirm );
            }
            MlmeConfirmQueueCnt = j;

            if( MlmeConfirmQueueCnt == 0 )
            {
                LoRaMacFlags.Bits.MlmeReq = 0;
            }
        }

        if( LoRaMacFlags.Bits.MlmeInd == 1 )
        {
            LoRaMacPrimitives->MacMlmeIndication( &MlmeIndication );
            LoRaMacFlags.Bits.MlmeInd = 0;
        }
        LoRaMacFlags.Bits.MacDone = 0;

        ResumeBeaconing( );
    }
    else
    {
        // Operation not finished restart timer
        TimerSetValue( &MacStateCheckTimer, MAC_STATE_CHECK_TIMEOUT );
        TimerStart( &MacStateCheckTimer );
    }

    if( LoRaMacFlags.Bits.McpsInd == 1 )
    {
        LoRaMacPrimitives->MacMcpsIndication( &McpsIndication );
        LoRaMacFlags.Bits.McpsInd = 0;
    }
}

static void OnTxDelayedTimerEvent( void )
{
    LoRaMacHeader_t macHdr;
    LoRaMacFrameCtrl_t fCtrl;
    uint8_t index = 0;

    TimerStop( &TxDelayedTimer );
    LoRaMacState &= ~LORAMAC_TX_DELAYED;

    index = GetMlmeConfirmIndex( MlmeConfirmQueue, MLME_JOIN, MlmeConfirmQueueCnt );

    if( ( LoRaMacFlags.Bits.MlmeReq == 1 ) && ( index < LORA_MAC_MLME_CONFIRM_QUEUE_LEN ) )
    {
        ResetMacParameters( );
        // Add a +1, since we start to count from 0
        LoRaMacParams.ChannelsDatarate = AlternateDatarate( JoinRequestTrials + 1 );

        macHdr.Value = 0;
        macHdr.Bits.MType = FRAME_TYPE_JOIN_REQ;

        fCtrl.Value = 0;
        fCtrl.Bits.Adr = AdrCtrlOn;

        /* In case of join request retransmissions, the stack must prepare
         * the frame again, because the network server keeps track of the random
         * LoRaMacDevNonce values to prevent reply attacks. */
        PrepareFrame( &macHdr, &fCtrl, 0, NULL, 0 );
    }

    ScheduleTx( );
}

static void OnRxWindow1TimerEvent( void )
{
    int8_t datarate = 0;

    TimerStop( &RxWindowTimer1 );
    RxSlot = 0;

    if( LoRaMacDeviceClass == CLASS_C )
    {
        Radio.Standby( );
    }

#if defined( USE_BAND_433 ) || defined( USE_BAND_780 ) || defined( USE_BAND_868 )
    datarate = LoRaMacParams.ChannelsDatarate - LoRaMacParams.Rx1DrOffset;
    if( datarate < 0 )
    {
        datarate = DR_0;
    }

    RxWindowSetup( Channels[Channel].Frequency, datarate, GetRxBandwidth( datarate ),
                   GetRxSymbolTimeout( datarate ), false );
#elif defined( USE_BAND_470 )
    datarate = LoRaMacParams.ChannelsDatarate - LoRaMacParams.Rx1DrOffset;
    if( datarate < 0 )
    {
        datarate = DR_0;
    }

    RxWindowSetup( LORAMAC_FIRST_RX1_CHANNEL + ( Channel % 48 ) * LORAMAC_STEPWIDTH_RX1_CHANNEL, datarate, GetRxBandwidth( datarate ),
                   GetRxSymbolTimeout( datarate ), false );
#elif ( defined( USE_BAND_915 ) || defined( USE_BAND_915_HYBRID ) )
    datarate = datarateOffsets[LoRaMacParams.ChannelsDatarate][LoRaMacParams.Rx1DrOffset];
    if( datarate < 0 )
    {
        datarate = DR_0;
    }

    RxWindowSetup( LORAMAC_FIRST_RX1_CHANNEL + ( Channel % 8 ) * LORAMAC_STEPWIDTH_RX1_CHANNEL, datarate, GetRxBandwidth( datarate ),
                   GetRxSymbolTimeout( datarate ), false );
#endif
}

static void OnRxWindow2TimerEvent( void )
{
<<<<<<< HEAD
=======
    uint16_t symbTimeout = 5; // DR_2, DR_1, DR_0
    uint32_t bandwidth = 0; // LoRa 125 kHz
    bool rxContinuousMode = false;

>>>>>>> 65192e0c
    TimerStop( &RxWindowTimer2 );

<<<<<<< HEAD
    if( LoRaMacDeviceClass != CLASS_C )
    {
        RxWindowSetup( LoRaMacParams.Rx2Channel.Frequency, LoRaMacParams.Rx2Channel.Datarate, GetRxBandwidth( LoRaMacParams.Rx2Channel.Datarate ),
                       GetRxSymbolTimeout( LoRaMacParams.Rx2Channel.Datarate ), false );
=======
#if defined( USE_BAND_433 ) || defined( USE_BAND_780 ) || defined( USE_BAND_868 )
    // For higher datarates, we increase the number of symbols generating a Rx Timeout
    if( ( LoRaMacParams.Rx2Channel.Datarate == DR_3 ) || ( LoRaMacParams.Rx2Channel.Datarate == DR_4 ) )
    { // DR_4, DR_3
        symbTimeout = 8;
    }
    else if( LoRaMacParams.Rx2Channel.Datarate == DR_5 )
    {
        symbTimeout = 10;
    }
    else if( LoRaMacParams.Rx2Channel.Datarate == DR_6 )
    {// LoRa 250 kHz
        bandwidth  = 1;
        symbTimeout = 14;
    }
#elif defined( USE_BAND_470 )
    // For higher datarates, we increase the number of symbols generating a Rx Timeout
    if( ( LoRaMacParams.Rx2Channel.Datarate == DR_3 ) || ( LoRaMacParams.Rx2Channel.Datarate == DR_4 ) )
    { // DR_4, DR_3
        symbTimeout = 8;
    }
    else if( LoRaMacParams.Rx2Channel.Datarate == DR_5 )
    {
        symbTimeout = 10;
    }
#elif ( defined( USE_BAND_915 ) || defined( USE_BAND_915_HYBRID ) )
    // For higher datarates, we increase the number of symbols generating a Rx Timeout
    switch( LoRaMacParams.Rx2Channel.Datarate )
    {
        case DR_0:       // SF10 - BW125
            symbTimeout = 5;
            break;

        case DR_1:       // SF9  - BW125
        case DR_2:       // SF8  - BW125
        case DR_8:       // SF12 - BW500
        case DR_9:       // SF11 - BW500
        case DR_10:      // SF10 - BW500
            symbTimeout = 8;
            break;

        case DR_3:       // SF7  - BW125
        case DR_11:      // SF9  - BW500
            symbTimeout = 10;
            break;

        case DR_4:       // SF8  - BW500
        case DR_12:      // SF8  - BW500
            symbTimeout = 14;
            break;

        case DR_13:      // SF7  - BW500
            symbTimeout = 16;
            break;
        default:
            break;
    }
    if( LoRaMacParams.Rx2Channel.Datarate >= DR_4 )
    {// LoRa 500 kHz
        bandwidth  = 2;
    }
#else
    #error "Please define a frequency band in the compiler options."
#endif
    if( LoRaMacDeviceClass == CLASS_C )
    {
        rxContinuousMode = true;
>>>>>>> 65192e0c
    }
    if( RxWindowSetup( LoRaMacParams.Rx2Channel.Frequency, LoRaMacParams.Rx2Channel.Datarate, bandwidth, symbTimeout, rxContinuousMode ) == true )
    {
<<<<<<< HEAD
        RxWindowSetup( LoRaMacParams.Rx2Channel.Frequency, LoRaMacParams.Rx2Channel.Datarate, GetRxBandwidth( LoRaMacParams.Rx2Channel.Datarate ),
                       GetRxSymbolTimeout( LoRaMacParams.Rx2Channel.Datarate ), true );
=======
        RxSlot = 1;
>>>>>>> 65192e0c
    }
}

static void OnAckTimeoutTimerEvent( void )
{
    TimerStop( &AckTimeoutTimer );

    if( NodeAckRequested == true )
    {
        AckTimeoutRetry = true;
        LoRaMacState &= ~LORAMAC_ACK_REQ;
    }
    if( LoRaMacDeviceClass == CLASS_C )
    {
        LoRaMacFlags.Bits.MacDone = 1;
    }
}

static bool SetNextChannel( TimerTime_t* time )
{
    uint8_t nbEnabledChannels = 0;
    uint8_t delayTx = 0;
    uint8_t enabledChannels[LORA_MAX_NB_CHANNELS];
    TimerTime_t nextTxDelay = ( TimerTime_t )( -1 );

    memset1( enabledChannels, 0, LORA_MAX_NB_CHANNELS );

#if defined( USE_BAND_915 ) || defined( USE_BAND_915_HYBRID )
    if( CountNbEnabled125kHzChannels( ChannelsMaskRemaining ) == 0 )
    { // Restore default channels
        memcpy1( ( uint8_t* ) ChannelsMaskRemaining, ( uint8_t* ) LoRaMacParams.ChannelsMask, 8 );
    }
    if( ( LoRaMacParams.ChannelsDatarate >= DR_4 ) && ( ( ChannelsMaskRemaining[4] & 0x00FF ) == 0 ) )
    { // Make sure, that the channels are activated
        ChannelsMaskRemaining[4] = LoRaMacParams.ChannelsMask[4];
    }
#elif defined( USE_BAND_470 )
    if( ( CountBits( LoRaMacParams.ChannelsMask[0], 16 ) == 0 ) &&
        ( CountBits( LoRaMacParams.ChannelsMask[1], 16 ) == 0 ) &&
        ( CountBits( LoRaMacParams.ChannelsMask[2], 16 ) == 0 ) &&
        ( CountBits( LoRaMacParams.ChannelsMask[3], 16 ) == 0 ) &&
        ( CountBits( LoRaMacParams.ChannelsMask[4], 16 ) == 0 ) &&
        ( CountBits( LoRaMacParams.ChannelsMask[5], 16 ) == 0 ) )
    {
        memcpy1( ( uint8_t* )LoRaMacParams.ChannelsMask, ( uint8_t* )LoRaMacParamsDefaults.ChannelsMask, sizeof( LoRaMacParams.ChannelsMask ) );
    }
#else
    if( CountBits( LoRaMacParams.ChannelsMask[0], 16 ) == 0 )
    {
        // Re-enable default channels, if no channel is enabled
        LoRaMacParams.ChannelsMask[0] = LoRaMacParams.ChannelsMask[0] | ( LC( 1 ) + LC( 2 ) + LC( 3 ) );
    }
#endif

    // Update Aggregated duty cycle
    if( AggregatedTimeOff <= TimerGetElapsedTime( AggregatedLastTxDoneTime ) )
    {
        AggregatedTimeOff = 0;

        // Update bands Time OFF
        for( uint8_t i = 0; i < LORA_MAX_NB_BANDS; i++ )
        {
            if( ( IsLoRaMacNetworkJoined == false ) || ( DutyCycleOn == true ) )
            {
                if( Bands[i].TimeOff <= TimerGetElapsedTime( Bands[i].LastTxDoneTime ) )
                {
                    Bands[i].TimeOff = 0;
                }
                if( Bands[i].TimeOff != 0 )
                {
                    nextTxDelay = MIN( Bands[i].TimeOff - TimerGetElapsedTime( Bands[i].LastTxDoneTime ), nextTxDelay );
                }
            }
            else
            {
                if( DutyCycleOn == false )
                {
                    Bands[i].TimeOff = 0;
                }
            }
        }

        // Search how many channels are enabled
        for( uint8_t i = 0, k = 0; i < LORA_MAX_NB_CHANNELS; i += 16, k++ )
        {
            for( uint8_t j = 0; j < 16; j++ )
            {
#if defined( USE_BAND_915 ) || defined( USE_BAND_915_HYBRID )
                if( ( ChannelsMaskRemaining[k] & ( 1 << j ) ) != 0 )
#else
                if( ( LoRaMacParams.ChannelsMask[k] & ( 1 << j ) ) != 0 )
#endif
                {
                    if( Channels[i + j].Frequency == 0 )
                    { // Check if the channel is enabled
                        continue;
                    }
#if defined( USE_BAND_868 ) || defined( USE_BAND_433 ) || defined( USE_BAND_780 )
                    if( IsLoRaMacNetworkJoined == false )
                    {
                        if( ( JOIN_CHANNELS & ( 1 << j ) ) == 0 )
                        {
                            continue;
                        }
                    }
#endif
                    if( ( ( Channels[i + j].DrRange.Fields.Min <= LoRaMacParams.ChannelsDatarate ) &&
                          ( LoRaMacParams.ChannelsDatarate <= Channels[i + j].DrRange.Fields.Max ) ) == false )
                    { // Check if the current channel selection supports the given datarate
                        continue;
                    }
                    if( Bands[Channels[i + j].Band].TimeOff > 0 )
                    { // Check if the band is available for transmission
                        delayTx++;
                        continue;
                    }
                    enabledChannels[nbEnabledChannels++] = i + j;
                }
            }
        }
    }
    else
    {
        delayTx++;
        nextTxDelay = AggregatedTimeOff - TimerGetElapsedTime( AggregatedLastTxDoneTime );
    }

    if( nbEnabledChannels > 0 )
    {
        Channel = enabledChannels[randr( 0, nbEnabledChannels - 1 )];
#if defined( USE_BAND_915 ) || defined( USE_BAND_915_HYBRID )
        if( Channel < ( LORA_MAX_NB_CHANNELS - 8 ) )
        {
            DisableChannelInMask( Channel, ChannelsMaskRemaining );
        }
#endif
        *time = 0;
        return true;
    }
    else
    {
        if( delayTx > 0 )
        {
            // Delay transmission due to AggregatedTimeOff or to a band time off
            *time = nextTxDelay;
            return true;
        }
        // Datarate not supported by any channel
        *time = 0;
        return false;
    }
}

<<<<<<< HEAD
static uint16_t GetRxSymbolTimeout( int8_t datarate )
{
#if ( defined( USE_BAND_433 ) || defined( USE_BAND_780 ) || defined( USE_BAND_868 ) )
    if( ( datarate == DR_3 ) || ( datarate == DR_4 ) )
    { // DR_4, DR_3
        return 8;
    }
    else if( datarate == DR_5 )
    {
        return 10;
    }
    else if( datarate == DR_6 )
    {
        return 14;
    }
    return 5; // DR_2, DR_1, DR_0
#elif defined( USE_BAND_470 )
    if( ( datarate == DR_3 ) || ( datarate == DR_4 ) )
    { // DR_4, DR_3
        return 8;
    }
    else if( datarate == DR_5 )
    {
        return 10;
    }
    return 5; // DR_2, DR_1, DR_0
#elif ( defined( USE_BAND_915 ) || defined( USE_BAND_915_HYBRID ) )
    switch( datarate )
    {
        case DR_0:       // SF10 - BW125
            return 5;

        case DR_1:       // SF9  - BW125
        case DR_2:       // SF8  - BW125
        case DR_8:       // SF12 - BW500
        case DR_9:       // SF11 - BW500
        case DR_10:      // SF10 - BW500
            return 8;

        case DR_3:       // SF7  - BW125
        case DR_11:     // SF9  - BW500
            return 10;

        case DR_4:       // SF8  - BW500
        case DR_12:      // SF8  - BW500
            return 14;

        case DR_13:      // SF7  - BW500
            return 16;

        default:
            return 0;   // LoRa 125 kHz
    }
#endif
}

static uint32_t GetRxBandwidth( int8_t datarate )
{
#if ( defined( USE_BAND_433 ) || defined( USE_BAND_780 ) || defined( USE_BAND_868 ) )
    if( datarate == DR_6 )
    {// LoRa 250 kHz
        return 1;
    }
    return 0; // LoRa 125 kHz
#elif defined( USE_BAND_470 )
    return 0; // LoRa 125 kHz
#elif ( defined( USE_BAND_915 ) || defined( USE_BAND_915_HYBRID ) )
    if( datarate >= DR_4 )
    {// LoRa 500 kHz
        return 2;
    }
    return 0; // LoRa 125 kHz
#endif
}

static void RxWindowSetup( uint32_t freq, int8_t datarate, uint32_t bandwidth, uint16_t timeout, bool rxContinuous )
=======
static bool RxWindowSetup( uint32_t freq, int8_t datarate, uint32_t bandwidth, uint16_t timeout, bool rxContinuous )
>>>>>>> 65192e0c
{
    uint8_t downlinkDatarate = Datarates[datarate];
    RadioModems_t modem;

    if( Radio.GetStatus( ) == RF_IDLE )
    {
        Radio.SetChannel( freq );

        // Store downlink datarate
        McpsIndication.RxDatarate = ( uint8_t ) datarate;

#if defined( USE_BAND_433 ) || defined( USE_BAND_780 ) || defined( USE_BAND_868 )
        if( datarate == DR_7 )
        {
            modem = MODEM_FSK;
            Radio.SetRxConfig( modem, 50e3, downlinkDatarate * 1e3, 0, 83.333e3, 5, 0, false, 0, true, 0, 0, false, rxContinuous );
        }
        else
        {
            modem = MODEM_LORA;
            Radio.SetRxConfig( modem, bandwidth, downlinkDatarate, 1, 0, 8, timeout, false, 0, false, 0, 0, true, rxContinuous );
        }
#elif defined( USE_BAND_470 ) || defined( USE_BAND_915 ) || defined( USE_BAND_915_HYBRID )
        modem = MODEM_LORA;
        Radio.SetRxConfig( modem, bandwidth, downlinkDatarate, 1, 0, 8, timeout, false, 0, false, 0, 0, true, rxContinuous );
#endif

        if( RepeaterSupport == true )
        {
            Radio.SetMaxPayloadLength( modem, MaxPayloadOfDatarateRepeater[datarate] + LORA_MAC_FRMPAYLOAD_OVERHEAD );
        }
        else
        {
            Radio.SetMaxPayloadLength( modem, MaxPayloadOfDatarate[datarate] + LORA_MAC_FRMPAYLOAD_OVERHEAD );
        }

        if( rxContinuous == false )
        {
            Radio.Rx( LoRaMacParams.MaxRxWindow );
        }
        else
        {
            Radio.Rx( 0 ); // Continuous mode
        }
        return true;
    }
    return false;
}

static bool Rx2FreqInRange( uint32_t freq )
{
#if defined( USE_BAND_433 ) || defined( USE_BAND_780 ) || defined( USE_BAND_868 )
    if( Radio.CheckRfFrequency( freq ) == true )
#elif defined( USE_BAND_470 ) || defined( USE_BAND_915 ) || defined( USE_BAND_915_HYBRID )
    if( ( Radio.CheckRfFrequency( freq ) == true ) &&
        ( freq >= LORAMAC_FIRST_RX1_CHANNEL ) &&
        ( freq <= LORAMAC_LAST_RX1_CHANNEL ) &&
        ( ( ( freq - ( uint32_t ) LORAMAC_FIRST_RX1_CHANNEL ) % ( uint32_t ) LORAMAC_STEPWIDTH_RX1_CHANNEL ) == 0 ) )
#endif
    {
        return true;
    }
    return false;
}

static LoRaMacStatus_t SwitchClass( DeviceClass_t deviceClass )
{
    LoRaMacStatus_t status = LORAMAC_STATUS_PARAMETER_INVALID;

    switch( LoRaMacDeviceClass )
    {
        case CLASS_A:
        {
            if( deviceClass == CLASS_B )
            {
                if( ( BeaconCtx.Ctrl.BeaconMode == 1 ) && ( PingSlotCtx.Ctrl.Assigned == 1 ) )
                {
                    LoRaMacDeviceClass = deviceClass;
                    status = LORAMAC_STATUS_OK;
                }
            }

            if( deviceClass == CLASS_C )
            {
                LoRaMacDeviceClass = deviceClass;

                // Set the NodeAckRequested indicator to default
                NodeAckRequested = false;
                OnRxWindow2TimerEvent( );

                status = LORAMAC_STATUS_OK;
            }
            break;
        }
        case CLASS_B:
        {
            if( deviceClass == CLASS_A )
            {
                BeaconState = BEACON_STATE_ACQUISITION;
                LoRaMacDeviceClass = deviceClass;
                status = LORAMAC_STATUS_OK;
            }
            break;
        }
        case CLASS_C:
        {
            if( deviceClass == CLASS_A )
            {
                LoRaMacDeviceClass = deviceClass;

                // Set the radio into sleep to setup a defined state
                Radio.Sleep( );

                status = LORAMAC_STATUS_OK;
            }
            break;
        }
    }

    return status;
}

static void OnBeaconTimerEvent( void )
{
    uint8_t index = 0;
    bool activateTimer = false;
    TimerTime_t beaconEventTime = 1;
    TimerTime_t currentTime = TimerGetCurrentTime( );

    TimerStop( &BeaconTimer );

    switch( BeaconState )
    {
        case BEACON_STATE_ACQUISITION:
        {
            activateTimer = true;

            if( BeaconCtx.Ctrl.AcquisitionPending == 1 )
            {
                Radio.Sleep();
                BeaconState = BEACON_STATE_SWITCH_CLASS;
            }
            else
            {
                // Default symbol timeouts
                BeaconCtx.SymbolTimeout = BeaconCtx.Cfg.SymbolToDefault;
                PingSlotCtx.SymbolTimeout = BeaconCtx.Cfg.SymbolToDefault;

                if( BeaconCtx.Ctrl.BeaconDelaySet == 1 )
                {
                    if( BeaconCtx.BeaconTimingDelay > 0 )
                    {
                        if( BeaconCtx.NextBeaconRx > currentTime )
                        {
                            BeaconCtx.Ctrl.AcquisitionTimerSet = 1;
                            beaconEventTime = TimerTempCompensation( BeaconCtx.NextBeaconRx - currentTime, BeaconCtx.Temperature );
                        }
                        else
                        {
                            BeaconCtx.Ctrl.BeaconDelaySet = 0;
                            BeaconCtx.Ctrl.AcquisitionPending = 1;
                            BeaconCtx.Ctrl.AcquisitionTimerSet = 0;
                            beaconEventTime = BeaconCtx.Cfg.Interval;
                            RxBeaconSetup( BeaconCtx.SymbolTimeout, 0 );
                        }
                        BeaconCtx.NextBeaconRx = 0;
                        BeaconCtx.BeaconTimingDelay = 0;
                    }
                    else
                    {
                        BeaconCtx.Ctrl.BeaconDelaySet = 0;
                        BeaconCtx.Ctrl.AcquisitionPending = 0;
                        BeaconCtx.Ctrl.AcquisitionTimerSet = 1;
                        beaconEventTime = BeaconCtx.Cfg.DelayBeaconTimingAns;
                        RxBeaconSetup( BeaconCtx.SymbolTimeout, 0 );
                    }
                }
                else
                {
                    BeaconCtx.Ctrl.AcquisitionPending = 1;
                    beaconEventTime = BeaconCtx.Cfg.Interval;
                    if( BeaconCtx.Ctrl.AcquisitionTimerSet == 0 )
                    {
                        RxBeaconSetup( BeaconCtx.SymbolTimeout, 0 );
                    }
                    BeaconCtx.Ctrl.AcquisitionTimerSet = 0;
                }
            }
            break;
        }
        case BEACON_STATE_TIMEOUT:
        {
            // Store listen time
            BeaconCtx.ListenTime = currentTime - BeaconCtx.NextBeaconRx;
            // Setup next state
            BeaconState = BEACON_STATE_BEACON_MISSED;
            // no break here
        }
        case BEACON_STATE_BEACON_MISSED:
        {
            // We have to update the beacon time, since we missed a beacon
            BeaconCtx.BeaconTime += ( BeaconCtx.Cfg.Interval / 1000 );

            // Update symbol timeout
            BeaconCtx.SymbolTimeout *= BeaconCtx.Cfg.SymbolToExpansionFactor;
            if( BeaconCtx.SymbolTimeout > BeaconCtx.Cfg.SymbolToExpansionMax )
            {
                BeaconCtx.SymbolTimeout = BeaconCtx.Cfg.SymbolToExpansionMax;
            }
            PingSlotCtx.SymbolTimeout *= PingSlotCtx.Cfg.SymbolToExpansionFactor;
            if( PingSlotCtx.SymbolTimeout > PingSlotCtx.Cfg.SymbolToExpansionMax )
            {
                PingSlotCtx.SymbolTimeout = PingSlotCtx.Cfg.SymbolToExpansionMax;
            }
            // Setup next state
            BeaconState = BEACON_STATE_REACQUISITION;
            // no break here
        }
        case BEACON_STATE_REACQUISITION:
        {
            if( ( currentTime - BeaconCtx.LastBeaconRx ) > MAX_BEACON_LESS_PERIOD )
            {
                activateTimer = true;
                BeaconState = BEACON_STATE_SWITCH_CLASS;
            }
            else
            {
                activateTimer = true;
                // Calculate the point in time of the next beacon
                beaconEventTime = ( ( currentTime - BeaconCtx.LastBeaconRx ) % BeaconCtx.Cfg.Interval );
                beaconEventTime = BeaconCtx.Cfg.Interval - beaconEventTime;
                // Take window enlargement into account
                beaconEventTime -= ( ( BeaconCtx.ListenTime * BeaconCtx.Cfg.SymbolToExpansionFactor ) >> 1 );
                beaconEventTime = TimerTempCompensation( beaconEventTime, BeaconCtx.Temperature );
                BeaconCtx.NextBeaconRx = currentTime + beaconEventTime;

                // Make sure to transit to the correct state
                if( ( currentTime + BeaconCtx.Cfg.Guard ) < BeaconCtx.NextBeaconRx )
                {
                    beaconEventTime -= BeaconCtx.Cfg.Guard;
                    BeaconState = BEACON_STATE_IDLE;
                }
                else
                {
                    BeaconState = BEACON_STATE_GUARD;
                }

                if( PingSlotCtx.Ctrl.Assigned == 1 )
                {
                    PingSlotState = PINGSLOT_STATE_CALC_PING_OFFSET;
                    TimerSetValue( &PingSlotTimer, 1 );
                    TimerStart( &PingSlotTimer );

                    MulticastSlotState = PINGSLOT_STATE_CALC_PING_OFFSET;
                    TimerSetValue( &MulticastSlotTimer, 1 );
                    TimerStart( &MulticastSlotTimer );
                }
            }
            BeaconCtx.Ctrl.BeaconAcquired = 0;

            if( BeaconCtx.Ctrl.ResumeBeaconing == 0 )
            {
                MlmeIndication.MlmeIndication = MLME_BEACON;
                MlmeIndication.Status = LORAMAC_EVENT_INFO_STATUS_BEACON_LOST;
                LoRaMacFlags.Bits.MlmeInd = 1;

                TimerSetValue( &MacStateCheckTimer, 1 );
                TimerStart( &MacStateCheckTimer );
                LoRaMacFlags.Bits.MacDone = 1;
            }
            BeaconCtx.Ctrl.ResumeBeaconing = 0;
            break;
        }
        case BEACON_STATE_LOCKED:
        {
            activateTimer = true;
            // Calculate the point in time of the next beacon
            beaconEventTime = ( ( currentTime - BeaconCtx.LastBeaconRx ) % BeaconCtx.Cfg.Interval );
            beaconEventTime = BeaconCtx.Cfg.Interval - beaconEventTime;
            beaconEventTime = TimerTempCompensation( beaconEventTime, BeaconCtx.Temperature );
            BeaconCtx.NextBeaconRx = currentTime + beaconEventTime;

            // Make sure to transit to the correct state
            if( ( currentTime + BeaconCtx.Cfg.Guard ) < BeaconCtx.NextBeaconRx )
            {
                beaconEventTime -= BeaconCtx.Cfg.Guard;
                BeaconState = BEACON_STATE_IDLE;
            }
            else
            {
                BeaconState = BEACON_STATE_GUARD;
            }

            if( LoRaMacFlags.Bits.MlmeReq == 1 )
            {
                index = GetMlmeConfirmIndex( MlmeConfirmQueue, MLME_BEACON_ACQUISITION, MlmeConfirmQueueCnt );
                if( index < LORA_MAC_MLME_CONFIRM_QUEUE_LEN )
                {
                    MlmeConfirmQueue[index].Status = LORAMAC_EVENT_INFO_STATUS_OK;
                    MlmeConfirm.TxTimeOnAir = 0;
                }
            }

            if( PingSlotCtx.Ctrl.Assigned == 1 )
            {
                PingSlotState = PINGSLOT_STATE_CALC_PING_OFFSET;
                TimerSetValue( &PingSlotTimer, 1 );
                TimerStart( &PingSlotTimer );

                MulticastSlotState = PINGSLOT_STATE_CALC_PING_OFFSET;
                TimerSetValue( &MulticastSlotTimer, 1 );
                TimerStart( &MulticastSlotTimer );
            }
            BeaconCtx.Ctrl.AcquisitionPending = 0;

            if( BeaconCtx.Ctrl.ResumeBeaconing == 0 )
            {
                MlmeIndication.MlmeIndication = MLME_BEACON;
                MlmeIndication.Status = LORAMAC_EVENT_INFO_STATUS_BEACON_LOCKED;
                LoRaMacFlags.Bits.MlmeInd = 1;

                TimerSetValue( &MacStateCheckTimer, 1 );
                TimerStart( &MacStateCheckTimer );
                LoRaMacFlags.Bits.MacDone = 1;
            }
            BeaconCtx.Ctrl.ResumeBeaconing = 0;
            break;
        }
        case BEACON_STATE_IDLE:
        {
            activateTimer = true;
            if( ( LoRaMacCallbacks != NULL ) && ( LoRaMacCallbacks->GetTemperatureLevel != NULL ) )
            {
                BeaconCtx.Temperature = LoRaMacCallbacks->GetTemperatureLevel( );
            }
            beaconEventTime = BeaconCtx.NextBeaconRx - RADIO_WAKEUP_TIME;
            currentTime = TimerGetCurrentTime( );

            if( beaconEventTime > currentTime )
            {
                BeaconState = BEACON_STATE_GUARD;
                beaconEventTime -= currentTime;
                beaconEventTime = TimerTempCompensation( beaconEventTime, BeaconCtx.Temperature );
            }
            else
            {
                BeaconState = BEACON_STATE_REACQUISITION;
                beaconEventTime = 1;
            }
            break;
        }
        case BEACON_STATE_GUARD:
        {
            BeaconState = BEACON_STATE_RX;
            RxBeaconSetup( BeaconCtx.SymbolTimeout, BeaconCtx.Cfg.Reserved );
            break;
        }
        case BEACON_STATE_SWITCH_CLASS:
        {
            if( LoRaMacFlags.Bits.MlmeReq == 1 )
            {
                index = GetMlmeConfirmIndex( MlmeConfirmQueue, MLME_BEACON_ACQUISITION, MlmeConfirmQueueCnt );
                if( index < LORA_MAC_MLME_CONFIRM_QUEUE_LEN )
                {
                    MlmeConfirmQueue[index].Status = LORAMAC_EVENT_INFO_STATUS_BEACON_NOT_FOUND;
                }
            }
            else
            {
                MlmeIndication.MlmeIndication = MLME_SWITCH_CLASS;
                MlmeIndication.Status = LORAMAC_EVENT_INFO_STATUS_OK;
                PingSlotCtx.Ctrl.Assigned = 0;
                LoRaMacFlags.Bits.MlmeInd = 1;
            }
            BeaconState = BEACON_STATE_ACQUISITION;

            BeaconCtx.Ctrl.BeaconMode = 0;
            BeaconCtx.Ctrl.AcquisitionPending = 0;
            BeaconCtx.Ctrl.AcquisitionTimerSet = 0;
            LoRaMacFlags.Bits.MacDone = 1;

            TimerSetValue( &MacStateCheckTimer, beaconEventTime );
            TimerStart( &MacStateCheckTimer );
            break;
        }
        default:
        {
            BeaconState = BEACON_STATE_ACQUISITION;
            break;
        }
    }

    if( activateTimer == true )
    {
        TimerSetValue( &BeaconTimer, beaconEventTime );
        TimerStart( &BeaconTimer );
    }
}

static bool CalcNextSlotTime( uint16_t slotOffset, uint16_t pingPeriod, TimerTime_t* timeOffset )
{
    uint8_t currentPingSlot = 0;
    TimerTime_t slotTime = 0;
    TimerTime_t currentTime = TimerGetCurrentTime( );

    // Calculate the point in time of the last beacon even if we missed it
    slotTime = ( ( currentTime - BeaconCtx.LastBeaconRx ) % BeaconCtx.Cfg.Interval );
    slotTime = currentTime - slotTime;

    // Add the reserved time and the ping offset
    slotTime += BeaconCtx.Cfg.Reserved;
    slotTime += slotOffset * PingSlotCtx.Cfg.PingSlotWindow;

    if( slotTime < currentTime )
    {
        currentPingSlot = ( ( currentTime - slotTime ) /
                          ( pingPeriod * PingSlotCtx.Cfg.PingSlotWindow ) ) + 1;
        slotTime += ( ( TimerTime_t )( currentPingSlot * pingPeriod ) *
                    PingSlotCtx.Cfg.PingSlotWindow );
    }

    if( currentPingSlot < PingSlotCtx.PingNb )
    {
        if( slotTime <= ( BeaconCtx.NextBeaconRx - BeaconCtx.Cfg.Guard - PingSlotCtx.Cfg.PingSlotWindow ) )
        {
            // Calculate the relative ping slot time
            slotTime -= currentTime;
            slotTime -= RADIO_WAKEUP_TIME;
            slotTime = TimerTempCompensation( slotTime, BeaconCtx.Temperature );
            *timeOffset = slotTime;
            return true;
        }
    }
    return false;
}

static void OnPingSlotTimerEvent( void )
{
    TimerTime_t pingSlotTime = 0;

    TimerStop( &PingSlotTimer );

    switch( PingSlotState )
    {
        case PINGSLOT_STATE_CALC_PING_OFFSET:
        {
            LoRaMacBeaconComputePingOffset( BeaconCtx.BeaconTime,
                                            LoRaMacDevAddr,
                                            PingSlotCtx.PingPeriod,
                                            &( PingSlotCtx.PingOffset ) );
            PingSlotState = PINGSLOT_STATE_SET_TIMER;
            // no break
        }
        case PINGSLOT_STATE_SET_TIMER:
        {
            if( CalcNextSlotTime( PingSlotCtx.PingOffset, PingSlotCtx.PingPeriod, &pingSlotTime ) == true )
            {
                // Start the timer if the ping slot time is in range
                PingSlotState = PINGSLOT_STATE_IDLE;
                TimerSetValue( &PingSlotTimer, pingSlotTime );
                TimerStart( &PingSlotTimer );
            }
            break;
        }
        case PINGSLOT_STATE_IDLE:
        {
            uint32_t frequency = PingSlotCtx.Frequency;

            if( PingSlotCtx.Ctrl.CustomFreq == 0 )
            {
                // Restore floor plan
                frequency = PINGSLOT_CHANNEL_FREQ( LoRaMacDevAddr );
            }

            if( MulticastSlotState != PINGSLOT_STATE_RX )
            {
                if( BeaconCtx.Ctrl.BeaconAcquired == 1 )
                {
                    PingSlotCtx.SymbolTimeout = GetRxSymbolTimeout( PingSlotCtx.Datarate );
                }
                PingSlotState = PINGSLOT_STATE_RX;
                RxWindowSetup( frequency, PingSlotCtx.Datarate, GetRxBandwidth( PingSlotCtx.Datarate ),
                               PingSlotCtx.SymbolTimeout, false );

            }
            else
            {
                // Multicast slots have priority. Skip Rx
                PingSlotState = PINGSLOT_STATE_SET_TIMER;
                TimerSetValue( &PingSlotTimer, PingSlotCtx.Cfg.PingSlotWindow );
                TimerStart( &PingSlotTimer );
            }
            break;
        }
        default:
        {
            PingSlotState = PINGSLOT_STATE_SET_TIMER;
            break;
        }
    }
}

static void OnMulticastSlotTimerEvent( void )
{
    TimerTime_t multicastSlotTime = 0;
    TimerTime_t slotTime = 0;
    MulticastParams_t *cur = MulticastChannels;

    TimerStop( &MulticastSlotTimer );

    if( cur == NULL )
    {
        return;
    }

    switch( MulticastSlotState )
    {
        case PINGSLOT_STATE_CALC_PING_OFFSET:
        {
            while( cur != NULL )
            {
                LoRaMacBeaconComputePingOffset( BeaconCtx.BeaconTime,
                                                cur->Address,
                                                PingSlotCtx.PingPeriod,
                                                &( cur->PingOffset ) );
                cur = cur->Next;
            }
            MulticastSlotState = PINGSLOT_STATE_SET_TIMER;
            // no break
        }
        case PINGSLOT_STATE_SET_TIMER:
        {
            cur = MulticastChannels;
            PingSlotCtx.NextMulticastChannel = NULL;

            while( cur != NULL )
            {
                if( CalcNextSlotTime( cur->PingOffset, PingSlotCtx.PingPeriod, &slotTime ) == true )
                {
                    if( ( multicastSlotTime == 0 ) || ( multicastSlotTime > slotTime ) )
                    {
                        // Update the slot time and the next multicast channel
                        multicastSlotTime = slotTime;
                        PingSlotCtx.NextMulticastChannel = cur;
                    }
                }
                cur = cur->Next;
            }

            if( PingSlotCtx.NextMulticastChannel != NULL )
            {
                // Start the timer if the ping slot time is in range
                MulticastSlotState = PINGSLOT_STATE_IDLE;
                TimerSetValue( &MulticastSlotTimer, multicastSlotTime );
                TimerStart( &MulticastSlotTimer );
            }
            break;
        }
        case PINGSLOT_STATE_IDLE:
        {
            uint32_t frequency = PingSlotCtx.Frequency;

            if( PingSlotCtx.NextMulticastChannel == NULL )
            {
                MulticastSlotState = PINGSLOT_STATE_SET_TIMER;
                TimerSetValue( &MulticastSlotTimer, 1 );
                TimerStart( &MulticastSlotTimer );
                break;
            }

            if( PingSlotCtx.Ctrl.CustomFreq == 0 )
            {
                // Restore floor plan
                frequency = PINGSLOT_CHANNEL_FREQ( PingSlotCtx.NextMulticastChannel->Address );
            }

            if( BeaconCtx.Ctrl.BeaconAcquired == 1 )
            {
                PingSlotCtx.SymbolTimeout = GetRxSymbolTimeout( PingSlotCtx.Datarate );
            }
            MulticastSlotState = PINGSLOT_STATE_RX;
            RxWindowSetup( frequency, PingSlotCtx.Datarate, GetRxBandwidth( PingSlotCtx.Datarate ),
                           PingSlotCtx.SymbolTimeout, false );
            break;
        }
        default:
        {
            MulticastSlotState = PINGSLOT_STATE_SET_TIMER;
            break;
        }
    }
}

static void RxBeaconSetup( uint16_t timeout, uint32_t rxTime )
{
    bool rxContinuous = true;
    uint32_t frequency = BeaconCtx.Frequency;

    Radio.Sleep( );

    if( BeaconCtx.Ctrl.CustomFreq == 0 )
    {
        // Restore floor plan
        frequency = BEACON_CHANNEL_FREQ( );
    }

    if( BeaconCtx.Ctrl.BeaconChannelSet == 1 )
    {
        // Take the frequency of the next beacon
        BeaconCtx.Ctrl.BeaconChannelSet = 0;
        frequency = BEACON_CHANNEL_FREQ_IDX( BeaconCtx.BeaconTimingChannel );
    }

    Radio.SetChannel( frequency );

#if defined( USE_BAND_433 ) || defined( USE_BAND_780 ) || defined( USE_BAND_868 )
    Radio.SetMaxPayloadLength( MODEM_LORA, 17 );
#elif defined( USE_BAND_915 ) || defined( USE_BAND_915_HYBRID )
    Radio.SetMaxPayloadLength( MODEM_LORA, 19 );
#endif

    if( rxTime != 0 )
    {
        rxContinuous = false;
    }

    // Store downlink datarate
    McpsIndication.RxDatarate = BEACON_CHANNEL_DR;

    Radio.SetRxConfig( MODEM_LORA, BEACON_CHANNEL_BW, Datarates[BEACON_CHANNEL_DR],
                       1, 0, 10, timeout, true, BEACON_SIZE, false, 0, 0, false, rxContinuous );

    Radio.Rx( rxTime );
}

static bool RxBeacon( uint8_t *payload, uint16_t size )
{
    bool beaconReceived = false;
    uint16_t crc0 = 0;
    uint16_t crc1 = 0;
    uint16_t beaconCrc0 = 0;
    uint16_t beaconCrc1 = 0;
    uint8_t rfuOffset1 = 0;
    uint8_t rfuOffset2 = 0;

#if defined( USE_BAND_915 ) || defined( USE_BAND_915_HYBRID )
    rfuOffset1 = 1;
    rfuOffset2 = 1;
#endif

    // BeaconState = BEACON_STATE_REACQUISITION;
    if( ( BeaconState == BEACON_STATE_RX ) || ( BeaconCtx.Ctrl.AcquisitionPending == 1 ) )
    {
        if( size == BEACON_SIZE )
        {
            beaconCrc0 = ( ( uint16_t ) payload[6 + rfuOffset1] ) & 0x00FF;
            beaconCrc0 |= ( ( uint16_t ) payload[7 + rfuOffset1] << 8 ) & 0xFF00;
            crc0 = BeaconCrc( payload, 6 + rfuOffset1 );

            // Validate the first crc of the beacon frame
            if( crc0 == beaconCrc0 )
            {
                BeaconCtx.BeaconTime  = ( ( uint32_t ) payload[2 + rfuOffset1] ) & 0x000000FF;
                BeaconCtx.BeaconTime |= ( ( uint32_t ) ( payload[3 + rfuOffset1] << 8 ) ) & 0x0000FF00;
                BeaconCtx.BeaconTime |= ( ( uint32_t ) ( payload[4 + rfuOffset1] << 16 ) ) & 0x00FF0000;
                BeaconCtx.BeaconTime |= ( ( uint32_t ) ( payload[5 + rfuOffset1] << 24 ) ) & 0xFF000000;
                MlmeIndication.BeaconInfo.Time = BeaconCtx.BeaconTime;
                beaconReceived = true;
            }

            beaconCrc1 = ( ( uint16_t ) payload[15 + rfuOffset1 + rfuOffset2] ) & 0x00FF;
            beaconCrc1 |= ( ( uint16_t ) payload[16 + rfuOffset1 + rfuOffset2] << 8 ) & 0xFF00;
            crc1 = BeaconCrc( &payload[8 + rfuOffset1], 7 + rfuOffset2 );

            // Validate the second crc of the beacon frame
            if( crc1 == beaconCrc1 )
            {
                MlmeIndication.BeaconInfo.GwSpecific.InfoDesc = payload[8 + rfuOffset1];
                memcpy1( MlmeIndication.BeaconInfo.GwSpecific.Info, &payload[9 + rfuOffset1], 7 );
                beaconReceived = true;
            }

            // Reset beacon variables, if one of the crc is valid
            if( beaconReceived == true )
            {
                BeaconCtx.LastBeaconRx = TimerGetCurrentTime( ) - Radio.TimeOnAir( MODEM_LORA, size );
                BeaconCtx.Ctrl.BeaconAcquired = 1;
                BeaconCtx.Ctrl.BeaconMode = 1;
                BeaconCtx.SymbolTimeout = BeaconCtx.Cfg.SymbolToDefault;
                BeaconState = BEACON_STATE_LOCKED;

                OnBeaconTimerEvent( );
            }
        }

        if( BeaconState == BEACON_STATE_RX )
        {
            BeaconState = BEACON_STATE_TIMEOUT;
            OnBeaconTimerEvent( );
        }
        // Return always true, when we expect a beacon.
        beaconReceived = true;
    }

    return beaconReceived;
}

static uint16_t BeaconCrc( uint8_t *buffer, uint16_t length )
{
    // The CRC calculation follows CCITT
    const uint16_t polynom = 0x1021;
    // CRC initial value
    uint16_t crc = 0x0000;

    if( buffer == NULL )
    {
        return 0;
    }

    for( uint16_t i = 0; i < length; ++i )
    {
        crc ^= ( uint16_t ) buffer[i] << 8;
        for( uint16_t j = 0; j < 8; ++j )
        {
            crc = ( crc & 0x8000 ) ? ( crc << 1 ) ^ polynom : ( crc << 1 );
        }
    }

    return crc;
}

static bool IsBeaconExpected( void )
{
    if( ( BeaconCtx.Ctrl.AcquisitionPending == 1 ) ||
        ( BeaconCtx.Ctrl.AcquisitionTimerSet == 1 ) ||
        ( BeaconState == BEACON_STATE_RX ) )
    {
        return true;
    }
    return false;
}

static bool IsPingExpected( void )
{
    if( LoRaMacDeviceClass == CLASS_B )
    {
        if( PingSlotState == PINGSLOT_STATE_RX )
        {
            return true;
        }
    }
    return false;
}

#if ( defined( USE_BAND_915 ) || defined( USE_BAND_915_HYBRID ) )
static uint8_t BeaconChannel( uint32_t devAddr )
{
    uint32_t frequency = 0;

    frequency = devAddr + ( BeaconCtx.BeaconTime / ( BeaconCtx.Cfg.Interval / 1000 ) );
    return ( ( uint8_t )( frequency % 8 ) );
}
#endif

static void HaltBeaconing( void )
{
    if( LoRaMacDeviceClass == CLASS_B )
    {
        if( ( BeaconState == BEACON_STATE_TIMEOUT ) ||
            ( BeaconState == BEACON_STATE_SWITCH_CLASS ) )
        {
            // Update the state machine before halt
            OnBeaconTimerEvent( );
        }

        // Halt beacon state machine
        BeaconState = BEACON_STATE_HALT;

        // Halt ping slot state machine
        TimerStop( &BeaconTimer );

        // Halt ping slot state machine
        TimerStop( &PingSlotTimer );

        // Halt multicast ping slot state machine
        TimerStop( &MulticastSlotTimer );
    }
}

static void ResumeBeaconing( void )
{
    if( LoRaMacDeviceClass == CLASS_B )
    {
        if( BeaconState == BEACON_STATE_HALT )
        {
            BeaconCtx.Ctrl.ResumeBeaconing = 1;

            // Set default state
            BeaconState = BEACON_STATE_LOCKED;

            if( BeaconCtx.Ctrl.BeaconAcquired == 0 )
            {
                // Set the default state for beacon less operation
                BeaconState = BEACON_STATE_REACQUISITION;
            }
            TimerSetValue( &BeaconTimer, 1 );
            TimerStart( &BeaconTimer );
        }
    }
}

static bool ValidatePayloadLength( uint8_t lenN, int8_t datarate, uint8_t fOptsLen )
{
    uint16_t maxN = 0;
    uint16_t payloadSize = 0;

    // Get the maximum payload length
    if( RepeaterSupport == true )
    {
        maxN = MaxPayloadOfDatarateRepeater[datarate];
    }
    else
    {
        maxN = MaxPayloadOfDatarate[datarate];
    }

    // Calculate the resulting payload size
    payloadSize = ( lenN + fOptsLen );

    // Validation of the application payload size
    if( ( payloadSize <= maxN ) && ( payloadSize <= LORAMAC_PHY_MAXPAYLOAD ) )
    {
        return true;
    }
    return false;
}

static uint8_t CountBits( uint16_t mask, uint8_t nbBits )
{
    uint8_t nbActiveBits = 0;

    for( uint8_t j = 0; j < nbBits; j++ )
    {
        if( ( mask & ( 1 << j ) ) == ( 1 << j ) )
        {
            nbActiveBits++;
        }
    }
    return nbActiveBits;
}

#if defined( USE_BAND_915 ) || defined( USE_BAND_915_HYBRID )
static uint8_t CountNbEnabled125kHzChannels( uint16_t *channelsMask )
{
    uint8_t nb125kHzChannels = 0;

    for( uint8_t i = 0, k = 0; i < LORA_MAX_NB_CHANNELS - 8; i += 16, k++ )
    {
        nb125kHzChannels += CountBits( channelsMask[k], 16 );
    }

    return nb125kHzChannels;
}

#if defined( USE_BAND_915_HYBRID )
static void ReenableChannels( uint16_t mask, uint16_t* channelsMask )
{
    uint16_t blockMask = mask;

    for( uint8_t i = 0, j = 0; i < 4; i++, j += 2 )
    {
        channelsMask[i] = 0;
        if( ( blockMask & ( 1 << j ) ) != 0 )
        {
            channelsMask[i] |= 0x00FF;
        }
        if( ( blockMask & ( 1 << ( j + 1 ) ) ) != 0 )
        {
            channelsMask[i] |= 0xFF00;
        }
    }
    channelsMask[4] = blockMask;
    channelsMask[5] = 0x0000;
}

static bool ValidateChannelMask( uint16_t* channelsMask )
{
    bool chanMaskState = false;
    uint16_t block1 = 0;
    uint16_t block2 = 0;
    uint8_t index = 0;

    for( uint8_t i = 0; i < 4; i++ )
    {
        block1 = channelsMask[i] & 0x00FF;
        block2 = channelsMask[i] & 0xFF00;

        if( ( CountBits( block1, 16 ) > 5 ) && ( chanMaskState == false ) )
        {
            channelsMask[i] &= block1;
            channelsMask[4] = 1 << ( i * 2 );
            chanMaskState = true;
            index = i;
        }
        else if( ( CountBits( block2, 16 ) > 5 ) && ( chanMaskState == false ) )
        {
            channelsMask[i] &= block2;
            channelsMask[4] = 1 << ( i * 2 + 1 );
            chanMaskState = true;
            index = i;
        }
    }

    // Do only change the channel mask, if we have found a valid block.
    if( chanMaskState == true )
    {
        for( uint8_t i = 0; i < 4; i++ )
        {
            if( i != index )
            {
                channelsMask[i] = 0;
            }
        }
    }
    return chanMaskState;
}
#endif
#endif

static bool ValidateDatarate( int8_t datarate, uint16_t* channelsMask )
{
    if( ValueInRange( datarate, LORAMAC_TX_MIN_DATARATE, LORAMAC_TX_MAX_DATARATE ) == false )
    {
        return false;
    }
    for( uint8_t i = 0, k = 0; i < LORA_MAX_NB_CHANNELS; i += 16, k++ )
    {
        for( uint8_t j = 0; j < 16; j++ )
        {
            if( ( ( channelsMask[k] & ( 1 << j ) ) != 0 ) )
            {// Check datarate validity for enabled channels
                if( ValueInRange( datarate, Channels[i + j].DrRange.Fields.Min, Channels[i + j].DrRange.Fields.Max ) == true )
                {
                    // At least 1 channel has been found we can return OK.
                    return true;
                }
            }
        }
    }
    return false;
}

static int8_t LimitTxPower( int8_t txPower )
{
    int8_t resultTxPower = txPower;
#if defined( USE_BAND_915 ) || defined( USE_BAND_915_HYBRID )
    if( ( LoRaMacParams.ChannelsDatarate == DR_4 ) ||
        ( ( LoRaMacParams.ChannelsDatarate >= DR_8 ) && ( LoRaMacParams.ChannelsDatarate <= DR_13 ) ) )
    {// Limit tx power to max 26dBm
        resultTxPower =  MAX( txPower, TX_POWER_26_DBM );
    }
    else
    {
        if( CountNbEnabled125kHzChannels( LoRaMacParams.ChannelsMask ) < 50 )
        {// Limit tx power to max 21dBm
            resultTxPower = MAX( txPower, TX_POWER_20_DBM );
        }
    }
#endif
    return resultTxPower;
}

static bool ValueInRange( int8_t value, int8_t min, int8_t max )
{
    if( ( value >= min ) && ( value <= max ) )
    {
        return true;
    }
    return false;
}

static bool ValidateDrRange( DrRange_t drRange, int8_t min, int8_t max )
{
    int8_t drMin = drRange.Fields.Min & 0x0F;
    int8_t drMax = drRange.Fields.Max & 0x0F;

    if( drMin > drMax )
    {
        return false;
    }
    if( ValueInRange( drMin, min, max ) == false )
    {
        return false;
    }
    if( ValueInRange( drMax, min, max ) == false )
    {
        return false;
    }
    return true;
}

static bool DisableChannelInMask( uint8_t id, uint16_t* mask )
{
    uint8_t index = 0;
    index = id / 16;

    if( ( index > 4 ) || ( id >= LORA_MAX_NB_CHANNELS ) )
    {
        return false;
    }

    // Deactivate channel
    mask[index] &= ~( 1 << ( id % 16 ) );

    return true;
}

static bool AdrNextDr( bool adrEnabled, bool updateChannelMask, int8_t* datarateOut )
{
    bool adrAckReq = false;
    int8_t datarate = LoRaMacParams.ChannelsDatarate;

    if( adrEnabled == true )
    {
        if( datarate == LORAMAC_TX_MIN_DATARATE )
        {
            AdrAckCounter = 0;
            adrAckReq = false;
        }
        else
        {
            if( AdrAckCounter >= ADR_ACK_LIMIT )
            {
                adrAckReq = true;
            }
            else
            {
                adrAckReq = false;
            }
            if( AdrAckCounter >= ( ADR_ACK_LIMIT + ADR_ACK_DELAY ) )
            {
                if( ( AdrAckCounter % ADR_ACK_DELAY ) == 0 )
                {
                    if( LoRaMacParams.ChannelsTxPower == LORAMAC_MAX_TX_POWER )
                    {
#if defined( USE_BAND_433 ) || defined( USE_BAND_780 ) || defined( USE_BAND_868 )
                        if( datarate > LORAMAC_TX_MIN_DATARATE )
                        {
                            datarate--;
                        }
                        if( datarate == LORAMAC_TX_MIN_DATARATE )
                        {
                            if( updateChannelMask == true )
                            {
                                // Re-enable default channels LC1, LC2, LC3
                                LoRaMacParams.ChannelsMask[0] = LoRaMacParams.ChannelsMask[0] | ( LC( 1 ) + LC( 2 ) + LC( 3 ) );
                            }
                        }
#elif defined( USE_BAND_470 )
                        if( datarate > LORAMAC_TX_MIN_DATARATE )
                        {
                            datarate--;
                        }
                        if( datarate == LORAMAC_TX_MIN_DATARATE )
                        {
                            if( updateChannelMask == true )
                            {
                                // Re-enable default channels
                                memcpy1( ( uint8_t* )LoRaMacParams.ChannelsMask, ( uint8_t* )LoRaMacParamsDefaults.ChannelsMask, sizeof( LoRaMacParams.ChannelsMask ) );
                            }
                        }
#elif defined( USE_BAND_915 ) || defined( USE_BAND_915_HYBRID )
                        if( ( datarate > LORAMAC_TX_MIN_DATARATE ) && ( datarate == DR_8 ) )
                        {
                            datarate = DR_4;
                        }
                        else if( datarate > LORAMAC_TX_MIN_DATARATE )
                        {
                            datarate--;
                        }
                        if( datarate == LORAMAC_TX_MIN_DATARATE )
                        {
                            if( updateChannelMask == true )
                            {
#if defined( USE_BAND_915 )
                                // Re-enable default channels
                                memcpy1( ( uint8_t* )LoRaMacParams.ChannelsMask, ( uint8_t* )LoRaMacParamsDefaults.ChannelsMask, sizeof( LoRaMacParams.ChannelsMask ) );
#else // defined( USE_BAND_915_HYBRID )
                                // Re-enable default channels
                                ReenableChannels( LoRaMacParamsDefaults.ChannelsMask[4], LoRaMacParams.ChannelsMask );
#endif
                            }
                        }
#else
#error "Please define a frequency band in the compiler options."
#endif
                    }
                    else
                    {
                        LoRaMacParams.ChannelsTxPower = LORAMAC_MAX_TX_POWER;
                    }
                }
            }
        }
    }

    *datarateOut = datarate;

    return adrAckReq;
}

static LoRaMacStatus_t AddMacCommand( uint8_t cmd, uint8_t p1, uint8_t p2 )
{
    LoRaMacStatus_t status = LORAMAC_STATUS_BUSY;
    // The maximum buffer length must take MAC commands to re-send into account.
    uint8_t bufLen = LORA_MAC_COMMAND_MAX_LENGTH - MacCommandsBufferToRepeatIndex;

    switch( cmd )
    {
        case MOTE_MAC_LINK_CHECK_REQ:
            if( MacCommandsBufferIndex < bufLen )
            {
                MacCommandsBuffer[MacCommandsBufferIndex++] = cmd;
                // No payload for this command
                status = LORAMAC_STATUS_OK;
            }
            break;
        case MOTE_MAC_LINK_ADR_ANS:
            if( MacCommandsBufferIndex < ( bufLen - 1 ) )
            {
                MacCommandsBuffer[MacCommandsBufferIndex++] = cmd;
                // Margin
                MacCommandsBuffer[MacCommandsBufferIndex++] = p1;
                status = LORAMAC_STATUS_OK;
            }
            break;
        case MOTE_MAC_DUTY_CYCLE_ANS:
            if( MacCommandsBufferIndex < bufLen )
            {
                MacCommandsBuffer[MacCommandsBufferIndex++] = cmd;
                // No payload for this answer
                status = LORAMAC_STATUS_OK;
            }
            break;
        case MOTE_MAC_RX_PARAM_SETUP_ANS:
            if( MacCommandsBufferIndex < ( bufLen - 1 ) )
            {
                MacCommandsBuffer[MacCommandsBufferIndex++] = cmd;
                // Status: Datarate ACK, Channel ACK
                MacCommandsBuffer[MacCommandsBufferIndex++] = p1;
                status = LORAMAC_STATUS_OK;
            }
            break;
        case MOTE_MAC_DEV_STATUS_ANS:
            if( MacCommandsBufferIndex < ( bufLen - 2 ) )
            {
                MacCommandsBuffer[MacCommandsBufferIndex++] = cmd;
                // 1st byte Battery
                // 2nd byte Margin
                MacCommandsBuffer[MacCommandsBufferIndex++] = p1;
                MacCommandsBuffer[MacCommandsBufferIndex++] = p2;
                status = LORAMAC_STATUS_OK;
            }
            break;
        case MOTE_MAC_NEW_CHANNEL_ANS:
            if( MacCommandsBufferIndex < ( bufLen - 1 ) )
            {
                MacCommandsBuffer[MacCommandsBufferIndex++] = cmd;
                // Status: Datarate range OK, Channel frequency OK
                MacCommandsBuffer[MacCommandsBufferIndex++] = p1;
                status = LORAMAC_STATUS_OK;
            }
            break;
        case MOTE_MAC_RX_TIMING_SETUP_ANS:
            if( MacCommandsBufferIndex < bufLen )
            {
                MacCommandsBuffer[MacCommandsBufferIndex++] = cmd;
                // No payload for this answer
                status = LORAMAC_STATUS_OK;
            }
            break;
        case MOTE_MAC_PING_SLOT_INFO_REQ:
            if( MacCommandsBufferIndex < ( LORA_MAC_COMMAND_MAX_LENGTH - 1 ) )
            {
                MacCommandsBuffer[MacCommandsBufferIndex++] = cmd;
                // Status: Periodicity and Datarate
                MacCommandsBuffer[MacCommandsBufferIndex++] = p1;
                status = LORAMAC_STATUS_OK;
            }
            break;
        case MOTE_MAC_PING_SLOT_FREQ_ANS:
            if( MacCommandsBufferIndex < LORA_MAC_COMMAND_MAX_LENGTH )
            {
                MacCommandsBuffer[MacCommandsBufferIndex++] = cmd;
                // Status: Datarate range OK, Channel frequency OK
                MacCommandsBuffer[MacCommandsBufferIndex++] = p1;
                status = LORAMAC_STATUS_OK;
            }
            break;
        case MOTE_MAC_BEACON_TIMING_REQ:
            if( MacCommandsBufferIndex < LORA_MAC_COMMAND_MAX_LENGTH )
            {
                MacCommandsBuffer[MacCommandsBufferIndex++] = cmd;
                // No payload for this answer
                status = LORAMAC_STATUS_OK;
            }
            break;
        case MOTE_MAC_BEACON_FREQ_ANS:
            if( MacCommandsBufferIndex < LORA_MAC_COMMAND_MAX_LENGTH )
            {
                MacCommandsBuffer[MacCommandsBufferIndex++] = cmd;
                // No payload for this answer
                status = LORAMAC_STATUS_OK;
            }
            break;
        default:
            return LORAMAC_STATUS_SERVICE_UNKNOWN;
    }
    if( status == LORAMAC_STATUS_OK )
    {
        MacCommandsInNextTx = true;
    }
    return status;
}

static uint8_t ParseMacCommandsToRepeat( uint8_t* cmdBufIn, uint8_t length, uint8_t* cmdBufOut )
{
    uint8_t i = 0;
    uint8_t cmdCount = 0;

    if( ( cmdBufIn == NULL ) || ( cmdBufOut == NULL ) )
    {
        return 0;
    }

    for( i = 0; i < length; i++ )
    {
        switch( cmdBufIn[i] )
        {
            // STICKY
            case MOTE_MAC_RX_PARAM_SETUP_ANS:
            {
                cmdBufOut[cmdCount++] = cmdBufIn[i++];
                cmdBufOut[cmdCount++] = cmdBufIn[i];
                break;
            }
            case MOTE_MAC_RX_TIMING_SETUP_ANS:
            {
                cmdBufOut[cmdCount++] = cmdBufIn[i];
                break;
            }
            // NON-STICKY
            case MOTE_MAC_DEV_STATUS_ANS:
            { // 2 bytes payload
                i += 2;
                break;
            }
            case MOTE_MAC_LINK_ADR_ANS:
            case MOTE_MAC_NEW_CHANNEL_ANS:
            { // 1 byte payload
                i++;
                break;
            }
            case MOTE_MAC_DUTY_CYCLE_ANS:
            case MOTE_MAC_LINK_CHECK_REQ:
            { // 0 byte payload
                break;
            }
            default:
                break;
        }
    }

    return cmdCount;
}

static void ProcessMacCommands( uint8_t *payload, uint8_t macIndex, uint8_t commandsSize, uint8_t snr )
{
    uint8_t index = 0;

    while( macIndex < commandsSize )
    {
        // Decode Frame MAC commands
        switch( payload[macIndex++] )
        {
            case SRV_MAC_LINK_CHECK_ANS:
                index = GetMlmeConfirmIndex( MlmeConfirmQueue, MLME_LINK_CHECK, MlmeConfirmQueueCnt );
                if( index < LORA_MAC_MLME_CONFIRM_QUEUE_LEN )
                {
                    MlmeConfirmQueue[index].Status = LORAMAC_EVENT_INFO_STATUS_OK;
                    MlmeConfirm.DemodMargin = payload[macIndex++];
                    MlmeConfirm.NbGateways = payload[macIndex++];
                }
                break;
            case SRV_MAC_LINK_ADR_REQ:
                {
                    uint8_t i;
                    uint8_t status = 0x07;
                    uint16_t chMask;
                    int8_t txPower = 0;
                    int8_t datarate = 0;
                    uint8_t nbRep = 0;
                    uint8_t chMaskCntl = 0;
                    uint16_t channelsMask[6] = { 0, 0, 0, 0, 0, 0 };

                    // Initialize local copy of the channels mask array
                    for( i = 0; i < 6; i++ )
                    {
                        channelsMask[i] = LoRaMacParams.ChannelsMask[i];
                    }
                    datarate = payload[macIndex++];
                    txPower = datarate & 0x0F;
                    datarate = ( datarate >> 4 ) & 0x0F;

                    if( ( AdrCtrlOn == false ) &&
                        ( ( LoRaMacParams.ChannelsDatarate != datarate ) || ( LoRaMacParams.ChannelsTxPower != txPower ) ) )
                    { // ADR disabled don't handle ADR requests if server tries to change datarate or txpower
                        // Answer the server with fail status
                        // Power ACK     = 0
                        // Data rate ACK = 0
                        // Channel mask  = 0
                        AddMacCommand( MOTE_MAC_LINK_ADR_ANS, 0, 0 );
                        macIndex += 3;  // Skip over the remaining bytes of the request
                        break;
                    }
                    chMask = ( uint16_t )payload[macIndex++];
                    chMask |= ( uint16_t )payload[macIndex++] << 8;

                    nbRep = payload[macIndex++];
                    chMaskCntl = ( nbRep >> 4 ) & 0x07;
                    nbRep &= 0x0F;
                    if( nbRep == 0 )
                    {
                        nbRep = 1;
                    }
#if defined( USE_BAND_433 ) || defined( USE_BAND_780 ) || defined( USE_BAND_868 )
                    if( ( chMaskCntl == 0 ) && ( chMask == 0 ) )
                    {
                        status &= 0xFE; // Channel mask KO
                    }
                    else if( ( ( chMaskCntl >= 1 ) && ( chMaskCntl <= 5 )) ||
                             ( chMaskCntl >= 7 ) )
                    {
                        // RFU
                        status &= 0xFE; // Channel mask KO
                    }
                    else
                    {
                        for( i = 0; i < LORA_MAX_NB_CHANNELS; i++ )
                        {
                            if( chMaskCntl == 6 )
                            {
                                if( Channels[i].Frequency != 0 )
                                {
                                    chMask |= 1 << i;
                                }
                            }
                            else
                            {
                                if( ( ( chMask & ( 1 << i ) ) != 0 ) &&
                                    ( Channels[i].Frequency == 0 ) )
                                {// Trying to enable an undefined channel
                                    status &= 0xFE; // Channel mask KO
                                }
                            }
                        }
                        channelsMask[0] = chMask;
                    }
#elif defined( USE_BAND_470 )
                    if( chMaskCntl == 6 )
                    {
                        // Enable all 125 kHz channels
                        for( uint8_t i = 0, k = 0; i < LORA_MAX_NB_CHANNELS; i += 16, k++ )
                        {
                            for( uint8_t j = 0; j < 16; j++ )
                            {
                                if( Channels[i + j].Frequency != 0 )
                                {
                                    channelsMask[k] |= 1 << j;
                                }
                            }
                        }
                    }
                    else if( chMaskCntl == 7 )
                    {
                        status &= 0xFE; // Channel mask KO
                    }
                    else
                    {
                        for( uint8_t i = 0; i < 16; i++ )
                        {
                            if( ( ( chMask & ( 1 << i ) ) != 0 ) &&
                                ( Channels[chMaskCntl * 16 + i].Frequency == 0 ) )
                            {// Trying to enable an undefined channel
                                status &= 0xFE; // Channel mask KO
                            }
                        }
                        channelsMask[chMaskCntl] = chMask;
                    }
#elif defined( USE_BAND_915 ) || defined( USE_BAND_915_HYBRID )
                    if( chMaskCntl == 6 )
                    {
                        // Enable all 125 kHz channels
                        channelsMask[0] = 0xFFFF;
                        channelsMask[1] = 0xFFFF;
                        channelsMask[2] = 0xFFFF;
                        channelsMask[3] = 0xFFFF;
                        // Apply chMask to channels 64 to 71
                        channelsMask[4] = chMask;
                    }
                    else if( chMaskCntl == 7 )
                    {
                        // Disable all 125 kHz channels
                        channelsMask[0] = 0x0000;
                        channelsMask[1] = 0x0000;
                        channelsMask[2] = 0x0000;
                        channelsMask[3] = 0x0000;
                        // Apply chMask to channels 64 to 71
                        channelsMask[4] = chMask;
                    }
                    else if( chMaskCntl == 5 )
                    {
                        // RFU
                        status &= 0xFE; // Channel mask KO
                    }
                    else
                    {
                        channelsMask[chMaskCntl] = chMask;

                        // FCC 15.247 paragraph F mandates to hop on at least 2 125 kHz channels
                        if( ( datarate < DR_4 ) && ( CountNbEnabled125kHzChannels( channelsMask ) < 2 ) )
                        {
                            status &= 0xFE; // Channel mask KO
                        }

#if defined( USE_BAND_915_HYBRID )
                        if( ValidateChannelMask( channelsMask ) == false )
                        {
                            status &= 0xFE; // Channel mask KO
                        }
#endif
                    }
#else
    #error "Please define a frequency band in the compiler options."
#endif
                    if( ValidateDatarate( datarate, channelsMask ) == false )
                    {
                        status &= 0xFD; // Datarate KO
                    }

                    //
                    // Remark MaxTxPower = 0 and MinTxPower = 5
                    //
                    if( ValueInRange( txPower, LORAMAC_MAX_TX_POWER, LORAMAC_MIN_TX_POWER ) == false )
                    {
                        status &= 0xFB; // TxPower KO
                    }
                    if( ( status & 0x07 ) == 0x07 )
                    {
                        LoRaMacParams.ChannelsDatarate = datarate;
                        LoRaMacParams.ChannelsTxPower = txPower;

                        memcpy1( ( uint8_t* )LoRaMacParams.ChannelsMask, ( uint8_t* )channelsMask, sizeof( LoRaMacParams.ChannelsMask ) );

                        LoRaMacParams.ChannelsNbRep = nbRep;
#if defined( USE_BAND_915 ) || defined( USE_BAND_915_HYBRID )
                        // Reset ChannelsMaskRemaining to the new ChannelsMask
                        ChannelsMaskRemaining[0] &= channelsMask[0];
                        ChannelsMaskRemaining[1] &= channelsMask[1];
                        ChannelsMaskRemaining[2] &= channelsMask[2];
                        ChannelsMaskRemaining[3] &= channelsMask[3];
                        ChannelsMaskRemaining[4] = channelsMask[4];
                        ChannelsMaskRemaining[5] = channelsMask[5];
#endif
                    }
                    AddMacCommand( MOTE_MAC_LINK_ADR_ANS, status, 0 );
                }
                break;
            case SRV_MAC_DUTY_CYCLE_REQ:
                MaxDCycle = payload[macIndex++];
                AggregatedDCycle = 1 << MaxDCycle;
                AddMacCommand( MOTE_MAC_DUTY_CYCLE_ANS, 0, 0 );
                break;
            case SRV_MAC_RX_PARAM_SETUP_REQ:
                {
                    uint8_t status = 0x07;
                    int8_t datarate = 0;
                    int8_t drOffset = 0;
                    uint32_t freq = 0;

                    drOffset = ( payload[macIndex] >> 4 ) & 0x07;
                    datarate = payload[macIndex] & 0x0F;
                    macIndex++;

                    freq =  ( uint32_t )payload[macIndex++];
                    freq |= ( uint32_t )payload[macIndex++] << 8;
                    freq |= ( uint32_t )payload[macIndex++] << 16;
                    freq *= 100;

                    if( Rx2FreqInRange( freq ) == false )
                    {
                        status &= 0xFE; // Channel frequency KO
                    }

                    if( ValueInRange( datarate, LORAMAC_RX_MIN_DATARATE, LORAMAC_RX_MAX_DATARATE ) == false )
                    {
                        status &= 0xFD; // Datarate KO
                    }
#if ( defined( USE_BAND_915 ) || defined( USE_BAND_915_HYBRID ) )
                    if( ( ValueInRange( datarate, DR_5, DR_7 ) == true ) ||
                        ( datarate > DR_13 ) )
                    {
                        status &= 0xFD; // Datarate KO
                    }
#endif
                    if( ValueInRange( drOffset, LORAMAC_MIN_RX1_DR_OFFSET, LORAMAC_MAX_RX1_DR_OFFSET ) == false )
                    {
                        status &= 0xFB; // Rx1DrOffset range KO
                    }

                    if( ( status & 0x07 ) == 0x07 )
                    {
                        LoRaMacParams.Rx2Channel.Datarate = datarate;
                        LoRaMacParams.Rx2Channel.Frequency = freq;
                        LoRaMacParams.Rx1DrOffset = drOffset;
                    }
                    AddMacCommand( MOTE_MAC_RX_PARAM_SETUP_ANS, status, 0 );
                }
                break;
            case SRV_MAC_DEV_STATUS_REQ:
                {
                    uint8_t batteryLevel = BAT_LEVEL_NO_MEASURE;
                    if( ( LoRaMacCallbacks != NULL ) && ( LoRaMacCallbacks->GetBatteryLevel != NULL ) )
                    {
                        batteryLevel = LoRaMacCallbacks->GetBatteryLevel( );
                    }
                    AddMacCommand( MOTE_MAC_DEV_STATUS_ANS, batteryLevel, snr );
                    break;
                }
            case SRV_MAC_NEW_CHANNEL_REQ:
                {
                    uint8_t status = 0x03;

#if defined( USE_BAND_470 ) || defined( USE_BAND_915 ) || defined( USE_BAND_915_HYBRID )
                    status &= 0xFC; // Channel frequency and datarate KO
                    macIndex += 5;
#else
                    int8_t channelIndex = 0;
                    ChannelParams_t chParam;

                    channelIndex = payload[macIndex++];
                    chParam.Frequency = ( uint32_t )payload[macIndex++];
                    chParam.Frequency |= ( uint32_t )payload[macIndex++] << 8;
                    chParam.Frequency |= ( uint32_t )payload[macIndex++] << 16;
                    chParam.Frequency *= 100;
                    chParam.DrRange.Value = payload[macIndex++];

                    LoRaMacState |= LORAMAC_TX_CONFIG;
                    if( chParam.Frequency == 0 )
                    {
                        if( channelIndex < 3 )
                        {
                            status &= 0xFC;
                        }
                        else
                        {
                            if( LoRaMacChannelRemove( channelIndex ) != LORAMAC_STATUS_OK )
                            {
                                status &= 0xFC;
                            }
                        }
                    }
                    else
                    {
                        switch( LoRaMacChannelAdd( channelIndex, chParam ) )
                        {
                            case LORAMAC_STATUS_OK:
                            {
                                break;
                            }
                            case LORAMAC_STATUS_FREQUENCY_INVALID:
                            {
                                status &= 0xFE;
                                break;
                            }
                            case LORAMAC_STATUS_DATARATE_INVALID:
                            {
                                status &= 0xFD;
                                break;
                            }
                            case LORAMAC_STATUS_FREQ_AND_DR_INVALID:
                            {
                                status &= 0xFC;
                                break;
                            }
                            default:
                            {
                                status &= 0xFC;
                                break;
                            }
                        }
                    }
                    LoRaMacState &= ~LORAMAC_TX_CONFIG;
#endif
                    AddMacCommand( MOTE_MAC_NEW_CHANNEL_ANS, status, 0 );
                }
                break;
            case SRV_MAC_RX_TIMING_SETUP_REQ:
                {
                    uint8_t delay = payload[macIndex++] & 0x0F;

                    if( delay == 0 )
                    {
                        delay++;
                    }
                    LoRaMacParams.ReceiveDelay1 = delay * 1e3;
                    LoRaMacParams.ReceiveDelay2 = LoRaMacParams.ReceiveDelay1 + 1e3;
                    AddMacCommand( MOTE_MAC_RX_TIMING_SETUP_ANS, 0, 0 );
                }
                break;
            case SRV_MAC_PING_SLOT_INFO_ANS:
                {
                    index = GetMlmeConfirmIndex( MlmeConfirmQueue, MLME_PING_SLOT_INFO, MlmeConfirmQueueCnt );
                    if( index < LORA_MAC_MLME_CONFIRM_QUEUE_LEN )
                    {
                        MlmeConfirmQueue[index].Status = LORAMAC_EVENT_INFO_STATUS_OK;
                        PingSlotCtx.Ctrl.Assigned = 1;
                    }
                }
                break;
            case SRV_MAC_PING_SLOT_CHANNEL_REQ:
                {
                    uint8_t status = 0x03;
                    uint32_t frequency = 0;
                    DrRange_t drRange;

                    frequency = ( uint32_t )payload[macIndex++];
                    frequency |= ( uint32_t )payload[macIndex++] << 8;
                    frequency |= ( uint32_t )payload[macIndex++] << 16;
                    frequency *= 100;
                    drRange.Value = payload[macIndex++];

                    if( frequency != 0 )
                    {
                        if( Radio.CheckRfFrequency( frequency ) == false )
                        {
                            status &= 0xFE; // Channel frequency KO
                        }

                        if( ValidateDrRange( drRange, LORAMAC_RX_MIN_DATARATE, LORAMAC_RX_MAX_DATARATE ) == false )
                        {
                            status &= 0xFD; // Datarate range KO
                        }

                        if( status == 0x03 )
                        {
                            PingSlotCtx.Ctrl.CustomFreq = 1;
                            PingSlotCtx.Frequency = frequency;
                            PingSlotCtx.DrRange.Value = drRange.Value;
                        }
                    }
                    else
                    {
                        PingSlotCtx.Ctrl.CustomFreq = 0;
                        PingSlotCtx.DrRange.Fields.Max = BEACON_CHANNEL_DR;
                        PingSlotCtx.DrRange.Fields.Min = BEACON_CHANNEL_DR;
                    }
                    AddMacCommand( MOTE_MAC_PING_SLOT_FREQ_ANS, status, 0 );
                }
                break;
            case SRV_MAC_BEACON_TIMING_ANS:
                {
                    TimerTime_t currentTime = TimerGetCurrentTime( );
                    uint16_t beaconTimingDelay = ( uint16_t )payload[macIndex++];
                    beaconTimingDelay |= ( uint16_t )payload[macIndex++] << 8;

                    BeaconCtx.BeaconTimingDelay = ( BeaconCtx.Cfg.DelayBeaconTimingAns * beaconTimingDelay );
                    BeaconCtx.BeaconTimingChannel = payload[macIndex++];

                    index = GetMlmeConfirmIndex( MlmeConfirmQueue, MLME_BEACON_TIMING, MlmeConfirmQueueCnt );
                    if( index < LORA_MAC_MLME_CONFIRM_QUEUE_LEN )
                    {
#ifndef LORAWAN_CLASSB_ORBIWISE
                        currentTime -= ( currentTime - Bands[Channels[LastTxChannel].Band].LastTxDoneTime );
#endif
                        if( BeaconCtx.BeaconTimingDelay > BeaconCtx.Cfg.Interval )
                        {
                            // We missed the beacon already
                            BeaconCtx.BeaconTimingDelay = 0;
                            BeaconCtx.BeaconTimingChannel = 0;
                            MlmeConfirmQueue[index].Status = LORAMAC_EVENT_INFO_STATUS_BEACON_NOT_FOUND;
                        }
                        else
                        {
                            BeaconCtx.Ctrl.BeaconDelaySet = 1;
                            BeaconCtx.Ctrl.BeaconChannelSet = 1;
                            BeaconCtx.NextBeaconRx = currentTime + BeaconCtx.BeaconTimingDelay;
                            MlmeConfirmQueue[index].Status = LORAMAC_EVENT_INFO_STATUS_OK;
                        }

                        MlmeConfirm.BeaconTimingDelay = BeaconCtx.BeaconTimingDelay;
                        MlmeConfirm.BeaconTimingChannel = BeaconCtx.BeaconTimingChannel;
                    }
                }
                break;
            case SRV_MAC_BEACON_FREQ_REQ:
                {
                    uint32_t frequency = 0;

                    frequency = ( uint32_t )payload[macIndex++];
                    frequency |= ( uint32_t )payload[macIndex++] << 8;
                    frequency |= ( uint32_t )payload[macIndex++] << 16;
                    frequency *= 100;

                    if( frequency != 0 )
                    {
                        if( Radio.CheckRfFrequency( frequency ) == true )
                        {
                            BeaconCtx.Ctrl.CustomFreq = 1;
                            BeaconCtx.Frequency = frequency;
                            AddMacCommand( MOTE_MAC_PING_SLOT_FREQ_ANS, 0, 0 );
                        }
                    }
                    else
                    {
                        BeaconCtx.Ctrl.CustomFreq = 0;
                        AddMacCommand( MOTE_MAC_PING_SLOT_FREQ_ANS, 0, 0 );
                    }
                }
                break;
            default:
                // Unknown command. ABORT MAC commands processing
                return;
        }
    }
}

LoRaMacStatus_t Send( LoRaMacHeader_t *macHdr, uint8_t fPort, void *fBuffer, uint16_t fBufferSize )
{
    LoRaMacFrameCtrl_t fCtrl;
    LoRaMacStatus_t status = LORAMAC_STATUS_PARAMETER_INVALID;

    fCtrl.Value = 0;
    fCtrl.Bits.FOptsLen      = 0;
    if( LoRaMacDeviceClass == CLASS_B )
    {
        fCtrl.Bits.FPending      = 1;
    }
    else
    {
        fCtrl.Bits.FPending      = 0;
    }
    fCtrl.Bits.Ack           = false;
    fCtrl.Bits.AdrAckReq     = false;
    fCtrl.Bits.Adr           = AdrCtrlOn;

    // Prepare the frame
    status = PrepareFrame( macHdr, &fCtrl, fPort, fBuffer, fBufferSize );

    // Validate status
    if( status != LORAMAC_STATUS_OK )
    {
        return status;
    }

    // Reset confirm parameters
    McpsConfirm.NbRetries = 0;
    McpsConfirm.AckReceived = false;
    McpsConfirm.UpLinkCounter = UpLinkCounter;

    status = ScheduleTx( );

    return status;
}

static LoRaMacStatus_t ScheduleTx( )
{
    TimerTime_t dutyCycleTimeOff = 0;
    TimerTime_t mutexTimeLock = 0;
    TimerTime_t timeOff = 0;

    // Check if the device is off
    if( MaxDCycle == 255 )
    {
        return LORAMAC_STATUS_DEVICE_OFF;
    }
    if( MaxDCycle == 0 )
    {
        AggregatedTimeOff = 0;
    }

    // Select channel
    while( SetNextChannel( &dutyCycleTimeOff ) == false )
    {
        // Set the default datarate
        LoRaMacParams.ChannelsDatarate = LoRaMacParamsDefaults.ChannelsDatarate;

#if defined( USE_BAND_433 ) || defined( USE_BAND_780 ) || defined( USE_BAND_868 )
        // Re-enable default channels LC1, LC2, LC3
        LoRaMacParams.ChannelsMask[0] = LoRaMacParams.ChannelsMask[0] | ( LC( 1 ) + LC( 2 ) + LC( 3 ) );
#endif
    }

    // Schedule transmission of frame
    if( dutyCycleTimeOff == 0 )
    {
        // Try to send now
        mutexTimeLock = SendFrameOnChannel( Channels[Channel] );
    }

    timeOff = MAX( dutyCycleTimeOff, mutexTimeLock );

    if( timeOff > 0 )
    {
        // Send later - prepare timer
        LoRaMacState |= LORAMAC_TX_DELAYED;
        TimerSetValue( &TxDelayedTimer, timeOff );
        TimerStart( &TxDelayedTimer );
    }
    return LORAMAC_STATUS_OK;
}

static uint16_t JoinDutyCycle( void )
{
    uint16_t dutyCycle = 0;
    TimerTime_t timeElapsed = TimerGetCurrentTime( );

    if( timeElapsed < 3600e3 )
    {
        dutyCycle = BACKOFF_DC_1_HOUR;
    }
    else if( timeElapsed < ( 3600e3 + 36000e3 ) )
    {
        dutyCycle = BACKOFF_DC_10_HOURS;
    }
    else
    {
        dutyCycle = BACKOFF_DC_24_HOURS;
    }
    return dutyCycle;
}

static void CalculateBackOff( uint8_t channel )
{
    uint16_t dutyCycle = Bands[Channels[channel].Band].DCycle;
    uint16_t joinDutyCycle = 0;

    // Reset time-off to initial value.
    Bands[Channels[channel].Band].TimeOff = 0;

    if( IsLoRaMacNetworkJoined == false )
    {
        // The node has not joined yet. Apply join duty cycle to all regions.
        joinDutyCycle = JoinDutyCycle( );
        dutyCycle = MAX( dutyCycle, joinDutyCycle );

        // Update Band time-off.
        Bands[Channels[channel].Band].TimeOff = TxTimeOnAir * dutyCycle - TxTimeOnAir;
    }
    else
    {
        if( DutyCycleOn == true )
        {
            Bands[Channels[channel].Band].TimeOff = TxTimeOnAir * dutyCycle - TxTimeOnAir;
        }
    }

    // Update Aggregated Time OFF
    AggregatedTimeOff = AggregatedTimeOff + ( TxTimeOnAir * AggregatedDCycle - TxTimeOnAir );
}

static int8_t AlternateDatarate( uint16_t nbTrials )
{
    int8_t datarate = LORAMAC_TX_MIN_DATARATE;
#if defined( USE_BAND_915 ) || defined( USE_BAND_915_HYBRID )
#if defined( USE_BAND_915 )
    // Re-enable 500 kHz default channels
    LoRaMacParams.ChannelsMask[4] = 0x00FF;
#else // defined( USE_BAND_915_HYBRID )
    // Re-enable 500 kHz default channels
    ReenableChannels( LoRaMacParamsDefaults.ChannelsMask[4], LoRaMacParams.ChannelsMask );
#endif

    if( ( nbTrials & 0x01 ) == 0x01 )
    {
        datarate = DR_4;
    }
    else
    {
        datarate = DR_0;
    }
#else
    if( ( nbTrials % 48 ) == 0 )
    {
        datarate = DR_0;
    }
    else if( ( nbTrials % 32 ) == 0 )
    {
        datarate = DR_1;
    }
    else if( ( nbTrials % 24 ) == 0 )
    {
        datarate = DR_2;
    }
    else if( ( nbTrials % 16 ) == 0 )
    {
        datarate = DR_3;
    }
    else if( ( nbTrials % 8 ) == 0 )
    {
        datarate = DR_4;
    }
    else
    {
        datarate = DR_5;
    }
#endif
    return datarate;
}

static uint8_t GetMlmeConfirmIndex( sMlmeConfirmQueue_t* queue, Mlme_t req, uint8_t length )
{
    for( uint8_t i = 0; i < length; i++ )
    {
        if( queue->MlmeRequest == req )
        {
            return i;
        }
        queue++;
    }

    // Out of band
    return LORA_MAC_MLME_CONFIRM_QUEUE_LEN;
}

static void ResetMacParameters( void )
{
    IsLoRaMacNetworkJoined = false;

    MlmeConfirmQueueCnt = 0;
    memset( &MlmeConfirmQueue, 0xFF, sizeof( MlmeConfirmQueue ) );

    // Counters
    UpLinkCounter = 1;
    DownLinkCounter = 0;
    AdrAckCounter = 0;

    ChannelsNbRepCounter = 0;

    AckTimeoutRetries = 1;
    AckTimeoutRetriesCounter = 1;
    AckTimeoutRetry = false;

    MaxDCycle = 0;
    AggregatedDCycle = 1;

    MacCommandsBufferIndex = 0;
    MacCommandsBufferToRepeatIndex = 0;

    IsRxWindowsEnabled = true;

    LoRaMacParams.ChannelsTxPower = LoRaMacParamsDefaults.ChannelsTxPower;
    LoRaMacParams.ChannelsDatarate = LoRaMacParamsDefaults.ChannelsDatarate;

    LoRaMacParams.MaxRxWindow = LoRaMacParamsDefaults.MaxRxWindow;
    LoRaMacParams.ReceiveDelay1 = LoRaMacParamsDefaults.ReceiveDelay1;
    LoRaMacParams.ReceiveDelay2 = LoRaMacParamsDefaults.ReceiveDelay2;
    LoRaMacParams.JoinAcceptDelay1 = LoRaMacParamsDefaults.JoinAcceptDelay1;
    LoRaMacParams.JoinAcceptDelay2 = LoRaMacParamsDefaults.JoinAcceptDelay2;

    LoRaMacParams.Rx1DrOffset = LoRaMacParamsDefaults.Rx1DrOffset;
    LoRaMacParams.ChannelsNbRep = LoRaMacParamsDefaults.ChannelsNbRep;

    LoRaMacParams.Rx2Channel = LoRaMacParamsDefaults.Rx2Channel;

    memcpy1( ( uint8_t* ) LoRaMacParams.ChannelsMask, ( uint8_t* ) LoRaMacParamsDefaults.ChannelsMask, sizeof( LoRaMacParams.ChannelsMask ) );

#if defined( USE_BAND_915 ) || defined( USE_BAND_915_HYBRID )
    memcpy1( ( uint8_t* ) ChannelsMaskRemaining, ( uint8_t* ) LoRaMacParamsDefaults.ChannelsMask, sizeof( LoRaMacParams.ChannelsMask ) );
#endif


    NodeAckRequested = false;
    SrvAckRequested = false;
    MacCommandsInNextTx = false;

    // Reset Multicast downlink counters
    MulticastParams_t *cur = MulticastChannels;
    while( cur != NULL )
    {
        cur->DownLinkCounter = 0;
        cur = cur->Next;
    }

    // Initialize channel index.
    Channel = LORA_MAX_NB_CHANNELS;
}

LoRaMacStatus_t PrepareFrame( LoRaMacHeader_t *macHdr, LoRaMacFrameCtrl_t *fCtrl, uint8_t fPort, void *fBuffer, uint16_t fBufferSize )
{
    uint16_t i;
    uint8_t pktHeaderLen = 0;
    uint32_t mic = 0;
    const void* payload = fBuffer;
    uint8_t framePort = fPort;

    LoRaMacBufferPktLen = 0;

    NodeAckRequested = false;

    if( fBuffer == NULL )
    {
        fBufferSize = 0;
    }

    LoRaMacTxPayloadLen = fBufferSize;

    LoRaMacBuffer[pktHeaderLen++] = macHdr->Value;

    switch( macHdr->Bits.MType )
    {
        case FRAME_TYPE_JOIN_REQ:
            RxWindow1Delay = LoRaMacParams.JoinAcceptDelay1 - RADIO_WAKEUP_TIME;
            RxWindow2Delay = LoRaMacParams.JoinAcceptDelay2 - RADIO_WAKEUP_TIME;

            LoRaMacBufferPktLen = pktHeaderLen;

            memcpyr( LoRaMacBuffer + LoRaMacBufferPktLen, LoRaMacAppEui, 8 );
            LoRaMacBufferPktLen += 8;
            memcpyr( LoRaMacBuffer + LoRaMacBufferPktLen, LoRaMacDevEui, 8 );
            LoRaMacBufferPktLen += 8;

            LoRaMacDevNonce = Radio.Random( );

            LoRaMacBuffer[LoRaMacBufferPktLen++] = LoRaMacDevNonce & 0xFF;
            LoRaMacBuffer[LoRaMacBufferPktLen++] = ( LoRaMacDevNonce >> 8 ) & 0xFF;

            LoRaMacJoinComputeMic( LoRaMacBuffer, LoRaMacBufferPktLen & 0xFF, LoRaMacAppKey, &mic );

            LoRaMacBuffer[LoRaMacBufferPktLen++] = mic & 0xFF;
            LoRaMacBuffer[LoRaMacBufferPktLen++] = ( mic >> 8 ) & 0xFF;
            LoRaMacBuffer[LoRaMacBufferPktLen++] = ( mic >> 16 ) & 0xFF;
            LoRaMacBuffer[LoRaMacBufferPktLen++] = ( mic >> 24 ) & 0xFF;

            break;
        case FRAME_TYPE_DATA_CONFIRMED_UP:
            NodeAckRequested = true;
            //Intentional fallthrough
        case FRAME_TYPE_DATA_UNCONFIRMED_UP:
            if( IsLoRaMacNetworkJoined == false )
            {
                return LORAMAC_STATUS_NO_NETWORK_JOINED; // No network has been joined yet
            }

            fCtrl->Bits.AdrAckReq = AdrNextDr( fCtrl->Bits.Adr, true, &LoRaMacParams.ChannelsDatarate );

            if( ValidatePayloadLength( LoRaMacTxPayloadLen, LoRaMacParams.ChannelsDatarate, MacCommandsBufferIndex ) == false )
            {
                return LORAMAC_STATUS_LENGTH_ERROR;
            }

            RxWindow1Delay = LoRaMacParams.ReceiveDelay1 - RADIO_WAKEUP_TIME;
            RxWindow2Delay = LoRaMacParams.ReceiveDelay2 - RADIO_WAKEUP_TIME;

            if( SrvAckRequested == true )
            {
                SrvAckRequested = false;
                fCtrl->Bits.Ack = 1;
            }

            LoRaMacBuffer[pktHeaderLen++] = ( LoRaMacDevAddr ) & 0xFF;
            LoRaMacBuffer[pktHeaderLen++] = ( LoRaMacDevAddr >> 8 ) & 0xFF;
            LoRaMacBuffer[pktHeaderLen++] = ( LoRaMacDevAddr >> 16 ) & 0xFF;
            LoRaMacBuffer[pktHeaderLen++] = ( LoRaMacDevAddr >> 24 ) & 0xFF;

            LoRaMacBuffer[pktHeaderLen++] = fCtrl->Value;

            LoRaMacBuffer[pktHeaderLen++] = UpLinkCounter & 0xFF;
            LoRaMacBuffer[pktHeaderLen++] = ( UpLinkCounter >> 8 ) & 0xFF;

            // Copy the MAC commands which must be re-send into the MAC command buffer
            memcpy1( &MacCommandsBuffer[MacCommandsBufferIndex], MacCommandsBufferToRepeat, MacCommandsBufferToRepeatIndex );
            MacCommandsBufferIndex += MacCommandsBufferToRepeatIndex;

            if( ( payload != NULL ) && ( LoRaMacTxPayloadLen > 0 ) )
            {
                if( ( MacCommandsBufferIndex <= LORA_MAC_COMMAND_MAX_LENGTH ) && ( MacCommandsInNextTx == true ) )
                {
                    fCtrl->Bits.FOptsLen += MacCommandsBufferIndex;

                    // Update FCtrl field with new value of OptionsLength
                    LoRaMacBuffer[0x05] = fCtrl->Value;
                    for( i = 0; i < MacCommandsBufferIndex; i++ )
                    {
                        LoRaMacBuffer[pktHeaderLen++] = MacCommandsBuffer[i];
                    }
                }
            }
            else
            {
                if( ( MacCommandsBufferIndex > 0 ) && ( MacCommandsInNextTx ) )
                {
                    LoRaMacTxPayloadLen = MacCommandsBufferIndex;
                    payload = MacCommandsBuffer;
                    framePort = 0;
                }
            }
            MacCommandsInNextTx = false;
            // Store MAC commands which must be re-send in case the device does not receive a downlink anymore
            MacCommandsBufferToRepeatIndex = ParseMacCommandsToRepeat( MacCommandsBuffer, MacCommandsBufferIndex, MacCommandsBufferToRepeat );
            if( MacCommandsBufferToRepeatIndex > 0 )
            {
                MacCommandsInNextTx = true;
            }
            MacCommandsBufferIndex = 0;

            if( ( payload != NULL ) && ( LoRaMacTxPayloadLen > 0 ) )
            {
                LoRaMacBuffer[pktHeaderLen++] = framePort;

                if( framePort == 0 )
                {
                    LoRaMacPayloadEncrypt( (uint8_t* ) payload, LoRaMacTxPayloadLen, LoRaMacNwkSKey, LoRaMacDevAddr, UP_LINK, UpLinkCounter, LoRaMacPayload );
                }
                else
                {
                    LoRaMacPayloadEncrypt( (uint8_t* ) payload, LoRaMacTxPayloadLen, LoRaMacAppSKey, LoRaMacDevAddr, UP_LINK, UpLinkCounter, LoRaMacPayload );
                }
                memcpy1( LoRaMacBuffer + pktHeaderLen, LoRaMacPayload, LoRaMacTxPayloadLen );
            }
            LoRaMacBufferPktLen = pktHeaderLen + LoRaMacTxPayloadLen;

            LoRaMacComputeMic( LoRaMacBuffer, LoRaMacBufferPktLen, LoRaMacNwkSKey, LoRaMacDevAddr, UP_LINK, UpLinkCounter, &mic );

            LoRaMacBuffer[LoRaMacBufferPktLen + 0] = mic & 0xFF;
            LoRaMacBuffer[LoRaMacBufferPktLen + 1] = ( mic >> 8 ) & 0xFF;
            LoRaMacBuffer[LoRaMacBufferPktLen + 2] = ( mic >> 16 ) & 0xFF;
            LoRaMacBuffer[LoRaMacBufferPktLen + 3] = ( mic >> 24 ) & 0xFF;

            LoRaMacBufferPktLen += LORAMAC_MFR_LEN;

            break;
        case FRAME_TYPE_PROPRIETARY:
            if( ( fBuffer != NULL ) && ( LoRaMacTxPayloadLen > 0 ) )
            {
                memcpy1( LoRaMacBuffer + pktHeaderLen, ( uint8_t* ) fBuffer, LoRaMacTxPayloadLen );
                LoRaMacBufferPktLen = pktHeaderLen + LoRaMacTxPayloadLen;
            }
            break;
        default:
            return LORAMAC_STATUS_SERVICE_UNKNOWN;
    }

    return LORAMAC_STATUS_OK;
}

TimerTime_t SendFrameOnChannel( ChannelParams_t channel )
{
    int8_t datarate = Datarates[LoRaMacParams.ChannelsDatarate];
    int8_t txPowerIndex = 0;
    int8_t txPower = 0;

    txPowerIndex = LimitTxPower( LoRaMacParams.ChannelsTxPower );
    txPower = TxPowers[txPowerIndex];

    if( IsBeaconExpected( ) == true )
    {
        return BeaconCtx.Cfg.Reserved;
    }
    if( IsPingExpected( ) == true )
    {
        return PingSlotCtx.Cfg.PingSlotWindow;
    }

    MlmeConfirm.Status = LORAMAC_EVENT_INFO_STATUS_ERROR;
    McpsConfirm.Status = LORAMAC_EVENT_INFO_STATUS_ERROR;
    McpsConfirm.Datarate = LoRaMacParams.ChannelsDatarate;
    McpsConfirm.TxPower = txPowerIndex;
    McpsConfirm.UpLinkFrequency = channel.Frequency;

    Radio.SetChannel( channel.Frequency );

#if defined( USE_BAND_433 ) || defined( USE_BAND_780 ) || defined( USE_BAND_868 )
    if( LoRaMacParams.ChannelsDatarate == DR_7 )
    { // High Speed FSK channel
        Radio.SetMaxPayloadLength( MODEM_FSK, LoRaMacBufferPktLen );
        Radio.SetTxConfig( MODEM_FSK, txPower, 25e3, 0, datarate * 1e3, 0, 5, false, true, 0, 0, false, 3e3 );
        TxTimeOnAir = Radio.TimeOnAir( MODEM_FSK, LoRaMacBufferPktLen );

    }
    else if( LoRaMacParams.ChannelsDatarate == DR_6 )
    { // High speed LoRa channel
        Radio.SetMaxPayloadLength( MODEM_LORA, LoRaMacBufferPktLen );
        Radio.SetTxConfig( MODEM_LORA, txPower, 0, 1, datarate, 1, 8, false, true, 0, 0, false, 3e3 );
        TxTimeOnAir = Radio.TimeOnAir( MODEM_LORA, LoRaMacBufferPktLen );
    }
    else
    { // Normal LoRa channel
        Radio.SetMaxPayloadLength( MODEM_LORA, LoRaMacBufferPktLen );
        Radio.SetTxConfig( MODEM_LORA, txPower, 0, 0, datarate, 1, 8, false, true, 0, 0, false, 3e3 );
        TxTimeOnAir = Radio.TimeOnAir( MODEM_LORA, LoRaMacBufferPktLen );
    }
#elif defined( USE_BAND_915 ) || defined( USE_BAND_915_HYBRID )
    Radio.SetMaxPayloadLength( MODEM_LORA, LoRaMacBufferPktLen );
    if( LoRaMacParams.ChannelsDatarate >= DR_4 )
    { // High speed LoRa channel BW500 kHz
        Radio.SetTxConfig( MODEM_LORA, txPower, 0, 2, datarate, 1, 8, false, true, 0, 0, false, 3e3 );
        TxTimeOnAir = Radio.TimeOnAir( MODEM_LORA, LoRaMacBufferPktLen );
    }
    else
    { // Normal LoRa channel
        Radio.SetTxConfig( MODEM_LORA, txPower, 0, 0, datarate, 1, 8, false, true, 0, 0, false, 3e3 );
        TxTimeOnAir = Radio.TimeOnAir( MODEM_LORA, LoRaMacBufferPktLen );
    }
#elif defined( USE_BAND_470 )
    Radio.SetMaxPayloadLength( MODEM_LORA, LoRaMacBufferPktLen );
    Radio.SetTxConfig( MODEM_LORA, txPower, 0, 0, datarate, 1, 8, false, true, 0, 0, false, 3e3 );
    TxTimeOnAir = Radio.TimeOnAir( MODEM_LORA, LoRaMacBufferPktLen );
#else
    #error "Please define a frequency band in the compiler options."
#endif

    // Store the time on air
    McpsConfirm.TxTimeOnAir = TxTimeOnAir;
    MlmeConfirm.TxTimeOnAir = TxTimeOnAir;

    if( ( LoRaMacDeviceClass == CLASS_B ) || ( BeaconCtx.Ctrl.BeaconMode == 1 ) )
    {
        TimerTime_t currentTime = TimerGetCurrentTime( );

        if( ( currentTime >= ( BeaconCtx.NextBeaconRx - BeaconCtx.Cfg.Guard - LoRaMacParams.ReceiveDelay1 - LoRaMacParams.ReceiveDelay2 - TxTimeOnAir ) ) &&
            ( currentTime < ( BeaconCtx.NextBeaconRx + BeaconCtx.Cfg.Reserved ) ) )
        {
            return BeaconCtx.Cfg.Reserved;
        }
    }
    HaltBeaconing( );

    // Starts the MAC layer status check timer
    TimerSetValue( &MacStateCheckTimer, MAC_STATE_CHECK_TIMEOUT );
    TimerStart( &MacStateCheckTimer );

    if( IsLoRaMacNetworkJoined == false )
    {
        JoinRequestTrials++;
    }

    LoRaMacState |= LORAMAC_TX_RUNNING;

    // Send now
    Radio.Send( LoRaMacBuffer, LoRaMacBufferPktLen );

    LoRaMacState |= LORAMAC_TX_RUNNING;

    return 0;
}

LoRaMacStatus_t SetTxContinuousWave( uint16_t timeout )
{
    int8_t txPowerIndex = 0;
    int8_t txPower = 0;

    txPowerIndex = LimitTxPower( LoRaMacParams.ChannelsTxPower );
    txPower = TxPowers[txPowerIndex];

    // Starts the MAC layer status check timer
    TimerSetValue( &MacStateCheckTimer, MAC_STATE_CHECK_TIMEOUT );
    TimerStart( &MacStateCheckTimer );

    Radio.SetTxContinuousWave( Channels[Channel].Frequency, txPower, timeout );

    LoRaMacState |= LORAMAC_TX_RUNNING;

    return LORAMAC_STATUS_OK;
}

LoRaMacStatus_t LoRaMacInitialization( LoRaMacPrimitives_t *primitives, LoRaMacCallback_t *callbacks )
{
    if( primitives == NULL )
    {
        return LORAMAC_STATUS_PARAMETER_INVALID;
    }

    if( ( primitives->MacMcpsConfirm == NULL ) ||
        ( primitives->MacMcpsIndication == NULL ) ||
        ( primitives->MacMlmeConfirm == NULL ) ||
        ( primitives->MacMlmeIndication == NULL ) )
    {
        return LORAMAC_STATUS_PARAMETER_INVALID;
    }

    LoRaMacPrimitives = primitives;
    LoRaMacCallbacks = callbacks;

    LoRaMacFlags.Value = 0;

    LoRaMacDeviceClass = CLASS_A;
    LoRaMacState = LORAMAC_IDLE;

    JoinRequestTrials = 0;
    MaxJoinRequestTrials = 1;
    RepeaterSupport = false;

    // Reset duty cycle times
    AggregatedLastTxDoneTime = 0;
    AggregatedTimeOff = 0;

    // Duty cycle
#if defined( USE_BAND_433 )
    DutyCycleOn = true;
#elif defined( USE_BAND_470 )
    DutyCycleOn = false;
#elif defined( USE_BAND_780 )
    DutyCycleOn = true;
#elif defined( USE_BAND_868 )
    DutyCycleOn = true;
#elif defined( USE_BAND_915 ) || defined( USE_BAND_915_HYBRID )
    DutyCycleOn = false;
#else
    #error "Please define a frequency band in the compiler options."
#endif

    // Reset to defaults
    LoRaMacParamsDefaults.ChannelsTxPower = LORAMAC_DEFAULT_TX_POWER;
    LoRaMacParamsDefaults.ChannelsDatarate = LORAMAC_DEFAULT_DATARATE;

    LoRaMacParamsDefaults.MaxRxWindow = MAX_RX_WINDOW;
    LoRaMacParamsDefaults.ReceiveDelay1 = RECEIVE_DELAY1;
    LoRaMacParamsDefaults.ReceiveDelay2 = RECEIVE_DELAY2;
    LoRaMacParamsDefaults.JoinAcceptDelay1 = JOIN_ACCEPT_DELAY1;
    LoRaMacParamsDefaults.JoinAcceptDelay2 = JOIN_ACCEPT_DELAY2;

    LoRaMacParamsDefaults.ChannelsNbRep = 1;
    LoRaMacParamsDefaults.Rx1DrOffset = 0;

    LoRaMacParamsDefaults.Rx2Channel = ( Rx2ChannelParams_t )RX_WND_2_CHANNEL;

    // Channel mask
#if defined( USE_BAND_433 )
    LoRaMacParamsDefaults.ChannelsMask[0] = LC( 1 ) + LC( 2 ) + LC( 3 );
#elif defined ( USE_BAND_470 )
    LoRaMacParamsDefaults.ChannelsMask[0] = 0xFFFF;
    LoRaMacParamsDefaults.ChannelsMask[1] = 0xFFFF;
    LoRaMacParamsDefaults.ChannelsMask[2] = 0xFFFF;
    LoRaMacParamsDefaults.ChannelsMask[3] = 0xFFFF;
    LoRaMacParamsDefaults.ChannelsMask[4] = 0xFFFF;
    LoRaMacParamsDefaults.ChannelsMask[5] = 0xFFFF;
#elif defined( USE_BAND_780 )
    LoRaMacParamsDefaults.ChannelsMask[0] = LC( 1 ) + LC( 2 ) + LC( 3 );
#elif defined( USE_BAND_868 )
    LoRaMacParamsDefaults.ChannelsMask[0] = LC( 1 ) + LC( 2 ) + LC( 3 );
#elif defined( USE_BAND_915 )
    LoRaMacParamsDefaults.ChannelsMask[0] = 0xFFFF;
    LoRaMacParamsDefaults.ChannelsMask[1] = 0xFFFF;
    LoRaMacParamsDefaults.ChannelsMask[2] = 0xFFFF;
    LoRaMacParamsDefaults.ChannelsMask[3] = 0xFFFF;
    LoRaMacParamsDefaults.ChannelsMask[4] = 0x00FF;
    LoRaMacParamsDefaults.ChannelsMask[5] = 0x0000;
#elif defined( USE_BAND_915_HYBRID )
    LoRaMacParamsDefaults.ChannelsMask[0] = 0x00FF;
    LoRaMacParamsDefaults.ChannelsMask[1] = 0x0000;
    LoRaMacParamsDefaults.ChannelsMask[2] = 0x0000;
    LoRaMacParamsDefaults.ChannelsMask[3] = 0x0000;
    LoRaMacParamsDefaults.ChannelsMask[4] = 0x0001;
    LoRaMacParamsDefaults.ChannelsMask[5] = 0x0000;
#else
    #error "Please define a frequency band in the compiler options."
#endif

#if defined( USE_BAND_915 ) || defined( USE_BAND_915_HYBRID )
    // 125 kHz channels
    for( uint8_t i = 0; i < LORA_MAX_NB_CHANNELS - 8; i++ )
    {
        Channels[i].Frequency = 902.3e6 + i * 200e3;
        Channels[i].DrRange.Value = ( DR_3 << 4 ) | DR_0;
        Channels[i].Band = 0;
    }
    // 500 kHz channels
    for( uint8_t i = LORA_MAX_NB_CHANNELS - 8; i < LORA_MAX_NB_CHANNELS; i++ )
    {
        Channels[i].Frequency = 903.0e6 + ( i - ( LORA_MAX_NB_CHANNELS - 8 ) ) * 1.6e6;
        Channels[i].DrRange.Value = ( DR_4 << 4 ) | DR_4;
        Channels[i].Band = 0;
    }
#elif defined( USE_BAND_470 )
    // 125 kHz channels
    for( uint8_t i = 0; i < LORA_MAX_NB_CHANNELS; i++ )
    {
        Channels[i].Frequency = 470.3e6 + i * 200e3;
        Channels[i].DrRange.Value = ( DR_5 << 4 ) | DR_0;
        Channels[i].Band = 0;
    }
#endif

    ResetMacParameters( );

    // Initialize timers
    // Beaconing
    BeaconState = BEACON_STATE_ACQUISITION;
    PingSlotState = PINGSLOT_STATE_SET_TIMER;

    memset1( ( uint8_t* ) &PingSlotCtx, 0, sizeof( PingSlotCtx ) );
    memset1( ( uint8_t* ) &BeaconCtx, 0, sizeof( BeaconContext_t ) );

    BeaconCtx.Cfg.Interval = BEACON_INTERVAL;
    BeaconCtx.Cfg.Reserved = BEACON_RESERVED;
    BeaconCtx.Cfg.Guard = BEACON_GUARD;
    BeaconCtx.Cfg.Window = BEACON_WINDOW;
    BeaconCtx.Cfg.WindowSlots = BEACON_WINDOW_SLOTS;
    BeaconCtx.Cfg.SymbolToDefault = BEACON_SYMBOL_TO_DEFAULT;
    BeaconCtx.Cfg.SymbolToExpansionMax = BEACON_SYMBOL_TO_EXPANSION_MAX;
    BeaconCtx.Cfg.SymbolToExpansionFactor = BEACON_SYMBOL_TO_EXPANSION_FACTOR;
    BeaconCtx.Cfg.MaxBeaconLessPeriod = MAX_BEACON_LESS_PERIOD;
    BeaconCtx.Cfg.DelayBeaconTimingAns = BEACON_DELAY_BEACON_TIMING_ANS;

    // Default temperature
    BeaconCtx.Temperature = 25.0;
    // Measure temperature
    if( ( LoRaMacCallbacks != NULL ) && ( LoRaMacCallbacks->GetTemperatureLevel != NULL ) )
    {
        BeaconCtx.Temperature = LoRaMacCallbacks->GetTemperatureLevel( );
    }

    PingSlotCtx.Cfg.PingSlotWindow = PING_SLOT_WINDOW;
    PingSlotCtx.Cfg.SymbolToExpansionMax = PING_SLOT_SYMBOL_TO_EXPANSION_MAX;
    PingSlotCtx.Cfg.SymbolToExpansionFactor = PING_SLOT_SYMBOL_TO_EXPANSION_FACTOR;

    TimerInit( &BeaconTimer, OnBeaconTimerEvent );
    TimerInit( &PingSlotTimer, OnPingSlotTimerEvent );
    TimerInit( &MulticastSlotTimer, OnMulticastSlotTimerEvent );

    TimerInit( &MacStateCheckTimer, OnMacStateCheckTimerEvent );
    TimerSetValue( &MacStateCheckTimer, MAC_STATE_CHECK_TIMEOUT );

    TimerInit( &TxDelayedTimer, OnTxDelayedTimerEvent );
    TimerInit( &RxWindowTimer1, OnRxWindow1TimerEvent );
    TimerInit( &RxWindowTimer2, OnRxWindow2TimerEvent );
    TimerInit( &AckTimeoutTimer, OnAckTimeoutTimerEvent );

    // Initialize Radio driver
    RadioEvents.TxDone = OnRadioTxDone;
    RadioEvents.RxDone = OnRadioRxDone;
    RadioEvents.RxError = OnRadioRxError;
    RadioEvents.TxTimeout = OnRadioTxTimeout;
    RadioEvents.RxTimeout = OnRadioRxTimeout;
    Radio.Init( &RadioEvents );

    // Random seed initialization
    srand1( Radio.Random( ) );

    PublicNetwork = true;
    Radio.SetPublicNetwork( PublicNetwork );
    Radio.Sleep( );

    return LORAMAC_STATUS_OK;
}

LoRaMacStatus_t LoRaMacQueryTxPossible( uint8_t size, LoRaMacTxInfo_t* txInfo )
{
    int8_t datarate = LoRaMacParamsDefaults.ChannelsDatarate;
    uint8_t fOptLen = MacCommandsBufferIndex + MacCommandsBufferToRepeatIndex;

    if( txInfo == NULL )
    {
        return LORAMAC_STATUS_PARAMETER_INVALID;
    }

    AdrNextDr( AdrCtrlOn, false, &datarate );

    if( RepeaterSupport == true )
    {
        txInfo->CurrentPayloadSize = MaxPayloadOfDatarateRepeater[datarate];
    }
    else
    {
        txInfo->CurrentPayloadSize = MaxPayloadOfDatarate[datarate];
    }

    if( txInfo->CurrentPayloadSize >= fOptLen )
    {
        txInfo->MaxPossiblePayload = txInfo->CurrentPayloadSize - fOptLen;
    }
    else
    {
        return LORAMAC_STATUS_MAC_CMD_LENGTH_ERROR;
    }

    if( ValidatePayloadLength( size, datarate, 0 ) == false )
    {
        return LORAMAC_STATUS_LENGTH_ERROR;
    }

    if( ValidatePayloadLength( size, datarate, fOptLen ) == false )
    {
        return LORAMAC_STATUS_MAC_CMD_LENGTH_ERROR;
    }

    return LORAMAC_STATUS_OK;
}

LoRaMacStatus_t LoRaMacMibGetRequestConfirm( MibRequestConfirm_t *mibGet )
{
    LoRaMacStatus_t status = LORAMAC_STATUS_OK;

    if( mibGet == NULL )
    {
        return LORAMAC_STATUS_PARAMETER_INVALID;
    }

    switch( mibGet->Type )
    {
        case MIB_DEVICE_CLASS:
        {
            mibGet->Param.Class = LoRaMacDeviceClass;
            break;
        }
        case MIB_NETWORK_JOINED:
        {
            mibGet->Param.IsNetworkJoined = IsLoRaMacNetworkJoined;
            break;
        }
        case MIB_ADR:
        {
            mibGet->Param.AdrEnable = AdrCtrlOn;
            break;
        }
        case MIB_NET_ID:
        {
            mibGet->Param.NetID = LoRaMacNetID;
            break;
        }
        case MIB_DEV_ADDR:
        {
            mibGet->Param.DevAddr = LoRaMacDevAddr;
            break;
        }
        case MIB_NWK_SKEY:
        {
            mibGet->Param.NwkSKey = LoRaMacNwkSKey;
            break;
        }
        case MIB_APP_SKEY:
        {
            mibGet->Param.AppSKey = LoRaMacAppSKey;
            break;
        }
        case MIB_PUBLIC_NETWORK:
        {
            mibGet->Param.EnablePublicNetwork = PublicNetwork;
            break;
        }
        case MIB_REPEATER_SUPPORT:
        {
            mibGet->Param.EnableRepeaterSupport = RepeaterSupport;
            break;
        }
        case MIB_CHANNELS:
        {
            mibGet->Param.ChannelList = Channels;
            break;
        }
        case MIB_RX2_CHANNEL:
        {
            mibGet->Param.Rx2Channel = LoRaMacParams.Rx2Channel;
            break;
        }
        case MIB_CHANNELS_DEFAULT_MASK:
        {
            mibGet->Param.ChannelsDefaultMask = LoRaMacParamsDefaults.ChannelsMask;
            break;
        }
        case MIB_CHANNELS_MASK:
        {
            mibGet->Param.ChannelsMask = LoRaMacParams.ChannelsMask;
            break;
        }
        case MIB_CHANNELS_NB_REP:
        {
            mibGet->Param.ChannelNbRep = LoRaMacParams.ChannelsNbRep;
            break;
        }
        case MIB_MAX_RX_WINDOW_DURATION:
        {
            mibGet->Param.MaxRxWindow = LoRaMacParams.MaxRxWindow;
            break;
        }
        case MIB_RECEIVE_DELAY_1:
        {
            mibGet->Param.ReceiveDelay1 = LoRaMacParams.ReceiveDelay1;
            break;
        }
        case MIB_RECEIVE_DELAY_2:
        {
            mibGet->Param.ReceiveDelay2 = LoRaMacParams.ReceiveDelay2;
            break;
        }
        case MIB_JOIN_ACCEPT_DELAY_1:
        {
            mibGet->Param.JoinAcceptDelay1 = LoRaMacParams.JoinAcceptDelay1;
            break;
        }
        case MIB_JOIN_ACCEPT_DELAY_2:
        {
            mibGet->Param.JoinAcceptDelay2 = LoRaMacParams.JoinAcceptDelay2;
            break;
        }
        case MIB_CHANNELS_DEFAULT_DATARATE:
        {
            mibGet->Param.ChannelsDefaultDatarate = LoRaMacParamsDefaults.ChannelsDatarate;
            break;
        }
        case MIB_CHANNELS_DATARATE:
        {
            mibGet->Param.ChannelsDatarate = LoRaMacParams.ChannelsDatarate;
            break;
        }
        case MIB_CHANNELS_DEFAULT_TX_POWER:
        {
            mibGet->Param.ChannelsDefaultTxPower = LoRaMacParamsDefaults.ChannelsTxPower;
            break;
        }
        case MIB_CHANNELS_TX_POWER:
        {
            mibGet->Param.ChannelsTxPower = LoRaMacParams.ChannelsTxPower;
            break;
        }
        case MIB_UPLINK_COUNTER:
        {
            mibGet->Param.UpLinkCounter = UpLinkCounter;
            break;
        }
        case MIB_DOWNLINK_COUNTER:
        {
            mibGet->Param.DownLinkCounter = DownLinkCounter;
            break;
        }
        case MIB_MULTICAST_CHANNEL:
        {
            mibGet->Param.MulticastList = MulticastChannels;
            break;
        }
        case MIB_BEACON_INTERVAL:
        {
            mibGet->Param.BeaconInterval = BeaconCtx.Cfg.Interval;
            break;
        }
        case MIB_BEACON_RESERVED:
        {
            mibGet->Param.BeaconReserved = BeaconCtx.Cfg.Reserved;
            break;
        }
        case MIB_BEACON_GUARD:
        {
            mibGet->Param.BeaconGuard = BeaconCtx.Cfg.Guard;
            break;
        }
        case MIB_BEACON_WINDOW:
        {
            mibGet->Param.BeaconWindow = BeaconCtx.Cfg.Window;
            break;
        }
        case MIB_BEACON_WINDOW_SLOTS:
        {
            mibGet->Param.BeaconWindowSlots = BeaconCtx.Cfg.WindowSlots;
            break;
        }
        case MIB_PING_SLOT_WINDOW:
        {
            mibGet->Param.PingSlotWindow = PingSlotCtx.Cfg.PingSlotWindow;
            break;
        }
        case MIB_BEACON_SYMBOL_TO_DEFAULT:
        {
            mibGet->Param.BeaconSymbolToDefault = BeaconCtx.Cfg.SymbolToDefault;
            break;
        }
        case MIB_BEACON_SYMBOL_TO_EXPANSION_MAX:
        {
            mibGet->Param.BeaconSymbolToExpansionMax = BeaconCtx.Cfg.SymbolToExpansionMax;
            break;
        }
        case MIB_PING_SLOT_SYMBOL_TO_EXPANSION_MAX:
        {
            mibGet->Param.PingSlotSymbolToExpansionMax = PingSlotCtx.Cfg.SymbolToExpansionMax;
            break;
        }
        case MIB_BEACON_SYMBOL_TO_EXPANSION_FACTOR:
        {
            mibGet->Param.BeaconSymbolToExpansionFactor = BeaconCtx.Cfg.SymbolToExpansionFactor;
            break;
        }
        case MIB_PING_SLOT_SYMBOL_TO_EXPANSION_FACTOR:
        {
            mibGet->Param.PingSlotSymbolToExpansionFactor = PingSlotCtx.Cfg.SymbolToExpansionFactor;
            break;
        }
        case MIB_MAX_BEACON_LESS_PERIOD:
        {
            mibGet->Param.MaxBeaconLessPeriod = BeaconCtx.Cfg.MaxBeaconLessPeriod;
            break;
        }
        default:
            status = LORAMAC_STATUS_SERVICE_UNKNOWN;
            break;
    }

    return status;
}

LoRaMacStatus_t LoRaMacMibSetRequestConfirm( MibRequestConfirm_t *mibSet )
{
    LoRaMacStatus_t status = LORAMAC_STATUS_OK;

    if( mibSet == NULL )
    {
        return LORAMAC_STATUS_PARAMETER_INVALID;
    }
    if( ( LoRaMacState & LORAMAC_TX_RUNNING ) == LORAMAC_TX_RUNNING )
    {
        return LORAMAC_STATUS_BUSY;
    }

    switch( mibSet->Type )
    {
        case MIB_DEVICE_CLASS:
        {
            status = SwitchClass( mibSet->Param.Class );
            break;
        }
        case MIB_NETWORK_JOINED:
        {
            IsLoRaMacNetworkJoined = mibSet->Param.IsNetworkJoined;
            break;
        }
        case MIB_ADR:
        {
            AdrCtrlOn = mibSet->Param.AdrEnable;
            break;
        }
        case MIB_NET_ID:
        {
            LoRaMacNetID = mibSet->Param.NetID;
            break;
        }
        case MIB_DEV_ADDR:
        {
            LoRaMacDevAddr = mibSet->Param.DevAddr;
            break;
        }
        case MIB_NWK_SKEY:
        {
            if( mibSet->Param.NwkSKey != NULL )
            {
                memcpy1( LoRaMacNwkSKey, mibSet->Param.NwkSKey,
                               sizeof( LoRaMacNwkSKey ) );
            }
            else
            {
                status = LORAMAC_STATUS_PARAMETER_INVALID;
            }
            break;
        }
        case MIB_APP_SKEY:
        {
            if( mibSet->Param.AppSKey != NULL )
            {
                memcpy1( LoRaMacAppSKey, mibSet->Param.AppSKey,
                               sizeof( LoRaMacAppSKey ) );
            }
            else
            {
                status = LORAMAC_STATUS_PARAMETER_INVALID;
            }
            break;
        }
        case MIB_PUBLIC_NETWORK:
        {
            PublicNetwork = mibSet->Param.EnablePublicNetwork;
            Radio.SetPublicNetwork( PublicNetwork );
            break;
        }
        case MIB_REPEATER_SUPPORT:
        {
             RepeaterSupport = mibSet->Param.EnableRepeaterSupport;
            break;
        }
        case MIB_RX2_CHANNEL:
        {
            LoRaMacParams.Rx2Channel = mibSet->Param.Rx2Channel;
            break;
        }
        case MIB_CHANNELS_DEFAULT_MASK:
        {
            if( mibSet->Param.ChannelsDefaultMask )
            {
#if defined( USE_BAND_915 ) || defined( USE_BAND_915_HYBRID )
                bool chanMaskState = true;

#if defined( USE_BAND_915_HYBRID )
                chanMaskState = ValidateChannelMask( mibSet->Param.ChannelsDefaultMask );
#endif
                if( chanMaskState == true )
                {
                    if( ( CountNbEnabled125kHzChannels( mibSet->Param.ChannelsMask ) < 2 ) &&
                        ( CountNbEnabled125kHzChannels( mibSet->Param.ChannelsMask ) > 0 ) )
                    {
                        status = LORAMAC_STATUS_PARAMETER_INVALID;
                    }
                    else
                    {
                        memcpy1( ( uint8_t* ) LoRaMacParamsDefaults.ChannelsMask,
                                 ( uint8_t* ) mibSet->Param.ChannelsDefaultMask, sizeof( LoRaMacParamsDefaults.ChannelsMask ) );
                        for ( uint8_t i = 0; i < sizeof( LoRaMacParamsDefaults.ChannelsMask ) / 2; i++ )
                        {
                            // Disable channels which are no longer available
                            ChannelsMaskRemaining[i] &= LoRaMacParamsDefaults.ChannelsMask[i];
                        }
                    }
                }
                else
                {
                    status = LORAMAC_STATUS_PARAMETER_INVALID;
                }
#elif defined( USE_BAND_470 )
                memcpy1( ( uint8_t* ) LoRaMacParamsDefaults.ChannelsMask,
                         ( uint8_t* ) mibSet->Param.ChannelsDefaultMask, sizeof( LoRaMacParamsDefaults.ChannelsMask ) );
#else
                memcpy1( ( uint8_t* ) LoRaMacParamsDefaults.ChannelsMask,
                         ( uint8_t* ) mibSet->Param.ChannelsDefaultMask, 2 );
#endif
            }
            else
            {
                status = LORAMAC_STATUS_PARAMETER_INVALID;
            }
            break;
        }
        case MIB_CHANNELS_MASK:
        {
            if( mibSet->Param.ChannelsMask )
            {
#if defined( USE_BAND_915 ) || defined( USE_BAND_915_HYBRID )
                bool chanMaskState = true;

#if defined( USE_BAND_915_HYBRID )
                chanMaskState = ValidateChannelMask( mibSet->Param.ChannelsMask );
#endif
                if( chanMaskState == true )
                {
                    if( ( CountNbEnabled125kHzChannels( mibSet->Param.ChannelsMask ) < 2 ) &&
                        ( CountNbEnabled125kHzChannels( mibSet->Param.ChannelsMask ) > 0 ) )
                    {
                        status = LORAMAC_STATUS_PARAMETER_INVALID;
                    }
                    else
                    {
                        memcpy1( ( uint8_t* ) LoRaMacParams.ChannelsMask,
                                 ( uint8_t* ) mibSet->Param.ChannelsMask, sizeof( LoRaMacParams.ChannelsMask ) );
                        for ( uint8_t i = 0; i < sizeof( LoRaMacParams.ChannelsMask ) / 2; i++ )
                        {
                            // Disable channels which are no longer available
                            ChannelsMaskRemaining[i] &= LoRaMacParams.ChannelsMask[i];
                        }
                    }
                }
                else
                {
                    status = LORAMAC_STATUS_PARAMETER_INVALID;
                }
#elif defined( USE_BAND_470 )
                memcpy1( ( uint8_t* ) LoRaMacParams.ChannelsMask,
                         ( uint8_t* ) mibSet->Param.ChannelsMask, sizeof( LoRaMacParams.ChannelsMask ) );
#else
                memcpy1( ( uint8_t* ) LoRaMacParams.ChannelsMask,
                         ( uint8_t* ) mibSet->Param.ChannelsMask, 2 );
#endif
            }
            else
            {
                status = LORAMAC_STATUS_PARAMETER_INVALID;
            }
            break;
        }
        case MIB_CHANNELS_NB_REP:
        {
            if( ( mibSet->Param.ChannelNbRep >= 1 ) &&
                ( mibSet->Param.ChannelNbRep <= 15 ) )
            {
                LoRaMacParams.ChannelsNbRep = mibSet->Param.ChannelNbRep;
            }
            else
            {
                status = LORAMAC_STATUS_PARAMETER_INVALID;
            }
            break;
        }
        case MIB_MAX_RX_WINDOW_DURATION:
        {
            LoRaMacParams.MaxRxWindow = mibSet->Param.MaxRxWindow;
            break;
        }
        case MIB_RECEIVE_DELAY_1:
        {
            LoRaMacParams.ReceiveDelay1 = mibSet->Param.ReceiveDelay1;
            break;
        }
        case MIB_RECEIVE_DELAY_2:
        {
            LoRaMacParams.ReceiveDelay2 = mibSet->Param.ReceiveDelay2;
            break;
        }
        case MIB_JOIN_ACCEPT_DELAY_1:
        {
            LoRaMacParams.JoinAcceptDelay1 = mibSet->Param.JoinAcceptDelay1;
            break;
        }
        case MIB_JOIN_ACCEPT_DELAY_2:
        {
            LoRaMacParams.JoinAcceptDelay2 = mibSet->Param.JoinAcceptDelay2;
            break;
        }
        case MIB_CHANNELS_DEFAULT_DATARATE:
        {
#if defined( USE_BAND_433 ) || defined( USE_BAND_780 ) || defined( USE_BAND_868 )
            if( ValueInRange( mibSet->Param.ChannelsDefaultDatarate,
                              DR_0, DR_5 ) )
            {
                LoRaMacParamsDefaults.ChannelsDatarate = mibSet->Param.ChannelsDefaultDatarate;
            }
#else
            if( ValueInRange( mibSet->Param.ChannelsDefaultDatarate,
                              LORAMAC_TX_MIN_DATARATE, LORAMAC_TX_MAX_DATARATE ) )
            {
                LoRaMacParamsDefaults.ChannelsDatarate = mibSet->Param.ChannelsDefaultDatarate;
            }
#endif
            else
            {
                status = LORAMAC_STATUS_PARAMETER_INVALID;
            }
            break;
        }
        case MIB_CHANNELS_DATARATE:
        {
            if( ValueInRange( mibSet->Param.ChannelsDatarate,
                              LORAMAC_TX_MIN_DATARATE, LORAMAC_TX_MAX_DATARATE ) )
            {
                LoRaMacParams.ChannelsDatarate = mibSet->Param.ChannelsDatarate;
            }
            else
            {
                status = LORAMAC_STATUS_PARAMETER_INVALID;
            }
            break;
        }
        case MIB_CHANNELS_DEFAULT_TX_POWER:
        {
            if( ValueInRange( mibSet->Param.ChannelsDefaultTxPower,
                              LORAMAC_MAX_TX_POWER, LORAMAC_MIN_TX_POWER ) )
            {
                LoRaMacParamsDefaults.ChannelsTxPower = mibSet->Param.ChannelsDefaultTxPower;
            }
            else
            {
                status = LORAMAC_STATUS_PARAMETER_INVALID;
            }
            break;
        }
        case MIB_CHANNELS_TX_POWER:
        {
            if( ValueInRange( mibSet->Param.ChannelsTxPower,
                              LORAMAC_MAX_TX_POWER, LORAMAC_MIN_TX_POWER ) )
            {
                LoRaMacParams.ChannelsTxPower = mibSet->Param.ChannelsTxPower;
            }
            else
            {
                status = LORAMAC_STATUS_PARAMETER_INVALID;
            }
            break;
        }
        case MIB_UPLINK_COUNTER:
        {
            UpLinkCounter = mibSet->Param.UpLinkCounter;
            break;
        }
        case MIB_DOWNLINK_COUNTER:
        {
            DownLinkCounter = mibSet->Param.DownLinkCounter;
            break;
        }
        case MIB_BEACON_INTERVAL:
        {
            BeaconCtx.Cfg.Interval = mibSet->Param.BeaconInterval;
            break;
        }
        case MIB_BEACON_RESERVED:
        {
            BeaconCtx.Cfg.Reserved = mibSet->Param.BeaconReserved;
            break;
        }
        case MIB_BEACON_GUARD:
        {
            BeaconCtx.Cfg.Guard = mibSet->Param.BeaconGuard;
            break;
        }
        case MIB_BEACON_WINDOW:
        {
            BeaconCtx.Cfg.Window = mibSet->Param.BeaconWindow;
            break;
        }
        case MIB_BEACON_WINDOW_SLOTS:
        {
            BeaconCtx.Cfg.WindowSlots = mibSet->Param.BeaconWindowSlots;
            break;
        }
        case MIB_PING_SLOT_WINDOW:
        {
            PingSlotCtx.Cfg.PingSlotWindow = mibSet->Param.PingSlotWindow;
            break;
        }
        case MIB_BEACON_SYMBOL_TO_DEFAULT:
        {
            BeaconCtx.Cfg.SymbolToDefault = mibSet->Param.BeaconSymbolToDefault;
            break;
        }
        case MIB_BEACON_SYMBOL_TO_EXPANSION_MAX:
        {
            BeaconCtx.Cfg.SymbolToExpansionMax = mibSet->Param.BeaconSymbolToExpansionMax;
            break;
        }
        case MIB_PING_SLOT_SYMBOL_TO_EXPANSION_MAX:
        {
            PingSlotCtx.Cfg.SymbolToExpansionMax = mibSet->Param.PingSlotSymbolToExpansionMax;
            break;
        }
        case MIB_BEACON_SYMBOL_TO_EXPANSION_FACTOR:
        {
            BeaconCtx.Cfg.SymbolToExpansionFactor = mibSet->Param.BeaconSymbolToExpansionFactor;
            break;
        }
        case MIB_PING_SLOT_SYMBOL_TO_EXPANSION_FACTOR:
        {
            PingSlotCtx.Cfg.SymbolToExpansionFactor = mibSet->Param.PingSlotSymbolToExpansionFactor;
            break;
        }
        case MIB_MAX_BEACON_LESS_PERIOD:
        {
            BeaconCtx.Cfg.MaxBeaconLessPeriod = mibSet->Param.MaxBeaconLessPeriod;
            break;
        }
        default:
            status = LORAMAC_STATUS_SERVICE_UNKNOWN;
            break;
    }

    return status;
}

LoRaMacStatus_t LoRaMacChannelAdd( uint8_t id, ChannelParams_t params )
{
#if defined( USE_BAND_470 ) || defined( USE_BAND_915 ) || defined( USE_BAND_915_HYBRID )
    return LORAMAC_STATUS_PARAMETER_INVALID;
#else
    bool datarateInvalid = false;
    bool frequencyInvalid = false;
    uint8_t band = 0;

    // The id must not exceed LORA_MAX_NB_CHANNELS
    if( id >= LORA_MAX_NB_CHANNELS )
    {
        return LORAMAC_STATUS_PARAMETER_INVALID;
    }
    // Validate if the MAC is in a correct state
    if( ( LoRaMacState & LORAMAC_TX_RUNNING ) == LORAMAC_TX_RUNNING )
    {
        if( ( LoRaMacState & LORAMAC_TX_CONFIG ) != LORAMAC_TX_CONFIG )
        {
            return LORAMAC_STATUS_BUSY;
        }
    }
    // Validate the datarate
    if( ValidateDrRange( params.DrRange, LORAMAC_TX_MIN_DATARATE, LORAMAC_TX_MAX_DATARATE ) == false )
    {
        datarateInvalid = true;
    }

#if defined( USE_BAND_433 ) || defined( USE_BAND_780 ) || defined( USE_BAND_868 )
    if( id < 3 )
    {
        if( params.Frequency != Channels[id].Frequency )
        {
            frequencyInvalid = true;
        }

        if( params.DrRange.Fields.Min > DR_0 )
        {
            datarateInvalid = true;
        }
        if( ValueInRange( params.DrRange.Fields.Max, DR_5, LORAMAC_TX_MAX_DATARATE ) == false )
        {
            datarateInvalid = true;
        }
    }
#endif

    // Validate the frequency
    if( ( Radio.CheckRfFrequency( params.Frequency ) == true ) && ( params.Frequency > 0 ) && ( frequencyInvalid == false ) )
    {
#if defined( USE_BAND_868 )
        if( ( params.Frequency >= 865000000 ) && ( params.Frequency <= 868000000 ) )
        {
            band = BAND_G1_0;
        }
        else if( ( params.Frequency > 868000000 ) && ( params.Frequency <= 868600000 ) )
        {
            band = BAND_G1_1;
        }
        else if( ( params.Frequency >= 868700000 ) && ( params.Frequency <= 869200000 ) )
        {
            band = BAND_G1_2;
        }
        else if( ( params.Frequency >= 869400000 ) && ( params.Frequency <= 869650000 ) )
        {
            band = BAND_G1_3;
        }
        else if( ( params.Frequency >= 869700000 ) && ( params.Frequency <= 870000000 ) )
        {
            band = BAND_G1_4;
        }
        else
        {
            frequencyInvalid = true;
        }
#endif
    }
    else
    {
        frequencyInvalid = true;
    }

    if( ( datarateInvalid == true ) && ( frequencyInvalid == true ) )
    {
        return LORAMAC_STATUS_FREQ_AND_DR_INVALID;
    }
    if( datarateInvalid == true )
    {
        return LORAMAC_STATUS_DATARATE_INVALID;
    }
    if( frequencyInvalid == true )
    {
        return LORAMAC_STATUS_FREQUENCY_INVALID;
    }

    // Every parameter is valid, activate the channel
    Channels[id] = params;
    Channels[id].Band = band;
    LoRaMacParams.ChannelsMask[0] |= ( 1 << id );

    return LORAMAC_STATUS_OK;
#endif
}

LoRaMacStatus_t LoRaMacChannelRemove( uint8_t id )
{
#if defined( USE_BAND_433 ) || defined( USE_BAND_780 ) || defined( USE_BAND_868 )
    if( ( LoRaMacState & LORAMAC_TX_RUNNING ) == LORAMAC_TX_RUNNING )
    {
        if( ( LoRaMacState & LORAMAC_TX_CONFIG ) != LORAMAC_TX_CONFIG )
        {
            return LORAMAC_STATUS_BUSY;
        }
    }

    if( ( id < 3 ) || ( id >= LORA_MAX_NB_CHANNELS ) )
    {
        return LORAMAC_STATUS_PARAMETER_INVALID;
    }
    else
    {
        // Remove the channel from the list of channels
        Channels[id] = ( ChannelParams_t ){ 0, { 0 }, 0 };

        // Disable the channel as it doesn't exist anymore
        if( DisableChannelInMask( id, LoRaMacParams.ChannelsMask ) == false )
        {
            return LORAMAC_STATUS_PARAMETER_INVALID;
        }
    }
    return LORAMAC_STATUS_OK;
#elif ( defined( USE_BAND_915 ) || defined( USE_BAND_915_HYBRID ) || defined( USE_BAND_470 ) )
    return LORAMAC_STATUS_PARAMETER_INVALID;
#endif
}

LoRaMacStatus_t LoRaMacMulticastChannelLink( MulticastParams_t *channelParam )
{
    if( channelParam == NULL )
    {
        return LORAMAC_STATUS_PARAMETER_INVALID;
    }
    if( ( LoRaMacState & LORAMAC_TX_RUNNING ) == LORAMAC_TX_RUNNING )
    {
        return LORAMAC_STATUS_BUSY;
    }

    // Reset downlink counter
    channelParam->DownLinkCounter = 0;
    channelParam->Next = NULL;

    if( MulticastChannels == NULL )
    {
        // New node is the fist element
        MulticastChannels = channelParam;
    }
    else
    {
        MulticastParams_t *cur = MulticastChannels;

        // Search the last node in the list
        while( cur->Next != NULL )
        {
            cur = cur->Next;
        }
        // This function always finds the last node
        cur->Next = channelParam;
    }

    return LORAMAC_STATUS_OK;
}

LoRaMacStatus_t LoRaMacMulticastChannelUnlink( MulticastParams_t *channelParam )
{
    if( channelParam == NULL )
    {
        return LORAMAC_STATUS_PARAMETER_INVALID;
    }
    if( ( LoRaMacState & LORAMAC_TX_RUNNING ) == LORAMAC_TX_RUNNING )
    {
        return LORAMAC_STATUS_BUSY;
    }

    if( MulticastChannels != NULL )
    {
        if( MulticastChannels == channelParam )
        {
          // First element
          MulticastChannels = channelParam->Next;
        }
        else
        {
            MulticastParams_t *cur = MulticastChannels;

            // Search the node in the list
            while( cur->Next && cur->Next != channelParam )
            {
                cur = cur->Next;
            }
            // If we found the node, remove it
            if( cur->Next )
            {
                cur->Next = channelParam->Next;
            }
        }
        channelParam->Next = NULL;
    }

    return LORAMAC_STATUS_OK;
}

LoRaMacStatus_t LoRaMacMlmeRequest( MlmeReq_t *mlmeRequest )
{
    LoRaMacStatus_t status = LORAMAC_STATUS_SERVICE_UNKNOWN;
    LoRaMacHeader_t macHdr;

    if( mlmeRequest == NULL )
    {
        return LORAMAC_STATUS_PARAMETER_INVALID;
    }
    if( ( LoRaMacState & LORAMAC_TX_RUNNING ) == LORAMAC_TX_RUNNING )
    {
        return LORAMAC_STATUS_BUSY;
    }

    if( MlmeConfirmQueueCnt == 0 )
    {
        memset1( ( uint8_t* ) &MlmeConfirm, 0, sizeof( MlmeConfirm ) );
    }

    MlmeConfirmQueue[MlmeConfirmQueueCnt].Status = LORAMAC_EVENT_INFO_STATUS_ERROR;

    switch( mlmeRequest->Type )
    {
        case MLME_JOIN:
        {
            if( ( LoRaMacState & LORAMAC_TX_DELAYED ) == LORAMAC_TX_DELAYED )
            {
                return LORAMAC_STATUS_BUSY;
            }

            if( ( mlmeRequest->Req.Join.DevEui == NULL ) ||
                ( mlmeRequest->Req.Join.AppEui == NULL ) ||
                ( mlmeRequest->Req.Join.AppKey == NULL ) ||
                ( mlmeRequest->Req.Join.NbTrials == 0 ) )
            {
                return LORAMAC_STATUS_PARAMETER_INVALID;
            }

#if ( defined( USE_BAND_915 ) || defined( USE_BAND_915_HYBRID ) )
            // Enables at least the usage of the 2 datarates.
            if( mlmeRequest->Req.Join.NbTrials < 2 )
            {
                mlmeRequest->Req.Join.NbTrials = 2;
            }
#else
            // Enables at least the usage of all datarates.
            if( mlmeRequest->Req.Join.NbTrials < 48 )
            {
                mlmeRequest->Req.Join.NbTrials = 48;
            }
#endif

            LoRaMacFlags.Bits.MlmeReq = 1;
            MlmeConfirm.MlmeRequest = mlmeRequest->Type;

            LoRaMacDevEui = mlmeRequest->Req.Join.DevEui;
            LoRaMacAppEui = mlmeRequest->Req.Join.AppEui;
            LoRaMacAppKey = mlmeRequest->Req.Join.AppKey;
            MaxJoinRequestTrials = mlmeRequest->Req.Join.NbTrials;

            // Reset variable JoinRequestTrials
            JoinRequestTrials = 0;

            // Setup header information
            macHdr.Value = 0;
            macHdr.Bits.MType  = FRAME_TYPE_JOIN_REQ;

            ResetMacParameters( );

            MlmeConfirmQueue[MlmeConfirmQueueCnt].MlmeRequest = mlmeRequest->Type;

            // Add a +1, since we start to count from 0
            LoRaMacParams.ChannelsDatarate = AlternateDatarate( JoinRequestTrials + 1 );

            status = Send( &macHdr, 0, NULL, 0 );
            break;
        }
        case MLME_LINK_CHECK:
        {
            LoRaMacFlags.Bits.MlmeReq = 1;
            // LoRaMac will send this command piggy-pack
            MlmeConfirmQueue[MlmeConfirmQueueCnt].MlmeRequest = mlmeRequest->Type;

            status = AddMacCommand( MOTE_MAC_LINK_CHECK_REQ, 0, 0 );
            break;
        }
        case MLME_TXCW:
        {
            MlmeConfirm.MlmeRequest = mlmeRequest->Type;
            LoRaMacFlags.Bits.MlmeReq = 1;
            status = SetTxContinuousWave( mlmeRequest->Req.TxCw.Timeout );
            break;
        }
        case MLME_PING_SLOT_INFO:
        {
            uint8_t value = mlmeRequest->Req.PingSlotInfo.PingSlot.Value;

            LoRaMacFlags.Bits.MlmeReq = 1;
            // LoRaMac will send this command piggy-pack
            MlmeConfirmQueue[MlmeConfirmQueueCnt].MlmeRequest = mlmeRequest->Type;

            PingSlotCtx.PingNb = 128 / ( 1 << mlmeRequest->Req.PingSlotInfo.PingSlot.Fields.Periodicity );
            PingSlotCtx.PingPeriod = BeaconCtx.Cfg.WindowSlots / PingSlotCtx.PingNb;

            PingSlotCtx.DrRange.Fields.Max = mlmeRequest->Req.PingSlotInfo.PingSlot.Fields.Datarate;
            PingSlotCtx.DrRange.Fields.Min = mlmeRequest->Req.PingSlotInfo.PingSlot.Fields.Datarate;
            PingSlotCtx.Datarate = mlmeRequest->Req.PingSlotInfo.PingSlot.Fields.Datarate;

            status = AddMacCommand( MOTE_MAC_PING_SLOT_INFO_REQ, value, 0 );
            break;
        }
        case MLME_BEACON_TIMING:
        {
            LoRaMacFlags.Bits.MlmeReq = 1;
            // LoRaMac will send this command piggy-pack
            MlmeConfirmQueue[MlmeConfirmQueueCnt].MlmeRequest = mlmeRequest->Type;

            status = AddMacCommand( MOTE_MAC_BEACON_TIMING_REQ, 0, 0 );
            break;
        }
        case MLME_BEACON_ACQUISITION:
        {
            if( ( BeaconCtx.Ctrl.AcquisitionPending == 0 ) && ( BeaconCtx.Ctrl.AcquisitionTimerSet == 0 ) )
            {
                LoRaMacFlags.Bits.MlmeReq = 1;
                MlmeConfirmQueue[MlmeConfirmQueueCnt].MlmeRequest = mlmeRequest->Type;
                BeaconState = BEACON_STATE_ACQUISITION;

                // Start class B algorithm
                OnBeaconTimerEvent( );

                status = LORAMAC_STATUS_OK;
            }
            else
            {
                status = LORAMAC_STATUS_BUSY;
            }
            break;
        }
        default:
            break;
    }

    if( status != LORAMAC_STATUS_OK )
    {
        NodeAckRequested = false;
        if( MlmeConfirmQueueCnt == 0 )
        {
            LoRaMacFlags.Bits.MlmeReq = 0;
        }
    }
    else
    {
        MlmeConfirmQueueCnt++;
    }

    return status;
}

LoRaMacStatus_t LoRaMacMcpsRequest( McpsReq_t *mcpsRequest )
{
    LoRaMacStatus_t status = LORAMAC_STATUS_SERVICE_UNKNOWN;
    LoRaMacHeader_t macHdr;
    uint8_t fPort = 0;
    void *fBuffer;
    uint16_t fBufferSize;
    int8_t datarate;
    bool readyToSend = false;

    if( mcpsRequest == NULL )
    {
        return LORAMAC_STATUS_PARAMETER_INVALID;
    }
    if( ( ( LoRaMacState & LORAMAC_TX_RUNNING ) == LORAMAC_TX_RUNNING ) ||
        ( ( LoRaMacState & LORAMAC_TX_DELAYED ) == LORAMAC_TX_DELAYED ) )
    {
        return LORAMAC_STATUS_BUSY;
    }

    macHdr.Value = 0;
    memset1 ( ( uint8_t* ) &McpsConfirm, 0, sizeof( McpsConfirm ) );
    McpsConfirm.Status = LORAMAC_EVENT_INFO_STATUS_ERROR;

    switch( mcpsRequest->Type )
    {
        case MCPS_UNCONFIRMED:
        {
            readyToSend = true;
            AckTimeoutRetries = 1;

            macHdr.Bits.MType = FRAME_TYPE_DATA_UNCONFIRMED_UP;
            fPort = mcpsRequest->Req.Unconfirmed.fPort;
            fBuffer = mcpsRequest->Req.Unconfirmed.fBuffer;
            fBufferSize = mcpsRequest->Req.Unconfirmed.fBufferSize;
            datarate = mcpsRequest->Req.Unconfirmed.Datarate;
            break;
        }
        case MCPS_CONFIRMED:
        {
            readyToSend = true;
            AckTimeoutRetriesCounter = 1;
            AckTimeoutRetries = mcpsRequest->Req.Confirmed.NbTrials;

            macHdr.Bits.MType = FRAME_TYPE_DATA_CONFIRMED_UP;
            fPort = mcpsRequest->Req.Confirmed.fPort;
            fBuffer = mcpsRequest->Req.Confirmed.fBuffer;
            fBufferSize = mcpsRequest->Req.Confirmed.fBufferSize;
            datarate = mcpsRequest->Req.Confirmed.Datarate;
            break;
        }
        case MCPS_PROPRIETARY:
        {
            readyToSend = true;
            AckTimeoutRetries = 1;

            macHdr.Bits.MType = FRAME_TYPE_PROPRIETARY;
            fBuffer = mcpsRequest->Req.Proprietary.fBuffer;
            fBufferSize = mcpsRequest->Req.Proprietary.fBufferSize;
            datarate = mcpsRequest->Req.Proprietary.Datarate;
            break;
        }
        default:
            break;
    }

    if( readyToSend == true )
    {
        if( AdrCtrlOn == false )
        {
            if( ValueInRange( datarate, LORAMAC_TX_MIN_DATARATE, LORAMAC_TX_MAX_DATARATE ) == true )
            {
                LoRaMacParams.ChannelsDatarate = datarate;
            }
            else
            {
                return LORAMAC_STATUS_PARAMETER_INVALID;
            }
        }

        status = Send( &macHdr, fPort, fBuffer, fBufferSize );
        if( status == LORAMAC_STATUS_OK )
        {
            McpsConfirm.McpsRequest = mcpsRequest->Type;
            LoRaMacFlags.Bits.McpsReq = 1;
        }
        else
        {
            NodeAckRequested = false;
        }
    }

    return status;
}

void LoRaMacTestRxWindowsOn( bool enable )
{
    IsRxWindowsEnabled = enable;
}

void LoRaMacTestSetMic( uint16_t txPacketCounter )
{
    UpLinkCounter = txPacketCounter;
    IsUpLinkCounterFixed = true;
}

void LoRaMacTestSetDutyCycleOn( bool enable )
{
#if ( defined( USE_BAND_868 ) || defined( USE_BAND_433 ) || defined( USE_BAND_780 ) )
    DutyCycleOn = enable;
#else
    DutyCycleOn = false;
#endif
}

void LoRaMacTestSetChannel( uint8_t channel )
{
    Channel = channel;
}
<|MERGE_RESOLUTION|>--- conflicted
+++ resolved
@@ -1,6273 +1,6188 @@
-/*
- / _____)             _              | |
-( (____  _____ ____ _| |_ _____  ____| |__
- \____ \| ___ |    (_   _) ___ |/ ___)  _ \
- _____) ) ____| | | || |_| ____( (___| | | |
-(______/|_____)_|_|_| \__)_____)\____)_| |_|
-    (C)2013 Semtech
- ___ _____ _   ___ _  _____ ___  ___  ___ ___
-/ __|_   _/_\ / __| |/ / __/ _ \| _ \/ __| __|
-\__ \ | |/ _ \ (__| ' <| _| (_) |   / (__| _|
-|___/ |_/_/ \_\___|_|\_\_| \___/|_|_\\___|___|
-embedded.connectivity.solutions===============
-
-Description: LoRa MAC layer implementation
-
-License: Revised BSD License, see LICENSE.TXT file include in the project
-
-Maintainer: Miguel Luis ( Semtech ), Gregory Cristian ( Semtech ) and Daniel Jäckle ( STACKFORCE )
-*/
-#include "board.h"
-
-#include "LoRaMacCrypto.h"
-#include "LoRaMac.h"
-#include "LoRaMacTest.h"
-
-/*!
- * Maximum PHY layer payload size
- */
-#define LORAMAC_PHY_MAXPAYLOAD                      255
-
-/*!
- * Maximum MAC commands buffer size
- */
-#define LORA_MAC_COMMAND_MAX_LENGTH                 15
-
-/*!
- * FRMPayload overhead to be used when setting the Radio.SetMaxPayloadLength
- * in RxWindowSetup function.
- * Maximum PHYPayload = MaxPayloadOfDatarate/MaxPayloadOfDatarateRepeater + LORA_MAC_FRMPAYLOAD_OVERHEAD
- */
-#define LORA_MAC_FRMPAYLOAD_OVERHEAD                13 // MHDR(1) + FHDR(7) + Port(1) + MIC(4)
-
-/*!
- * LoRaMac duty cycle for the back-off procedure during the first hour.
- */
-#define BACKOFF_DC_1_HOUR                           100
-
-/*!
- * LoRaMac duty cycle for the back-off procedure during the next 10 hours.
- */
-#define BACKOFF_DC_10_HOURS                         1000
-
-/*!
- * LoRaMac duty cycle for the back-off procedure during the next 24 hours.
- */
-#define BACKOFF_DC_24_HOURS                         10000
-
-/*!
- * Device IEEE EUI
- */
-static uint8_t *LoRaMacDevEui;
-
-/*!
- * Application IEEE EUI
- */
-static uint8_t *LoRaMacAppEui;
-
-/*!
- * AES encryption/decryption cipher application key
- */
-static uint8_t *LoRaMacAppKey;
-
-/*!
- * AES encryption/decryption cipher network session key
- */
-static uint8_t LoRaMacNwkSKey[] =
-{
-    0x00, 0x00, 0x00, 0x00, 0x00, 0x00, 0x00, 0x00,
-    0x00, 0x00, 0x00, 0x00, 0x00, 0x00, 0x00, 0x00
-};
-
-/*!
- * AES encryption/decryption cipher application session key
- */
-static uint8_t LoRaMacAppSKey[] =
-{
-    0x00, 0x00, 0x00, 0x00, 0x00, 0x00, 0x00, 0x00,
-    0x00, 0x00, 0x00, 0x00, 0x00, 0x00, 0x00, 0x00
-};
-
-/*!
- * Device nonce is a random value extracted by issuing a sequence of RSSI
- * measurements
- */
-static uint16_t LoRaMacDevNonce;
-
-/*!
- * Network ID ( 3 bytes )
- */
-static uint32_t LoRaMacNetID;
-
-/*!
- * Mote Address
- */
-static uint32_t LoRaMacDevAddr;
-
-/*!
- * Multicast channels linked list
- */
-static MulticastParams_t *MulticastChannels = NULL;
-
-/*!
- * Actual device class
- */
-static DeviceClass_t LoRaMacDeviceClass;
-
-/*!
- * Indicates if the node is connected to a private or public network
- */
-static bool PublicNetwork;
-
-/*!
- * Indicates if the node supports repeaters
- */
-static bool RepeaterSupport;
-
-/*!
- * Buffer containing the data to be sent or received.
- */
-static uint8_t LoRaMacBuffer[LORAMAC_PHY_MAXPAYLOAD];
-
-/*!
- * Length of packet in LoRaMacBuffer
- */
-static uint16_t LoRaMacBufferPktLen = 0;
-
-/*!
- * Length of the payload in LoRaMacBuffer
- */
-static uint8_t LoRaMacTxPayloadLen = 0;
-
-/*!
- * Buffer containing the upper layer data.
- */
-static uint8_t LoRaMacPayload[LORAMAC_PHY_MAXPAYLOAD];
-static uint8_t LoRaMacRxPayload[LORAMAC_PHY_MAXPAYLOAD];
-
-/*!
- * LoRaMAC frame counter. Each time a packet is sent the counter is incremented.
- * Only the 16 LSB bits are sent
- */
-static uint32_t UpLinkCounter = 1;
-
-/*!
- * LoRaMAC frame counter. Each time a packet is received the counter is incremented.
- * Only the 16 LSB bits are received
- */
-static uint32_t DownLinkCounter = 0;
-
-/*!
- * IsPacketCounterFixed enables the MIC field tests by fixing the
- * UpLinkCounter value
- */
-static bool IsUpLinkCounterFixed = false;
-
-/*!
- * Used for test purposes. Disables the opening of the reception windows.
- */
-static bool IsRxWindowsEnabled = true;
-
-/*!
- * Indicates if the MAC layer has already joined a network.
- */
-static bool IsLoRaMacNetworkJoined = false;
-
-/*!
- * LoRaMac ADR control status
- */
-static bool AdrCtrlOn = false;
-
-/*!
- * Counts the number of missed ADR acknowledgements
- */
-static uint32_t AdrAckCounter = 0;
-
-/*!
- * If the node has sent a FRAME_TYPE_DATA_CONFIRMED_UP this variable indicates
- * if the nodes needs to manage the server acknowledgement.
- */
-static bool NodeAckRequested = false;
-
-/*!
- * If the server has sent a FRAME_TYPE_DATA_CONFIRMED_DOWN this variable indicates
- * if the ACK bit must be set for the next transmission
- */
-static bool SrvAckRequested = false;
-
-/*!
- * Indicates if the MAC layer wants to send MAC commands
- */
-static bool MacCommandsInNextTx = false;
-
-/*!
- * Contains the current MacCommandsBuffer index
- */
-static uint8_t MacCommandsBufferIndex = 0;
-
-/*!
- * Contains the current MacCommandsBuffer index for MAC commands to repeat
- */
-static uint8_t MacCommandsBufferToRepeatIndex = 0;
-
-/*!
- * Buffer containing the MAC layer commands
- */
-static uint8_t MacCommandsBuffer[LORA_MAC_COMMAND_MAX_LENGTH];
-
-/*!
- * Buffer containing the MAC layer commands which must be repeated
- */
-static uint8_t MacCommandsBufferToRepeat[LORA_MAC_COMMAND_MAX_LENGTH];
-
-#if defined( USE_BAND_433 )
-/*!
- * Data rates table definition
- */
-const uint8_t Datarates[]  = { 12, 11, 10,  9,  8,  7,  7, 50 };
-
-/*!
- * Maximum payload with respect to the datarate index. Cannot operate with repeater.
- */
-const uint8_t MaxPayloadOfDatarate[] = { 51, 51, 51, 115, 242, 242, 242, 242 };
-
-/*!
- * Maximum payload with respect to the datarate index. Can operate with repeater.
- */
-const uint8_t MaxPayloadOfDatarateRepeater[] = { 51, 51, 51, 115, 222, 222, 222, 222 };
-
-/*!
- * Tx output powers table definition
- */
-const int8_t TxPowers[]    = { 10, 7, 4, 1, -2, -5 };
-
-/*!
- * LoRaMac bands
- */
-static Band_t Bands[LORA_MAX_NB_BANDS] =
-{
-    BAND0,
-};
-
-/*!
- * LoRaMAC channels
- */
-static ChannelParams_t Channels[LORA_MAX_NB_CHANNELS] =
-{
-    LC1,
-    LC2,
-    LC3,
-};
-#elif defined( USE_BAND_470 )
-
-/*!
- * Data rates table definition
- */
-const uint8_t Datarates[]  = { 12, 11, 10,  9,  8,  7 };
-
-/*!
- * Maximum payload with respect to the datarate index. Cannot operate with repeater.
- */
-const uint8_t MaxPayloadOfDatarate[] = { 51, 51, 51, 115, 222, 222 };
-
-/*!
- * Maximum payload with respect to the datarate index. Can operate with repeater.
- */
-const uint8_t MaxPayloadOfDatarateRepeater[] = { 51, 51, 51, 115, 222, 222 };
-
-/*!
- * Tx output powers table definition
- */
-const int8_t TxPowers[]    = { 17, 16, 14, 12, 10, 7, 5, 2 };
-
-/*!
- * LoRaMac bands
- */
-static Band_t Bands[LORA_MAX_NB_BANDS] =
-{
-    BAND0,
-};
-
-/*!
- * LoRaMAC channels
- */
-static ChannelParams_t Channels[LORA_MAX_NB_CHANNELS];
-
-/*!
- * Defines the first channel for RX window 1 for CN470 band
- */
-#define LORAMAC_FIRST_RX1_CHANNEL           ( (uint32_t) 500.3e6 )
-
-/*!
- * Defines the last channel for RX window 1 for CN470 band
- */
-#define LORAMAC_LAST_RX1_CHANNEL            ( (uint32_t) 509.7e6 )
-
-/*!
- * Defines the step width of the channels for RX window 1
- */
-#define LORAMAC_STEPWIDTH_RX1_CHANNEL       ( (uint32_t) 200e3 )
-
-/*!
- * Beacon frame size in bytes
- *
- * Remark: This is just a place holder and must be verified with
- * future specifications.
- */
-#define BEACON_SIZE                                 17
-
-/*!
- * Beacon channel frequency
- *
- * Remark: This is just a place holder and must be verified with
- * future specifications.
- */
-#define BEACON_CHANNEL_FREQ( )                      505300000
-
-/*!
- * Beacon channel frequency by index
- *
- * Remark: This is just a place holder and must be verified with
- * future specifications.
- */
-#define BEACON_CHANNEL_FREQ_IDX( x )                505300000
-
-/*!
- * Beacon channel datarate
- *
- * Remark: This is just a place holder and must be verified with
- * future specifications.
- */
-#define BEACON_CHANNEL_DR                           DR_0
-
-/*!
- * Beacon channel bandwidth
- *
- * Remark: This is just a place holder and must be verified with
- * future specifications.
- */
-#define BEACON_CHANNEL_BW                           0
-
-/*!
- * Ping slot channel frequency
- *
- * Remark: This is just a place holder and must be verified with
- * future specifications.
- */
-#define PINGSLOT_CHANNEL_FREQ( x )                  505300000
-
-#elif defined( USE_BAND_780 )
-/*!
- * Data rates table definition
- */
-const uint8_t Datarates[]  = { 12, 11, 10,  9,  8,  7,  7, 50 };
-
-/*!
- * Maximum payload with respect to the datarate index. Cannot operate with repeater.
- */
-const uint8_t MaxPayloadOfDatarate[] = { 51, 51, 51, 115, 242, 242, 242, 242 };
-
-/*!
- * Maximum payload with respect to the datarate index. Can operate with repeater.
- */
-const uint8_t MaxPayloadOfDatarateRepeater[] = { 51, 51, 51, 115, 222, 222, 222, 222 };
-
-/*!
- * Tx output powers table definition
- */
-const int8_t TxPowers[]    = { 10, 7, 4, 1, -2, -5 };
-
-/*!
- * LoRaMac bands
- */
-static Band_t Bands[LORA_MAX_NB_BANDS] =
-{
-    BAND0,
-};
-
-/*!
- * LoRaMAC channels
- */
-static ChannelParams_t Channels[LORA_MAX_NB_CHANNELS] =
-{
-    LC1,
-    LC2,
-    LC3,
-};
-#elif defined( USE_BAND_868 )
-/*!
- * Data rates table definition
- */
-const uint8_t Datarates[]  = { 12, 11, 10,  9,  8,  7,  7, 50 };
-
-/*!
- * Maximum payload with respect to the datarate index. Cannot operate with repeater.
- */
-const uint8_t MaxPayloadOfDatarate[] = { 51, 51, 51, 115, 242, 242, 242, 242 };
-
-/*!
- * Maximum payload with respect to the datarate index. Can operate with repeater.
- */
-const uint8_t MaxPayloadOfDatarateRepeater[] = { 51, 51, 51, 115, 222, 222, 222, 222 };
-
-/*!
- * Tx output powers table definition
- */
-const int8_t TxPowers[]    = { 20, 14, 11,  8,  5,  2 };
-
-/*!
- * LoRaMac bands
- */
-static Band_t Bands[LORA_MAX_NB_BANDS] =
-{
-    BAND0,
-    BAND1,
-    BAND2,
-    BAND3,
-    BAND4,
-};
-
-/*!
- * LoRaMAC channels
- */
-static ChannelParams_t Channels[LORA_MAX_NB_CHANNELS] =
-{
-    LC1,
-    LC2,
-    LC3,
-};
-/*!
- * Beacon frame size in bytes
- */
-#define BEACON_SIZE                                 17
-
-/*!
- * Beacon channel frequency
- */
-#define BEACON_CHANNEL_FREQ( )                      869525000
-
-/*!
- * Beacon channel frequency by index
- */
-#define BEACON_CHANNEL_FREQ_IDX( x )                869525000
-
-/*!
- * Beacon channel datarate
- */
-#define BEACON_CHANNEL_DR                           DR_3
-
-/*!
- * Beacon channel bandwidth
- */
-#define BEACON_CHANNEL_BW                           0
-
-#define PINGSLOT_CHANNEL_FREQ( x )                  869525000
-
-#elif defined( USE_BAND_915 ) || defined( USE_BAND_915_HYBRID )
-/*!
- * Data rates table definition
- */
-const uint8_t Datarates[]  = { 10, 9, 8,  7,  8,  0,  0, 0, 12, 11, 10, 9, 8, 7, 0, 0 };
-
-/*!
- * Up/Down link data rates offset definition
- */
-const int8_t datarateOffsets[5][4] =
-{
-    { DR_10, DR_9 , DR_8 , DR_8  }, // DR_0
-    { DR_11, DR_10, DR_9 , DR_8  }, // DR_1
-    { DR_12, DR_11, DR_10, DR_9  }, // DR_2
-    { DR_13, DR_12, DR_11, DR_10 }, // DR_3
-    { DR_13, DR_13, DR_12, DR_11 }, // DR_4
-};
-
-/*!
- * Maximum payload with respect to the datarate index. Cannot operate with repeater.
- */
-const uint8_t MaxPayloadOfDatarate[] = { 11, 53, 125, 242, 242, 0, 0, 0, 53, 129, 242, 242, 242, 242, 0, 0 };
-
-/*!
- * Maximum payload with respect to the datarate index. Can operate with repeater.
- */
-const uint8_t MaxPayloadOfDatarateRepeater[] = { 11, 53, 125, 242, 242, 0, 0, 0, 33, 109, 222, 222, 222, 222, 0, 0 };
-
-/*!
- * Tx output powers table definition
- */
-const int8_t TxPowers[]    = { 30, 28, 26, 24, 22, 20, 18, 16, 14, 12, 10 };
-
-/*!
- * LoRaMac bands
- */
-static Band_t Bands[LORA_MAX_NB_BANDS] =
-{
-    BAND0,
-};
-
-/*!
- * LoRaMAC channels
- */
-static ChannelParams_t Channels[LORA_MAX_NB_CHANNELS];
-
-/*!
- * Contains the channels which remain to be applied.
- */
-static uint16_t ChannelsMaskRemaining[6];
-
-/*!
- * Defines the first channel for RX window 1 for US band
- */
-#define LORAMAC_FIRST_RX1_CHANNEL           ( (uint32_t) 923.3e6 )
-
-/*!
- * Defines the last channel for RX window 1 for US band
- */
-#define LORAMAC_LAST_RX1_CHANNEL            ( (uint32_t) 927.5e6 )
-
-/*!
- * Defines the step width of the channels for RX window 1
- */
-#define LORAMAC_STEPWIDTH_RX1_CHANNEL       ( (uint32_t) 600e3 )
-
-/*!
- * Beacon frame size in bytes
- */
-#define BEACON_SIZE                                 19
-
-/*!
- * Beacon channel frequency
- */
-#define BEACON_CHANNEL_FREQ( )                      ( 923.3e6 + ( BeaconChannel( 0 ) * 600e3 ) )
-
-/*!
- * Beacon channel frequency by index
- */
-#define BEACON_CHANNEL_FREQ_IDX( x )                ( 923.3e6 + ( x * 600e3 ) )
-
-/*!
- * Beacon channel datarate
- */
-#define BEACON_CHANNEL_DR                           DR_10
-
-/*!
- * Beacon channel bandwidth
- */
-#define BEACON_CHANNEL_BW                           2
-
-#define PINGSLOT_CHANNEL_FREQ( x )                  ( 923.3e6 + ( BeaconChannel( x ) * 600e3 ) )
-
-#else
-    #error "Please define a frequency band in the compiler options."
-#endif
-
-/*!
- * LoRaMac parameters
- */
-LoRaMacParams_t LoRaMacParams;
-
-/*!
- * LoRaMac default parameters
- */
-LoRaMacParams_t LoRaMacParamsDefaults;
-
-/*!
- * Uplink messages repetitions counter
- */
-static uint8_t ChannelsNbRepCounter = 0;
-
-/*!
- * Maximum duty cycle
- * \remark Possibility to shutdown the device.
- */
-static uint8_t MaxDCycle = 0;
-
-/*!
- * Aggregated duty cycle management
- */
-static uint16_t AggregatedDCycle;
-static TimerTime_t AggregatedLastTxDoneTime;
-static TimerTime_t AggregatedTimeOff;
-
-/*!
- * Enables/Disables duty cycle management (Test only)
- */
-static bool DutyCycleOn;
-
-/*!
- * Current channel index
- */
-static uint8_t Channel;
-
-/*!
- * Last channel index
- */
-static uint8_t LastTxChannel = 0;
-
-/*!
- * LoRaMac internal states
- */
-enum eLoRaMacState
-{
-    LORAMAC_IDLE          = 0x00000000,
-    LORAMAC_TX_RUNNING    = 0x00000001,
-    LORAMAC_RX            = 0x00000002,
-    LORAMAC_ACK_REQ       = 0x00000004,
-    LORAMAC_ACK_RETRY     = 0x00000008,
-    LORAMAC_TX_DELAYED    = 0x00000010,
-    LORAMAC_TX_CONFIG     = 0x00000020,
-    LORAMAC_RX_ABORT      = 0x00000040,
-};
-
-/*!
- * LoRaMac internal state
- */
-uint32_t LoRaMacState = LORAMAC_IDLE;
-
-/*!
- * LoRaMac timer used to check the LoRaMacState (runs every second)
- */
-static TimerEvent_t MacStateCheckTimer;
-
-/*!
- * LoRaMac upper layer event functions
- */
-static LoRaMacPrimitives_t *LoRaMacPrimitives;
-
-/*!
- * LoRaMac upper layer callback functions
- */
-static LoRaMacCallback_t *LoRaMacCallbacks;
-
-/*!
- * Radio events function pointer
- */
-static RadioEvents_t RadioEvents;
-
-/*!
- * LoRaMac duty cycle delayed Tx timer
- */
-static TimerEvent_t TxDelayedTimer;
-
-/*!
- * LoRaMac reception windows timers
- */
-static TimerEvent_t RxWindowTimer1;
-static TimerEvent_t RxWindowTimer2;
-
-/*!
- * LoRaMac reception windows delay
- * \remark normal frame: RxWindowXDelay = ReceiveDelayX - RADIO_WAKEUP_TIME
- *         join frame  : RxWindowXDelay = JoinAcceptDelayX - RADIO_WAKEUP_TIME
- */
-static uint32_t RxWindow1Delay;
-static uint32_t RxWindow2Delay;
-
-/*!
- * Acknowledge timeout timer. Used for packet retransmissions.
- */
-static TimerEvent_t AckTimeoutTimer;
-
-/*!
- * Number of trials to get a frame acknowledged
- */
-static uint8_t AckTimeoutRetries = 1;
-
-/*!
- * Number of trials to get a frame acknowledged
- */
-static uint8_t AckTimeoutRetriesCounter = 1;
-
-/*!
- * Indicates if the AckTimeout timer has expired or not
- */
-static bool AckTimeoutRetry = false;
-
-/*!
- * Last transmission time on air
- */
-TimerTime_t TxTimeOnAir = 0;
-
-/*!
- * Number of trials for the Join Request
- */
-static uint8_t JoinRequestTrials;
-
-/*!
- * Maximum number of trials for the Join Request
- */
-static uint8_t MaxJoinRequestTrials;
-
-/*!
- * Structure to hold an MCPS indication data.
- */
-static McpsIndication_t McpsIndication;
-
-/*!
- * Structure to hold MCPS confirm data.
- */
-static McpsConfirm_t McpsConfirm;
-
-/*!
- * Structure to hold MLME indication data.
- */
-static MlmeIndication_t MlmeIndication;
-
-/*!
- * Structure to hold MLME confirm data.
- */
-static MlmeConfirm_t MlmeConfirm;
-
-/*!
- * Structure to hold multiple MLME request confirm data
- */
-typedef struct sMlmeConfirmQueue
-{
-    /*!
-     * Holds the previously performed MLME-Request
-     */
-    Mlme_t MlmeRequest;
-    /*!
-     * Status of the operation
-     */
-    LoRaMacEventInfoStatus_t Status;
-}sMlmeConfirmQueue_t;
-
-/*!
- * MlmeConfirm queue data structure
- */
-static sMlmeConfirmQueue_t MlmeConfirmQueue[LORA_MAC_MLME_CONFIRM_QUEUE_LEN];
-
-/*!
- * Counts the number of MlmeConfirms to process
- */
-static uint8_t MlmeConfirmQueueCnt;
-
-/*!
- * Holds the current rx window slot
- */
-static uint8_t RxSlot = 0;
-
-/*!
- * LoRaMac tx/rx operation state
- */
-LoRaMacFlags_t LoRaMacFlags;
-
-/*!
- * States of the class B beacon acquisition and tracking
- */
-typedef enum eBeaconState
-{
-    /*!
-     * Initial state to acquire the beacon
-     */
-    BEACON_STATE_ACQUISITION,
-    /*!
-     * Handles the state when the beacon reception fails
-     */
-    BEACON_STATE_TIMEOUT,
-    /*!
-     * Handles the state when the beacon was missed due to an uplink
-     */
-    BEACON_STATE_BEACON_MISSED,
-    /*!
-     * Reacquisition state which applies the algorithm to enlarge the reception
-     * windows
-     */
-    BEACON_STATE_REACQUISITION,
-    /*!
-     * The node has locked a beacon successfully
-     */
-    BEACON_STATE_LOCKED,
-    /*!
-     * The beacon state machine is stopped due to operations with higher priority
-     */
-    BEACON_STATE_HALT,
-    /*!
-     * The node currently operates in the beacon window and is idle. In this
-     * state, the temperature measurement takes place
-     */
-    BEACON_STATE_IDLE,
-    /*!
-     * The node operates in the guard time of class B
-     */
-    BEACON_STATE_GUARD,
-    /*!
-     * The node is in receive mode to lock a beacon
-     */
-    BEACON_STATE_RX,
-    /*!
-     * The nodes switches the device class
-     */
-    BEACON_STATE_SWITCH_CLASS,
-}BeaconState_t;
-
-/*!
- * State of the beaconing mechanism
- */
-static BeaconState_t BeaconState;
-
-/*!
- * States of the class B ping slot mechanism
- */
-typedef enum ePingSlotState
-{
-    /*!
-     * Calculation of the ping slot offset
-     */
-    PINGSLOT_STATE_CALC_PING_OFFSET,
-    /*!
-     * State to set the timer to open the next ping slot
-     */
-    PINGSLOT_STATE_SET_TIMER,
-    /*!
-     * The node is in idle state
-     */
-    PINGSLOT_STATE_IDLE,
-    /*!
-     * The node opens up a ping slot window
-     */
-    PINGSLOT_STATE_RX,
-}PingSlotState_t;
-
-/*!
- * State of the ping slot mechanism
- */
-static PingSlotState_t PingSlotState;
-
-/*!
- * State of the multicast slot mechanism
- */
-static PingSlotState_t MulticastSlotState;
-
-/*!
- * Class B ping slot context structure
- */
-typedef struct sPingSlotContext
-{
-    struct sPingSlotCtrl
-    {
-        /*!
-         * Set when the server assigned a ping slot to the node
-         */
-        uint8_t Assigned         : 1;
-        /*!
-         * Set when a custom frequency is used
-         */
-        uint8_t CustomFreq       : 1;
-    }Ctrl;
-
-    struct sPingSlotCfg
-    {
-        /*!
-         * Ping slot length time in ms
-         */
-        uint32_t PingSlotWindow;
-        /*!
-         * Maximum symbol timeout for ping slots
-         */
-        uint32_t SymbolToExpansionMax;
-        /*!
-         * Symbol expansion value for ping slot windows in case of beacon
-         * loss in symbols
-         */
-        uint32_t SymbolToExpansionFactor;
-    }Cfg;
-    /*!
-     * Number of ping slots
-     */
-    uint8_t PingNb;
-    /*!
-     * Period of the ping slots
-     */
-    uint16_t PingPeriod;
-    /*!
-     * Ping offset
-     */
-    uint16_t PingOffset;
-    /*!
-     * Reception frequency of the ping slot windows
-     */
-    uint32_t Frequency;
-    /*!
-     * Datarate of the ping slot
-     */
-    int8_t Datarate;
-    /*!
-     * Data range of the ping slot windows
-     */
-    DrRange_t DrRange;
-    /*!
-     * Current symbol timeout. The node enlarges this variable in case of beacon
-     * loss.
-     */
-    uint16_t SymbolTimeout;
-    /*!
-     * The multicast channel which will be enabled next.
-     */
-    MulticastParams_t *NextMulticastChannel;
-}sPingSlotContext_t;
-
-/*!
- * Class B ping slot context
- */
-static sPingSlotContext_t PingSlotCtx;
-
-/*!
- * Class B beacon context structure
- */
-typedef struct sBeaconContext
-{
-    struct sBeaconCtrl
-    {
-        /*!
-         * Set if the node receives beacons
-         */
-        uint8_t BeaconMode          : 1;
-        /*!
-         * Set if the node has acquired the beacon
-         */
-        uint8_t BeaconAcquired      : 1;
-        /*!
-         * Set if the node has a custom frequency for beaconing and ping slots
-         */
-        uint8_t CustomFreq          : 1;
-        /*!
-         * Set if a beacon delay was set for the beacon acquisition
-         */
-        uint8_t BeaconDelaySet      : 1;
-        /*!
-         * Set if a beacon channel was set for the beacon acquisition
-         */
-        uint8_t BeaconChannelSet    : 1;
-        /*!
-         * Set if beacon acquisition is pending
-         */
-        uint8_t AcquisitionPending  : 1;
-        /*!
-         * Set if beacon timer is set to acquire a beacon
-         */
-        uint8_t AcquisitionTimerSet  : 1;
-        /*!
-         * Set if the beacon state machine will be resumed
-         */
-        uint8_t ResumeBeaconing      : 1;
-    }Ctrl;
-
-    struct sBeaconCfg
-    {
-        /*!
-         * Beacon interval in ms
-         */
-        uint32_t Interval;
-        /*!
-         * Beacon reserved time in ms
-         */
-        uint32_t Reserved;
-        /*!
-         * Beacon guard time in ms
-         */
-        uint32_t Guard;
-        /*!
-         * Beacon window time in ms
-         */
-        uint32_t Window;
-        /*!
-         * Beacon window time in numer of slots
-         */
-        uint32_t WindowSlots;
-        /*!
-         * Default symbol timeout for beacons and ping slot windows
-         */
-        uint32_t SymbolToDefault;
-        /*!
-         * Maximum symbol timeout for beacons
-         */
-        uint32_t SymbolToExpansionMax;
-        /*!
-         * Symbol expansion value for beacon windows in case of beacon
-         * loss in symbols
-         */
-        uint32_t SymbolToExpansionFactor;
-        /*!
-         * Symbol expansion value for ping slot windows in case of beacon
-         * loss in symbols
-         */
-        uint32_t MaxBeaconLessPeriod;
-        /*!
-         * Delay time for the BeaconTimingAns in ms
-         */
-        uint32_t DelayBeaconTimingAns;
-    }Cfg;
-    /*!
-     * Beacon reception frequency
-     */
-    uint32_t Frequency;
-    /*!
-     * Current temperature
-     */
-    float Temperature;
-    /*!
-     * Beacon time received with the beacon frame
-     */
-    TimerTime_t BeaconTime;
-    /*!
-     * Time when the last beacon was received
-     */
-    TimerTime_t LastBeaconRx;
-    /*!
-     * Time when the next beacon will be received
-     */
-    TimerTime_t NextBeaconRx;
-    /*!
-     * Current symbol timeout. The node enlarges this variable in case of beacon
-     * loss.
-     */
-    uint16_t SymbolTimeout;
-    /*!
-     * Listen time for the beacon in case of reception timeout
-     */
-    TimerTime_t ListenTime;
-    /*!
-     * Beacon timing channel for next beacon
-     */
-    uint8_t BeaconTimingChannel;
-    /*!
-     * Delay for next beacon in ms
-     */
-    TimerTime_t BeaconTimingDelay;
-}BeaconContext_t;
-
-/*!
- * Class B beacon context
- */
-static BeaconContext_t BeaconCtx;
-
-/*!
- * Timer for CLASS B beacon acquisition and tracking.
- */
-static TimerEvent_t BeaconTimer;
-
-/*!
- * Timer for CLASS B ping slot timer.
- */
-static TimerEvent_t PingSlotTimer;
-
-/*!
- * Timer for CLASS B multicast ping slot timer.
- */
-static TimerEvent_t MulticastSlotTimer;
-
-/*!
- * \brief Function to be executed on Radio Tx Done event
- */
-static void OnRadioTxDone( void );
-
-/*!
- * \brief This function prepares the MAC to abort the execution of function
- *        OnRadioRxDone in case of a reception error.
- */
-static void PrepareRxDoneAbort( void );
-
-/*!
- * \brief Function to be executed on Radio Rx Done event
- */
-static void OnRadioRxDone( uint8_t *payload, uint16_t size, int16_t rssi, int8_t snr );
-
-/*!
- * \brief Function executed on Radio Tx Timeout event
- */
-static void OnRadioTxTimeout( void );
-
-/*!
- * \brief Function executed on Radio Rx error event
- */
-static void OnRadioRxError( void );
-
-/*!
- * \brief Function executed on Radio Rx Timeout event
- */
-static void OnRadioRxTimeout( void );
-
-/*!
- * \brief Function executed on Resend Frame timer event.
- */
-static void OnMacStateCheckTimerEvent( void );
-
-/*!
- * \brief Function executed on duty cycle delayed Tx  timer event
- */
-static void OnTxDelayedTimerEvent( void );
-
-/*!
- * \brief Function executed on first Rx window timer event
- */
-static void OnRxWindow1TimerEvent( void );
-
-/*!
- * \brief Function executed on second Rx window timer event
- */
-static void OnRxWindow2TimerEvent( void );
-
-/*!
- * \brief Function executed on AckTimeout timer event
- */
-static void OnAckTimeoutTimerEvent( void );
-
-/*!
- * \brief Searches and set the next random available channel
- *
- * \param [OUT] Time to wait for the next transmission according to the duty
- *              cycle.
- *
- * \retval status  Function status [1: OK, 0: Unable to find a channel on the
- *                                  current datarate]
- */
-static bool SetNextChannel( TimerTime_t* time );
-
-/*!
- * \brief Returns the symbol timeout for the given datarate
- *
- * \param [IN] datarate Current datarate
- *
- * \retval Symbol timeout
- */
-static uint16_t GetRxSymbolTimeout( int8_t datarate );
-
-/*!
- * \brief Returns the bandwidth for the given datarate
- *
- * \param [IN] datarate Current datarate
- *
- * \retval Bandwidth
- */
-static uint32_t GetRxBandwidth( int8_t datarate );
-
-/*!
- * \brief Initializes and opens the reception window
- *
- * \param [IN] freq window channel frequency
- * \param [IN] datarate window channel datarate
- * \param [IN] bandwidth window channel bandwidth
- * \param [IN] timeout window channel timeout
- *
- * \retval status Operation status [true: Success, false: Fail]
- */
-static bool RxWindowSetup( uint32_t freq, int8_t datarate, uint32_t bandwidth, uint16_t timeout, bool rxContinuous );
-
-/*!
- * \brief Verifies if the RX window 2 frequency is in range
- *
- * \param [IN] freq window channel frequency
- *
- * \retval status  Function status [1: OK, 0: Frequency not applicable]
- */
-static bool Rx2FreqInRange( uint32_t freq );
-
-/*!
- * \brief Switches the device class
- *
- * \param [IN] deviceClass Device class to switch to
- */
-static LoRaMacStatus_t SwitchClass( DeviceClass_t deviceClass );
-
-/*!
- * \brief Beacon acquisition and tracking state machine
- */
-static void OnBeaconTimerEvent( void );
-
-/*!
- * \brief Switches the device class
- *
- * \param [IN] slotOffset The ping slot offset
- * \param [IN] pingPeriod The ping period
- * \param [OUT] timeOffset Time offset of the next slot, based on current time
- *
- * \retval [true: ping slot found, false: no ping slot found]
- */
-static bool CalcNextSlotTime( uint16_t slotOffset, uint16_t pingPeriod, TimerTime_t* timeOffset );
-
-/*!
- * \brief Ping slot state machine
- */
-static void OnPingSlotTimerEvent( void );
-
-/*!
- * \brief Multicast slot state machine
- */
-static void OnMulticastSlotTimerEvent( void );
-
-/*!
- * \brief Initializes and opens the beacon reception window
- *
- * \param [IN] timeout window channel timeout
- * \param [IN] rxTime time to spend in rx mode
- */
-static void RxBeaconSetup( uint16_t timeout, uint32_t rxTime );
-
-/*!
- * \brief Receives and decodes the beacon frame
- *
- * \param [IN] payload Pointer to the payload
- * \param [IN] size Size of the payload
- */
-static bool RxBeacon( uint8_t *payload, uint16_t size );
-
-/*!
- * \brief Calculates CRC's of the beacon frame
- *
- * \param [IN] buffer Pointer to the data
- * \param [IN] length Length of the data
- *
- * \retval CRC
- */
-static uint16_t BeaconCrc( uint8_t *buffer, uint16_t length );
-
-/*!
- * \brief The function validates, if the node expects a beacon at the current
- *        time.
- *
- * \retval [true, if the node expects a beacon; false, if not]
- */
-static bool IsBeaconExpected( void );
-
-/*!
- * \brief The function validates, if the node expects a ping slot at the current
- *        time
- *
- * \retval [true, if the node expects a ping slot; false, if not]
- */
-static bool IsPingExpected( void );
-
-#if defined( USE_BAND_915 ) || defined( USE_BAND_915_HYBRID )
-/*!
- * \brief Calculates the reception channel for the beacon for US915
- *
- * \param [IN] devAddr Device address
- *
- * \retval Channel
- */
-static uint8_t BeaconChannel( uint32_t devAddr );
-#endif
-
-/*!
- * \brief Stops the beacon and ping slot operation.
- */
-static void HaltBeaconing( void );
-
-/*!
- * \brief Resumes the beacon and ping slot operation.
- */
-static void ResumeBeaconing( void );
-
-/*!
- * \brief Adds a new MAC command to be sent.
- *
- * \Remark MAC layer internal function
- *
- * \param [in] cmd MAC command to be added
- *                 [MOTE_MAC_LINK_CHECK_REQ,
- *                  MOTE_MAC_LINK_ADR_ANS,
- *                  MOTE_MAC_DUTY_CYCLE_ANS,
- *                  MOTE_MAC_RX2_PARAM_SET_ANS,
- *                  MOTE_MAC_DEV_STATUS_ANS
- *                  MOTE_MAC_NEW_CHANNEL_ANS]
- * \param [in] p1  1st parameter ( optional depends on the command )
- * \param [in] p2  2nd parameter ( optional depends on the command )
- *
- * \retval status  Function status [0: OK, 1: Unknown command, 2: Buffer full]
- */
-static LoRaMacStatus_t AddMacCommand( uint8_t cmd, uint8_t p1, uint8_t p2 );
-
-/*!
- * \brief Parses the MAC commands which must be repeated.
- *
- * \Remark MAC layer internal function
- *
- * \param [IN] cmdBufIn  Buffer which stores the MAC commands to send
- * \param [IN] length  Length of the input buffer to parse
- * \param [OUT] cmdBufOut  Buffer which stores the MAC commands which must be
- *                         repeated.
- *
- * \retval Size of the MAC commands to repeat.
- */
-static uint8_t ParseMacCommandsToRepeat( uint8_t* cmdBufIn, uint8_t length, uint8_t* cmdBufOut );
-
-/*!
- * \brief Validates if the payload fits into the frame, taking the datarate
- *        into account.
- *
- * \details Refer to chapter 4.3.2 of the LoRaWAN specification, v1.0
- *
- * \param lenN Length of the application payload. The length depends on the
- *             datarate and is region specific
- *
- * \param datarate Current datarate
- *
- * \param fOptsLen Length of the fOpts field
- *
- * \retval [false: payload does not fit into the frame, true: payload fits into
- *          the frame]
- */
-static bool ValidatePayloadLength( uint8_t lenN, int8_t datarate, uint8_t fOptsLen );
-
-/*!
- * \brief Counts the number of bits in a mask.
- *
- * \param [IN] mask A mask from which the function counts the active bits.
- * \param [IN] nbBits The number of bits to check.
- *
- * \retval Number of enabled bits in the mask.
- */
-static uint8_t CountBits( uint16_t mask, uint8_t nbBits );
-
-#if defined( USE_BAND_915 ) || defined( USE_BAND_915_HYBRID )
-/*!
- * \brief Counts the number of enabled 125 kHz channels in the channel mask.
- *        This function can only be applied to US915 band.
- *
- * \param [IN] channelsMask Pointer to the first element of the channel mask
- *
- * \retval Number of enabled channels in the channel mask
- */
-static uint8_t CountNbEnabled125kHzChannels( uint16_t *channelsMask );
-
-#if defined( USE_BAND_915_HYBRID )
-/*!
- * \brief Validates the correctness of the channel mask for US915, hybrid mode.
- *
- * \param [IN] mask Block definition to set.
- * \param [OUT] channelsMask Pointer to the first element of the channel mask
- */
-static void ReenableChannels( uint16_t mask, uint16_t* channelsMask );
-
-/*!
- * \brief Validates the correctness of the channel mask for US915, hybrid mode.
- *
- * \param [IN] channelsMask Pointer to the first element of the channel mask
- *
- * \retval [true: channel mask correct, false: channel mask not correct]
- */
-static bool ValidateChannelMask( uint16_t* channelsMask );
-#endif
-
-#endif
-
-/*!
- * \brief Validates the correctness of the datarate against the enable channels.
- *
- * \param [IN] datarate Datarate to be check
- * \param [IN] channelsMask Pointer to the first element of the channel mask
- *
- * \retval [true: datarate can be used, false: datarate can not be used]
- */
-static bool ValidateDatarate( int8_t datarate, uint16_t* channelsMask );
-
-/*!
- * \brief Limits the Tx power according to the number of enabled channels
- *
- * \retval Returns the maximum valid tx power
- */
-static int8_t LimitTxPower( int8_t txPower );
-
-/*!
- * \brief Verifies, if a value is in a given range.
- *
- * \param [IN] value Value to verify, if it is in range
- * \param [IN] min Minimum possible value
- * \param [IN] max Maximum possible value
- *
- * \retval Returns true, if the value is in range.
- */
-static bool ValueInRange( int8_t value, int8_t min, int8_t max );
-
-/*!
- * \brief Verifies, if a the datarate range is valid.
- *
- * \param [IN] drRange Datarate range to validate.
- * \param [IN] min Minimum possible value.
- * \param [IN] max Maximum possible value.
- *
- * \retval Returns true, if drRange is valid.
- */
-static bool ValidateDrRange( DrRange_t drRange, int8_t min, int8_t max );
-
-/*!
- * \brief Calculates the next datarate to set, when ADR is on or off
- *
- * \param [IN] adrEnabled Specify whether ADR is on or off
- *
- * \param [IN] updateChannelMask Set to true, if the channel masks shall be updated
- *
- * \param [OUT] datarateOut Reports the datarate which will be used next
- *
- * \retval Returns the state of ADR ack request
- */
-static bool AdrNextDr( bool adrEnabled, bool updateChannelMask, int8_t* datarateOut );
-
-/*!
- * \brief Disables channel in a specified channel mask
- *
- * \param [IN] id - Id of the channel
- *
- * \param [IN] mask - Pointer to the channel mask to edit
- *
- * \retval [true, if disable was successful, false if not]
- */
-static bool DisableChannelInMask( uint8_t id, uint16_t* mask );
-
-/*!
- * \brief Decodes MAC commands in the fOpts field and in the payload
- */
-static void ProcessMacCommands( uint8_t *payload, uint8_t macIndex, uint8_t commandsSize, uint8_t snr );
-
-/*!
- * \brief LoRaMAC layer generic send frame
- *
- * \param [IN] macHdr      MAC header field
- * \param [IN] fPort       MAC payload port
- * \param [IN] fBuffer     MAC data buffer to be sent
- * \param [IN] fBufferSize MAC data buffer size
- * \retval status          Status of the operation.
- */
-LoRaMacStatus_t Send( LoRaMacHeader_t *macHdr, uint8_t fPort, void *fBuffer, uint16_t fBufferSize );
-
-/*!
- * \brief LoRaMAC layer frame buffer initialization
- *
- * \param [IN] macHdr      MAC header field
- * \param [IN] fCtrl       MAC frame control field
- * \param [IN] fOpts       MAC commands buffer
- * \param [IN] fPort       MAC payload port
- * \param [IN] fBuffer     MAC data buffer to be sent
- * \param [IN] fBufferSize MAC data buffer size
- * \retval status          Status of the operation.
- */
-LoRaMacStatus_t PrepareFrame( LoRaMacHeader_t *macHdr, LoRaMacFrameCtrl_t *fCtrl, uint8_t fPort, void *fBuffer, uint16_t fBufferSize );
-
-/*
- * \brief Schedules the frame according to the duty cycle
- *
- * \retval Status of the operation
- */
-static LoRaMacStatus_t ScheduleTx( void );
-
-/*
- * \brief Sets the duty cycle for the join procedure.
- *
- * \retval Duty cycle
- */
-static uint16_t JoinDutyCycle( void );
-
-/*
- * \brief Calculates the back-off time for the band of a channel.
- *
- * \param [IN] channel     The last Tx channel index
- */
-static void CalculateBackOff( uint8_t channel );
-
-/*
- * \brief Alternates the datarate of the channel for the join request.
- *
- * \param [IN] nbTrials    Number of performed join requests.
- * \retval Datarate to apply
- */
-static int8_t AlternateDatarate( uint16_t nbTrials );
-
-/*
- * \brief Gets the index of the confirm queue of a specific MLME-request
- *
- * \param [IN] queue        MLME-Confirm queue pointer
- * \param [IN] req          MLME-Request to validate
- * \param [IN] length       Number of items to check
- * \retval Index of the MLME-Confirm. 0xFF is no entry found.
- */
-static uint8_t GetMlmeConfirmIndex( sMlmeConfirmQueue_t* queue, Mlme_t req, uint8_t length );
-
-/*!
- * \brief LoRaMAC layer prepared frame buffer transmission with channel specification
- *
- * \remark PrepareFrame must be called at least once before calling this
- *         function.
- *
- * \param [IN] channel     Channel parameters
- * \retval status          Status of the operation.
- */
-TimerTime_t SendFrameOnChannel( ChannelParams_t channel );
-
-/*!
- * \brief Sets the radio in continuous transmission mode
- *
- * \remark Uses the radio parameters set on the previous transmission.
- *
- * \param [IN] timeout     Time in seconds while the radio is kept in continuous wave mode
- * \retval status          Status of the operation.
- */
-LoRaMacStatus_t SetTxContinuousWave( uint16_t timeout );
-
-/*!
- * \brief Resets MAC specific parameters to default
- */
-static void ResetMacParameters( void );
-
-static void OnRadioTxDone( void )
-{
-    TimerTime_t curTime = TimerGetCurrentTime( );
-
-    if( LoRaMacDeviceClass != CLASS_C )
-    {
-        Radio.Sleep( );
-    }
-    else
-    {
-        OnRxWindow2TimerEvent( );
-    }
-
-    // Setup timers
-    if( IsRxWindowsEnabled == true )
-    {
-        TimerSetValue( &RxWindowTimer1, RxWindow1Delay );
-        TimerStart( &RxWindowTimer1 );
-        if( LoRaMacDeviceClass != CLASS_C )
-        {
-            TimerSetValue( &RxWindowTimer2, RxWindow2Delay );
-            TimerStart( &RxWindowTimer2 );
-        }
-        if( ( LoRaMacDeviceClass == CLASS_C ) || ( NodeAckRequested == true ) )
-        {
-            TimerSetValue( &AckTimeoutTimer, RxWindow2Delay + ACK_TIMEOUT +
-                                             randr( -ACK_TIMEOUT_RND, ACK_TIMEOUT_RND ) );
-            TimerStart( &AckTimeoutTimer );
-        }
-    }
-    else
-    {
-        McpsConfirm.Status = LORAMAC_EVENT_INFO_STATUS_OK;
-        MlmeConfirm.Status = LORAMAC_EVENT_INFO_STATUS_RX2_TIMEOUT;
-
-        if( LoRaMacFlags.Value == 0 )
-        {
-            LoRaMacFlags.Bits.McpsReq = 1;
-        }
-        LoRaMacFlags.Bits.MacDone = 1;
-    }
-
-    // Store last tx channel
-    LastTxChannel = Channel;
-    // Update last tx done time for the current channel
-    Bands[Channels[Channel].Band].LastTxDoneTime = curTime;
-    // Update Aggregated last tx done time
-    AggregatedLastTxDoneTime = curTime;
-    // Update Backoff
-    CalculateBackOff( Channel );
-
-    if( NodeAckRequested == false )
-    {
-        McpsConfirm.Status = LORAMAC_EVENT_INFO_STATUS_OK;
-        ChannelsNbRepCounter++;
-    }
-}
-
-static void PrepareRxDoneAbort( void )
-{
-    LoRaMacState |= LORAMAC_RX_ABORT;
-
-    if( NodeAckRequested )
-    {
-        OnAckTimeoutTimerEvent( );
-    }
-
-    if( ( RxSlot == 0 ) && ( LoRaMacDeviceClass == CLASS_C ) )
-    {
-        OnRxWindow2TimerEvent( );
-    }
-
-    LoRaMacFlags.Bits.McpsInd = 1;
-    LoRaMacFlags.Bits.MacDone = 1;
-
-    // Trig OnMacCheckTimerEvent call as soon as possible
-    TimerSetValue( &MacStateCheckTimer, 1 );
-    TimerStart( &MacStateCheckTimer );
-}
-
-static void OnRadioRxDone( uint8_t *payload, uint16_t size, int16_t rssi, int8_t snr )
-{
-    LoRaMacHeader_t macHdr;
-    LoRaMacFrameCtrl_t fCtrl;
-    bool skipIndication = false;
-
-    uint8_t index = 0;
-
-    uint8_t pktHeaderLen = 0;
-    uint32_t address = 0;
-    uint8_t appPayloadStartIndex = 0;
-    uint8_t port = 0xFF;
-    uint8_t frameLen = 0;
-    uint32_t mic = 0;
-    uint32_t micRx = 0;
-
-    uint16_t sequenceCounter = 0;
-    uint16_t sequenceCounterPrev = 0;
-    uint16_t sequenceCounterDiff = 0;
-    uint32_t downLinkCounter = 0;
-
-    MulticastParams_t *curMulticastParams = NULL;
-    uint8_t *nwkSKey = LoRaMacNwkSKey;
-    uint8_t *appSKey = LoRaMacAppSKey;
-
-    uint8_t multicast = 0;
-
-    bool isMicOk = false;
-
-    McpsConfirm.AckReceived = false;
-    McpsIndication.Rssi = rssi;
-    McpsIndication.Snr = snr;
-    McpsIndication.RxSlot = RxSlot;
-    McpsIndication.Port = 0;
-    McpsIndication.Multicast = 0;
-    McpsIndication.FramePending = 0;
-    McpsIndication.Buffer = NULL;
-    McpsIndication.BufferSize = 0;
-    McpsIndication.RxData = false;
-    McpsIndication.AckReceived = false;
-    McpsIndication.DownLinkCounter = 0;
-    McpsIndication.McpsIndication = MCPS_UNCONFIRMED;
-
-    if( LoRaMacDeviceClass != CLASS_C )
-    {
-        Radio.Sleep( );
-    }
-    TimerStop( &RxWindowTimer2 );
-
-    if( RxBeacon( payload, size ) == true )
-    {
-        return;
-    }
-    if( IsPingExpected( ) == true )
-    {
-        PingSlotState = PINGSLOT_STATE_SET_TIMER;
-        OnPingSlotTimerEvent( );
-    }
-
-    macHdr.Value = payload[pktHeaderLen++];
-
-    switch( macHdr.Bits.MType )
-    {
-        case FRAME_TYPE_JOIN_ACCEPT:
-            if( IsLoRaMacNetworkJoined == true )
-            {
-                McpsIndication.Status = LORAMAC_EVENT_INFO_STATUS_ERROR;
-                PrepareRxDoneAbort( );
-                return;
-            }
-            LoRaMacJoinDecrypt( payload + 1, size - 1, LoRaMacAppKey, LoRaMacRxPayload + 1 );
-
-            LoRaMacRxPayload[0] = macHdr.Value;
-
-            LoRaMacJoinComputeMic( LoRaMacRxPayload, size - LORAMAC_MFR_LEN, LoRaMacAppKey, &mic );
-
-            micRx |= ( uint32_t )LoRaMacRxPayload[size - LORAMAC_MFR_LEN];
-            micRx |= ( ( uint32_t )LoRaMacRxPayload[size - LORAMAC_MFR_LEN + 1] << 8 );
-            micRx |= ( ( uint32_t )LoRaMacRxPayload[size - LORAMAC_MFR_LEN + 2] << 16 );
-            micRx |= ( ( uint32_t )LoRaMacRxPayload[size - LORAMAC_MFR_LEN + 3] << 24 );
-
-            index = GetMlmeConfirmIndex( MlmeConfirmQueue, MLME_JOIN, MlmeConfirmQueueCnt );
-            if( index < LORA_MAC_MLME_CONFIRM_QUEUE_LEN )
-            {
-                if( micRx == mic )
-                {
-                    LoRaMacJoinComputeSKeys( LoRaMacAppKey, LoRaMacRxPayload + 1, LoRaMacDevNonce, LoRaMacNwkSKey, LoRaMacAppSKey );
-
-                    LoRaMacNetID = ( uint32_t )LoRaMacRxPayload[4];
-                    LoRaMacNetID |= ( ( uint32_t )LoRaMacRxPayload[5] << 8 );
-                    LoRaMacNetID |= ( ( uint32_t )LoRaMacRxPayload[6] << 16 );
-
-                    LoRaMacDevAddr = ( uint32_t )LoRaMacRxPayload[7];
-                    LoRaMacDevAddr |= ( ( uint32_t )LoRaMacRxPayload[8] << 8 );
-                    LoRaMacDevAddr |= ( ( uint32_t )LoRaMacRxPayload[9] << 16 );
-                    LoRaMacDevAddr |= ( ( uint32_t )LoRaMacRxPayload[10] << 24 );
-
-                    // DLSettings
-                    LoRaMacParams.Rx1DrOffset = ( LoRaMacRxPayload[11] >> 4 ) & 0x07;
-                    LoRaMacParams.Rx2Channel.Datarate = LoRaMacRxPayload[11] & 0x0F;
-
-                    // RxDelay
-                    LoRaMacParams.ReceiveDelay1 = ( LoRaMacRxPayload[12] & 0x0F );
-                    if( LoRaMacParams.ReceiveDelay1 == 0 )
-                    {
-                        LoRaMacParams.ReceiveDelay1 = 1;
-                    }
-                    LoRaMacParams.ReceiveDelay1 *= 1e3;
-                    LoRaMacParams.ReceiveDelay2 = LoRaMacParams.ReceiveDelay1 + 1e3;
-
-#if !( defined( USE_BAND_915 ) || defined( USE_BAND_915_HYBRID ) )
-                    //CFList
-                    if( ( size - 1 ) > 16 )
-                    {
-                        ChannelParams_t param;
-                        param.DrRange.Value = ( DR_5 << 4 ) | DR_0;
-
-                        LoRaMacState |= LORAMAC_TX_CONFIG;
-                        for( uint8_t i = 3, j = 0; i < ( 5 + 3 ); i++, j += 3 )
-                        {
-                            param.Frequency = ( ( uint32_t )LoRaMacRxPayload[13 + j] | ( ( uint32_t )LoRaMacRxPayload[14 + j] << 8 ) | ( ( uint32_t )LoRaMacRxPayload[15 + j] << 16 ) ) * 100;
-                            if( param.Frequency != 0 )
-                            {
-                                LoRaMacChannelAdd( i, param );
-                            }
-                            else
-                            {
-                                LoRaMacChannelRemove( i );
-                            }
-                        }
-                        LoRaMacState &= ~LORAMAC_TX_CONFIG;
-                    }
-#endif
-                    MlmeConfirmQueue[index].Status = LORAMAC_EVENT_INFO_STATUS_OK;
-                    IsLoRaMacNetworkJoined = true;
-                    LoRaMacParams.ChannelsDatarate = LoRaMacParamsDefaults.ChannelsDatarate;
-                }
-                else
-                {
-                    MlmeConfirmQueue[index].Status = LORAMAC_EVENT_INFO_STATUS_JOIN_FAIL;
-                }
-            }
-            break;
-        case FRAME_TYPE_DATA_CONFIRMED_DOWN:
-        case FRAME_TYPE_DATA_UNCONFIRMED_DOWN:
-            {
-                address = payload[pktHeaderLen++];
-                address |= ( (uint32_t)payload[pktHeaderLen++] << 8 );
-                address |= ( (uint32_t)payload[pktHeaderLen++] << 16 );
-                address |= ( (uint32_t)payload[pktHeaderLen++] << 24 );
-
-                fCtrl.Value = payload[pktHeaderLen++];
-
-                if( address != LoRaMacDevAddr )
-                {
-                    curMulticastParams = MulticastChannels;
-                    while( curMulticastParams != NULL )
-                    {
-                        if( address == curMulticastParams->Address )
-                        {
-                            multicast = 1;
-                            nwkSKey = curMulticastParams->NwkSKey;
-                            appSKey = curMulticastParams->AppSKey;
-                            downLinkCounter = curMulticastParams->DownLinkCounter;
-                            break;
-                        }
-                        curMulticastParams = curMulticastParams->Next;
-                    }
-                    if( multicast == 0 )
-                    {
-                        // We are not the destination of this frame.
-                        McpsIndication.Status = LORAMAC_EVENT_INFO_STATUS_ADDRESS_FAIL;
-                        PrepareRxDoneAbort( );
-                        return;
-                    }
-                    if( ( macHdr.Bits.MType != FRAME_TYPE_DATA_UNCONFIRMED_DOWN ) ||
-                        ( fCtrl.Bits.Ack == 1 ) ||
-                        ( fCtrl.Bits.AdrAckReq == 1 ) )
-                    {
-                        // Wrong multicast message format. Refer to chapter 11.2.2 of the specification
-                        McpsIndication.Status = LORAMAC_EVENT_INFO_STATUS_MULTICAST_FAIL;
-                        PrepareRxDoneAbort( );
-                        return;
-                    }
-                }
-                else
-                {
-                    multicast = 0;
-                    nwkSKey = LoRaMacNwkSKey;
-                    appSKey = LoRaMacAppSKey;
-                    downLinkCounter = DownLinkCounter;
-                }
-
-                sequenceCounter = ( uint16_t )payload[pktHeaderLen++];
-                sequenceCounter |= ( uint16_t )payload[pktHeaderLen++] << 8;
-
-                appPayloadStartIndex = 8 + fCtrl.Bits.FOptsLen;
-
-                micRx |= ( uint32_t )payload[size - LORAMAC_MFR_LEN];
-                micRx |= ( ( uint32_t )payload[size - LORAMAC_MFR_LEN + 1] << 8 );
-                micRx |= ( ( uint32_t )payload[size - LORAMAC_MFR_LEN + 2] << 16 );
-                micRx |= ( ( uint32_t )payload[size - LORAMAC_MFR_LEN + 3] << 24 );
-
-                sequenceCounterPrev = ( uint16_t )downLinkCounter;
-                sequenceCounterDiff = ( sequenceCounter - sequenceCounterPrev );
-
-                if( sequenceCounterDiff < ( 1 << 15 ) )
-                {
-                    downLinkCounter += sequenceCounterDiff;
-                    LoRaMacComputeMic( payload, size - LORAMAC_MFR_LEN, nwkSKey, address, DOWN_LINK, downLinkCounter, &mic );
-                    if( micRx == mic )
-                    {
-                        isMicOk = true;
-                    }
-                }
-                else
-                {
-                    // check for sequence roll-over
-                    uint32_t  downLinkCounterTmp = downLinkCounter + 0x10000 + ( int16_t )sequenceCounterDiff;
-                    LoRaMacComputeMic( payload, size - LORAMAC_MFR_LEN, nwkSKey, address, DOWN_LINK, downLinkCounterTmp, &mic );
-                    if( micRx == mic )
-                    {
-                        isMicOk = true;
-                        downLinkCounter = downLinkCounterTmp;
-                    }
-                }
-
-                // Check for a the maximum allowed counter difference
-                if( sequenceCounterDiff >= MAX_FCNT_GAP )
-                {
-                    McpsIndication.Status = LORAMAC_EVENT_INFO_STATUS_DOWNLINK_TOO_MANY_FRAMES_LOSS;
-                    McpsIndication.DownLinkCounter = downLinkCounter;
-                    PrepareRxDoneAbort( );
-                    return;
-                }
-
-                if( isMicOk == true )
-                {
-                    McpsIndication.Status = LORAMAC_EVENT_INFO_STATUS_OK;
-                    McpsIndication.Multicast = multicast;
-                    McpsIndication.FramePending = fCtrl.Bits.FPending;
-                    McpsIndication.Buffer = NULL;
-                    McpsIndication.BufferSize = 0;
-                    McpsIndication.DownLinkCounter = downLinkCounter;
-
-                    McpsConfirm.Status = LORAMAC_EVENT_INFO_STATUS_OK;
-
-                    AdrAckCounter = 0;
-                    MacCommandsBufferToRepeatIndex = 0;
-
-                    // Update 32 bits downlink counter
-                    if( multicast == 1 )
-                    {
-                        McpsIndication.McpsIndication = MCPS_MULTICAST;
-
-                        if( ( curMulticastParams->DownLinkCounter == downLinkCounter ) &&
-                            ( curMulticastParams->DownLinkCounter != 0 ) )
-                        {
-                            McpsIndication.Status = LORAMAC_EVENT_INFO_STATUS_DOWNLINK_REPEATED;
-                            McpsIndication.DownLinkCounter = downLinkCounter;
-                            PrepareRxDoneAbort( );
-                            return;
-                        }
-                        curMulticastParams->DownLinkCounter = downLinkCounter;
-                    }
-                    else
-                    {
-                        if( macHdr.Bits.MType == FRAME_TYPE_DATA_CONFIRMED_DOWN )
-                        {
-                            SrvAckRequested = true;
-                            McpsIndication.McpsIndication = MCPS_CONFIRMED;
-
-                            if( ( DownLinkCounter == downLinkCounter ) &&
-                                ( DownLinkCounter != 0 ) )
-                            {
-                                // Duplicated confirmed downlink. Skip indication.
-                                skipIndication = true;
-                            }
-                        }
-                        else
-                        {
-                            SrvAckRequested = false;
-                            McpsIndication.McpsIndication = MCPS_UNCONFIRMED;
-
-                            if( ( DownLinkCounter == downLinkCounter ) &&
-                                ( DownLinkCounter != 0 ) )
-                            {
-                                McpsIndication.Status = LORAMAC_EVENT_INFO_STATUS_DOWNLINK_REPEATED;
-                                McpsIndication.DownLinkCounter = downLinkCounter;
-                                PrepareRxDoneAbort( );
-                                return;
-                            }
-                        }
-                        DownLinkCounter = downLinkCounter;
-                    }
-
-                    if( ( ( size - 4 ) - appPayloadStartIndex ) > 0 )
-                    {
-                        port = payload[appPayloadStartIndex++];
-                        frameLen = ( size - 4 ) - appPayloadStartIndex;
-
-                        McpsIndication.Port = port;
-
-                        if( port == 0 )
-                        {
-                            if( ( fCtrl.Bits.FOptsLen == 0 ) && ( multicast == 0 ) )
-                            {
-                                LoRaMacPayloadDecrypt( payload + appPayloadStartIndex,
-                                                       frameLen,
-                                                       nwkSKey,
-                                                       address,
-                                                       DOWN_LINK,
-                                                       downLinkCounter,
-                                                       LoRaMacRxPayload );
-
-                                // Decode frame payload MAC commands
-                                ProcessMacCommands( LoRaMacRxPayload, 0, frameLen, snr );
-                            }
-                            else
-                            {
-                                skipIndication = true;
-                            }
-                        }
-                        else
-                        {
-                            if( ( fCtrl.Bits.FOptsLen > 0 ) && ( multicast == 0 ) )
-                            {
-                                // Decode Options field MAC commands. Omit the fPort.
-                                ProcessMacCommands( payload, 8, appPayloadStartIndex - 1, snr );
-                            }
-
-                            LoRaMacPayloadDecrypt( payload + appPayloadStartIndex,
-                                                   frameLen,
-                                                   appSKey,
-                                                   address,
-                                                   DOWN_LINK,
-                                                   downLinkCounter,
-                                                   LoRaMacRxPayload );
-
-                            if( skipIndication == false )
-                            {
-                                McpsIndication.Buffer = LoRaMacRxPayload;
-                                McpsIndication.BufferSize = frameLen;
-                                McpsIndication.RxData = true;
-                            }
-                        }
-                    }
-                    else
-                    {
-                        if( fCtrl.Bits.FOptsLen > 0 )
-                        {
-                            // Decode Options field MAC commands
-                            ProcessMacCommands( payload, 8, appPayloadStartIndex, snr );
-                        }
-                    }
-
-                    if( skipIndication == false )
-                    {
-                        // Check if the frame is an acknowledgement
-                        if( fCtrl.Bits.Ack == 1 )
-                        {
-                            McpsConfirm.AckReceived = true;
-                            McpsIndication.AckReceived = true;
-
-                            // Stop the AckTimeout timer as no more retransmissions
-                            // are needed.
-                            TimerStop( &AckTimeoutTimer );
-                        }
-                        else
-                        {
-                            McpsConfirm.AckReceived = false;
-
-                            if( AckTimeoutRetriesCounter > AckTimeoutRetries )
-                            {
-                                // Stop the AckTimeout timer as no more retransmissions
-                                // are needed.
-                                TimerStop( &AckTimeoutTimer );
-                            }
-                        }
-                        LoRaMacFlags.Bits.McpsInd = 1;
-                    }
-                }
-                else
-                {
-                    McpsIndication.Status = LORAMAC_EVENT_INFO_STATUS_MIC_FAIL;
-
-                    PrepareRxDoneAbort( );
-                    return;
-                }
-            }
-            break;
-        case FRAME_TYPE_PROPRIETARY:
-            {
-                memcpy1( LoRaMacRxPayload, &payload[pktHeaderLen], size );
-
-                McpsIndication.McpsIndication = MCPS_PROPRIETARY;
-                McpsIndication.Status = LORAMAC_EVENT_INFO_STATUS_OK;
-                McpsIndication.Buffer = LoRaMacRxPayload;
-                McpsIndication.BufferSize = size - pktHeaderLen;
-
-                LoRaMacFlags.Bits.McpsInd = 1;
-                break;
-            }
-        default:
-            McpsIndication.Status = LORAMAC_EVENT_INFO_STATUS_ERROR;
-            PrepareRxDoneAbort( );
-            break;
-    }
-
-    if( ( RxSlot == 0 ) && ( LoRaMacDeviceClass == CLASS_C ) )
-    {
-        OnRxWindow2TimerEvent( );
-    }
-    LoRaMacFlags.Bits.MacDone = 1;
-
-    // Trig OnMacCheckTimerEvent call as soon as possible
-    TimerSetValue( &MacStateCheckTimer, 1 );
-    TimerStart( &MacStateCheckTimer );
-}
-
-static void OnRadioTxTimeout( void )
-{
-    if( LoRaMacDeviceClass != CLASS_C )
-    {
-        Radio.Sleep( );
-    }
-    else
-    {
-        OnRxWindow2TimerEvent( );
-    }
-
-    McpsConfirm.Status = LORAMAC_EVENT_INFO_STATUS_TX_TIMEOUT;
-    MlmeConfirm.Status = LORAMAC_EVENT_INFO_STATUS_TX_TIMEOUT;
-    LoRaMacFlags.Bits.MacDone = 1;
-}
-
-static void OnRadioRxError( void )
-{
-    if( LoRaMacDeviceClass != CLASS_C )
-    {
-        Radio.Sleep( );
-    }
-    else
-    {
-        OnRxWindow2TimerEvent( );
-    }
-
-    if( IsBeaconExpected( ) == true )
-    {
-        BeaconState = BEACON_STATE_TIMEOUT;
-        OnBeaconTimerEvent( );
-    }
-    if( IsPingExpected( ) == true )
-    {
-        PingSlotState = PINGSLOT_STATE_SET_TIMER;
-        OnPingSlotTimerEvent( );
-    }
-    else
-    {
-        if( RxSlot == 1 )
-        {
-            if( NodeAckRequested == true )
-            {
-                McpsConfirm.Status = LORAMAC_EVENT_INFO_STATUS_RX2_ERROR;
-            }
-            MlmeConfirm.Status = LORAMAC_EVENT_INFO_STATUS_RX2_ERROR;
-            LoRaMacFlags.Bits.MacDone = 1;
-        }
-    }
-}
-
-static void OnRadioRxTimeout( void )
-{
-    if( LoRaMacDeviceClass != CLASS_C )
-    {
-        Radio.Sleep( );
-    }
-    else
-    {
-        OnRxWindow2TimerEvent( );
-    }
-
-    if( IsBeaconExpected( ) == true )
-    {
-        BeaconState = BEACON_STATE_TIMEOUT;
-        OnBeaconTimerEvent( );
-    }
-    if( IsPingExpected( ) == true )
-    {
-        PingSlotState = PINGSLOT_STATE_SET_TIMER;
-        OnPingSlotTimerEvent( );
-    }
-    else
-    {
-        if( RxSlot == 1 )
-        {
-            if( NodeAckRequested == true )
-            {
-                McpsConfirm.Status = LORAMAC_EVENT_INFO_STATUS_RX2_TIMEOUT;
-            }
-            MlmeConfirm.Status = LORAMAC_EVENT_INFO_STATUS_RX2_TIMEOUT;
-            LoRaMacFlags.Bits.MacDone = 1;
-        }
-    }
-}
-
-static void OnMacStateCheckTimerEvent( void )
-{
-    bool noTx = false;
-    uint8_t index = 0;
-    uint8_t i, j = 0;
-
-    TimerStop( &MacStateCheckTimer );
-
-    if( LoRaMacFlags.Bits.MacDone == 1 )
-    {
-        if( ( LoRaMacState & LORAMAC_RX_ABORT ) == LORAMAC_RX_ABORT )
-        {
-            LoRaMacState &= ~LORAMAC_RX_ABORT;
-            LoRaMacState &= ~LORAMAC_TX_RUNNING;
-        }
-
-        if( ( LoRaMacFlags.Bits.MlmeReq == 1 ) || ( ( LoRaMacFlags.Bits.McpsReq == 1 ) ) )
-        {
-            if( ( McpsConfirm.Status == LORAMAC_EVENT_INFO_STATUS_TX_TIMEOUT ) ||
-                ( MlmeConfirm.Status == LORAMAC_EVENT_INFO_STATUS_TX_TIMEOUT ) )
-            {
-                // Stop transmit cycle due to tx timeout.
-                LoRaMacState &= ~LORAMAC_TX_RUNNING;
-                McpsConfirm.NbRetries = AckTimeoutRetriesCounter;
-                McpsConfirm.AckReceived = false;
-                McpsConfirm.TxTimeOnAir = 0;
-                noTx = true;
-            }
-
-            index = GetMlmeConfirmIndex( MlmeConfirmQueue, MLME_BEACON_ACQUISITION, MlmeConfirmQueueCnt );
-            if( ( index < LORA_MAC_MLME_CONFIRM_QUEUE_LEN ) && ( LoRaMacFlags.Bits.McpsReq == 0 ) )
-            {
-                if( LoRaMacFlags.Bits.MlmeReq == 1 )
-                {
-                    noTx = true;
-                    LoRaMacState &= ~LORAMAC_TX_RUNNING;
-                }
-            }
-        }
-
-        if( ( NodeAckRequested == false ) && ( noTx == false ) )
-        {
-            if( LoRaMacFlags.Bits.MlmeReq == 1 )
-            {
-                index = GetMlmeConfirmIndex( MlmeConfirmQueue, MLME_JOIN, MlmeConfirmQueueCnt );
-                if( index < LORA_MAC_MLME_CONFIRM_QUEUE_LEN )
-                {
-                    if( MlmeConfirmQueue[index].Status == LORAMAC_EVENT_INFO_STATUS_OK )
-                    {
-                        // The UpLinkCounter must be set to 0
-                        UpLinkCounter = 0;
-                        LoRaMacParams.ChannelsNbRep = JoinRequestTrials;
-                    }
-                    else
-                    {
-                        LoRaMacParams.ChannelsNbRep = MaxJoinRequestTrials;
-                    }
-
-                    // Use join counter settings for the next condition
-                    // Counter variables will be reset with every new join trial
-                    ChannelsNbRepCounter = JoinRequestTrials;
-                }
-            }
-            if( ( LoRaMacFlags.Bits.MlmeReq == 1 ) || ( ( LoRaMacFlags.Bits.McpsReq == 1 ) ) )
-            {
-                if( ( ChannelsNbRepCounter >= LoRaMacParams.ChannelsNbRep ) || ( LoRaMacFlags.Bits.McpsInd == 1 ) )
-                {
-                    ChannelsNbRepCounter = 0;
-
-                    AdrAckCounter++;
-                    if( IsUpLinkCounterFixed == false )
-                    {
-                        UpLinkCounter++;
-                    }
-
-                    LoRaMacState &= ~LORAMAC_TX_RUNNING;
-                }
-                else
-                {
-                    LoRaMacFlags.Bits.MacDone = 0;
-                    // Sends the same frame again
-                    OnTxDelayedTimerEvent( );
-                }
-            }
-        }
-
-        if( LoRaMacFlags.Bits.McpsInd == 1 )
-        {
-            if( ( McpsConfirm.AckReceived == true ) || ( AckTimeoutRetriesCounter > AckTimeoutRetries ) )
-            {
-                AckTimeoutRetry = false;
-                NodeAckRequested = false;
-                if( IsUpLinkCounterFixed == false )
-                {
-                    UpLinkCounter++;
-                }
-                McpsConfirm.NbRetries = AckTimeoutRetriesCounter;
-
-                LoRaMacState &= ~LORAMAC_TX_RUNNING;
-            }
-        }
-
-        if( ( AckTimeoutRetry == true ) && ( ( LoRaMacState & LORAMAC_TX_DELAYED ) == 0 ) )
-        {
-            AckTimeoutRetry = false;
-            if( ( AckTimeoutRetriesCounter < AckTimeoutRetries ) && ( AckTimeoutRetriesCounter <= MAX_ACK_RETRIES ) )
-            {
-                AckTimeoutRetriesCounter++;
-
-                if( ( AckTimeoutRetriesCounter % 2 ) == 1 )
-                {
-                    LoRaMacParams.ChannelsDatarate = MAX( LoRaMacParams.ChannelsDatarate - 1, LORAMAC_TX_MIN_DATARATE );
-                }
-                if( ValidatePayloadLength( LoRaMacTxPayloadLen, LoRaMacParams.ChannelsDatarate, MacCommandsBufferIndex ) == true )
-                {
-                    LoRaMacFlags.Bits.MacDone = 0;
-                    // Sends the same frame again
-                    ScheduleTx( );
-                }
-                else
-                {
-                    // The DR is not applicable for the payload size
-                    McpsConfirm.Status = LORAMAC_EVENT_INFO_STATUS_TX_DR_PAYLOAD_SIZE_ERROR;
-
-                    LoRaMacState &= ~LORAMAC_TX_RUNNING;
-                    NodeAckRequested = false;
-                    McpsConfirm.AckReceived = false;
-                    McpsConfirm.NbRetries = AckTimeoutRetriesCounter;
-                    McpsConfirm.Datarate = LoRaMacParams.ChannelsDatarate;
-                    if( IsUpLinkCounterFixed == false )
-                    {
-                        UpLinkCounter++;
-                    }
-                }
-            }
-            else
-            {
-#if defined( USE_BAND_433 ) || defined( USE_BAND_780 ) || defined( USE_BAND_868 )
-                // Re-enable default channels LC1, LC2, LC3
-                LoRaMacParams.ChannelsMask[0] = LoRaMacParams.ChannelsMask[0] | ( LC( 1 ) + LC( 2 ) + LC( 3 ) );
-#elif defined( USE_BAND_470 )
-                // Re-enable default channels
-                memcpy1( ( uint8_t* )LoRaMacParams.ChannelsMask, ( uint8_t* )LoRaMacParamsDefaults.ChannelsMask, sizeof( LoRaMacParams.ChannelsMask ) );
-#elif defined( USE_BAND_915 )
-                // Re-enable default channels
-                memcpy1( ( uint8_t* )LoRaMacParams.ChannelsMask, ( uint8_t* )LoRaMacParamsDefaults.ChannelsMask, sizeof( LoRaMacParams.ChannelsMask ) );
-#elif defined( USE_BAND_915_HYBRID )
-                // Re-enable default channels
-                ReenableChannels( LoRaMacParamsDefaults.ChannelsMask[4], LoRaMacParams.ChannelsMask );
-#else
-    #error "Please define a frequency band in the compiler options."
-#endif
-                LoRaMacState &= ~LORAMAC_TX_RUNNING;
-
-                NodeAckRequested = false;
-                McpsConfirm.AckReceived = false;
-                McpsConfirm.NbRetries = AckTimeoutRetriesCounter;
-                if( IsUpLinkCounterFixed == false )
-                {
-                    UpLinkCounter++;
-                }
-            }
-        }
-    }
-    // Handle reception for Class B and Class C
-    if( ( LoRaMacState & LORAMAC_RX ) == LORAMAC_RX )
-    {
-        LoRaMacState &= ~LORAMAC_RX;
-    }
-    if( LoRaMacState == LORAMAC_IDLE )
-    {
-        if( LoRaMacFlags.Bits.McpsReq == 1 )
-        {
-            LoRaMacPrimitives->MacMcpsConfirm( &McpsConfirm );
-            LoRaMacFlags.Bits.McpsReq = 0;
-        }
-
-        if( LoRaMacFlags.Bits.MlmeReq == 1 )
-        {
-            j = MlmeConfirmQueueCnt;
-            for( i = 0; i < MlmeConfirmQueueCnt; i++ )
-            {
-                if( MlmeConfirmQueue[i].MlmeRequest == MLME_BEACON_ACQUISITION )
-                {
-                    if( BeaconCtx.Ctrl.AcquisitionPending == 1 )
-                    {
-                        MlmeConfirmQueue[0].MlmeRequest = MLME_BEACON_ACQUISITION;
-                        MlmeConfirmQueue[0].Status = MlmeConfirmQueue[i].Status;
-                        continue;
-                    }
-                }
-                j--;
-                MlmeConfirm.Status = MlmeConfirmQueue[i].Status;
-                MlmeConfirm.MlmeRequest = MlmeConfirmQueue[i].MlmeRequest;
-                LoRaMacPrimitives->MacMlmeConfirm( &MlmeConfirm );
-            }
-            MlmeConfirmQueueCnt = j;
-
-            if( MlmeConfirmQueueCnt == 0 )
-            {
-                LoRaMacFlags.Bits.MlmeReq = 0;
-            }
-        }
-
-        if( LoRaMacFlags.Bits.MlmeInd == 1 )
-        {
-            LoRaMacPrimitives->MacMlmeIndication( &MlmeIndication );
-            LoRaMacFlags.Bits.MlmeInd = 0;
-        }
-        LoRaMacFlags.Bits.MacDone = 0;
-
-        ResumeBeaconing( );
-    }
-    else
-    {
-        // Operation not finished restart timer
-        TimerSetValue( &MacStateCheckTimer, MAC_STATE_CHECK_TIMEOUT );
-        TimerStart( &MacStateCheckTimer );
-    }
-
-    if( LoRaMacFlags.Bits.McpsInd == 1 )
-    {
-        LoRaMacPrimitives->MacMcpsIndication( &McpsIndication );
-        LoRaMacFlags.Bits.McpsInd = 0;
-    }
-}
-
-static void OnTxDelayedTimerEvent( void )
-{
-    LoRaMacHeader_t macHdr;
-    LoRaMacFrameCtrl_t fCtrl;
-    uint8_t index = 0;
-
-    TimerStop( &TxDelayedTimer );
-    LoRaMacState &= ~LORAMAC_TX_DELAYED;
-
-    index = GetMlmeConfirmIndex( MlmeConfirmQueue, MLME_JOIN, MlmeConfirmQueueCnt );
-
-    if( ( LoRaMacFlags.Bits.MlmeReq == 1 ) && ( index < LORA_MAC_MLME_CONFIRM_QUEUE_LEN ) )
-    {
-        ResetMacParameters( );
-        // Add a +1, since we start to count from 0
-        LoRaMacParams.ChannelsDatarate = AlternateDatarate( JoinRequestTrials + 1 );
-
-        macHdr.Value = 0;
-        macHdr.Bits.MType = FRAME_TYPE_JOIN_REQ;
-
-        fCtrl.Value = 0;
-        fCtrl.Bits.Adr = AdrCtrlOn;
-
-        /* In case of join request retransmissions, the stack must prepare
-         * the frame again, because the network server keeps track of the random
-         * LoRaMacDevNonce values to prevent reply attacks. */
-        PrepareFrame( &macHdr, &fCtrl, 0, NULL, 0 );
-    }
-
-    ScheduleTx( );
-}
-
-static void OnRxWindow1TimerEvent( void )
-{
-    int8_t datarate = 0;
-
-    TimerStop( &RxWindowTimer1 );
-    RxSlot = 0;
-
-    if( LoRaMacDeviceClass == CLASS_C )
-    {
-        Radio.Standby( );
-    }
-
-#if defined( USE_BAND_433 ) || defined( USE_BAND_780 ) || defined( USE_BAND_868 )
-    datarate = LoRaMacParams.ChannelsDatarate - LoRaMacParams.Rx1DrOffset;
-    if( datarate < 0 )
-    {
-        datarate = DR_0;
-    }
-
-    RxWindowSetup( Channels[Channel].Frequency, datarate, GetRxBandwidth( datarate ),
-                   GetRxSymbolTimeout( datarate ), false );
-#elif defined( USE_BAND_470 )
-    datarate = LoRaMacParams.ChannelsDatarate - LoRaMacParams.Rx1DrOffset;
-    if( datarate < 0 )
-    {
-        datarate = DR_0;
-    }
-
-    RxWindowSetup( LORAMAC_FIRST_RX1_CHANNEL + ( Channel % 48 ) * LORAMAC_STEPWIDTH_RX1_CHANNEL, datarate, GetRxBandwidth( datarate ),
-                   GetRxSymbolTimeout( datarate ), false );
-#elif ( defined( USE_BAND_915 ) || defined( USE_BAND_915_HYBRID ) )
-    datarate = datarateOffsets[LoRaMacParams.ChannelsDatarate][LoRaMacParams.Rx1DrOffset];
-    if( datarate < 0 )
-    {
-        datarate = DR_0;
-    }
-
-    RxWindowSetup( LORAMAC_FIRST_RX1_CHANNEL + ( Channel % 8 ) * LORAMAC_STEPWIDTH_RX1_CHANNEL, datarate, GetRxBandwidth( datarate ),
-                   GetRxSymbolTimeout( datarate ), false );
-#endif
-}
-
-static void OnRxWindow2TimerEvent( void )
-{
-<<<<<<< HEAD
-=======
-    uint16_t symbTimeout = 5; // DR_2, DR_1, DR_0
-    uint32_t bandwidth = 0; // LoRa 125 kHz
-    bool rxContinuousMode = false;
-
->>>>>>> 65192e0c
-    TimerStop( &RxWindowTimer2 );
-
-<<<<<<< HEAD
-    if( LoRaMacDeviceClass != CLASS_C )
-    {
-        RxWindowSetup( LoRaMacParams.Rx2Channel.Frequency, LoRaMacParams.Rx2Channel.Datarate, GetRxBandwidth( LoRaMacParams.Rx2Channel.Datarate ),
-                       GetRxSymbolTimeout( LoRaMacParams.Rx2Channel.Datarate ), false );
-=======
-#if defined( USE_BAND_433 ) || defined( USE_BAND_780 ) || defined( USE_BAND_868 )
-    // For higher datarates, we increase the number of symbols generating a Rx Timeout
-    if( ( LoRaMacParams.Rx2Channel.Datarate == DR_3 ) || ( LoRaMacParams.Rx2Channel.Datarate == DR_4 ) )
-    { // DR_4, DR_3
-        symbTimeout = 8;
-    }
-    else if( LoRaMacParams.Rx2Channel.Datarate == DR_5 )
-    {
-        symbTimeout = 10;
-    }
-    else if( LoRaMacParams.Rx2Channel.Datarate == DR_6 )
-    {// LoRa 250 kHz
-        bandwidth  = 1;
-        symbTimeout = 14;
-    }
-#elif defined( USE_BAND_470 )
-    // For higher datarates, we increase the number of symbols generating a Rx Timeout
-    if( ( LoRaMacParams.Rx2Channel.Datarate == DR_3 ) || ( LoRaMacParams.Rx2Channel.Datarate == DR_4 ) )
-    { // DR_4, DR_3
-        symbTimeout = 8;
-    }
-    else if( LoRaMacParams.Rx2Channel.Datarate == DR_5 )
-    {
-        symbTimeout = 10;
-    }
-#elif ( defined( USE_BAND_915 ) || defined( USE_BAND_915_HYBRID ) )
-    // For higher datarates, we increase the number of symbols generating a Rx Timeout
-    switch( LoRaMacParams.Rx2Channel.Datarate )
-    {
-        case DR_0:       // SF10 - BW125
-            symbTimeout = 5;
-            break;
-
-        case DR_1:       // SF9  - BW125
-        case DR_2:       // SF8  - BW125
-        case DR_8:       // SF12 - BW500
-        case DR_9:       // SF11 - BW500
-        case DR_10:      // SF10 - BW500
-            symbTimeout = 8;
-            break;
-
-        case DR_3:       // SF7  - BW125
-        case DR_11:      // SF9  - BW500
-            symbTimeout = 10;
-            break;
-
-        case DR_4:       // SF8  - BW500
-        case DR_12:      // SF8  - BW500
-            symbTimeout = 14;
-            break;
-
-        case DR_13:      // SF7  - BW500
-            symbTimeout = 16;
-            break;
-        default:
-            break;
-    }
-    if( LoRaMacParams.Rx2Channel.Datarate >= DR_4 )
-    {// LoRa 500 kHz
-        bandwidth  = 2;
-    }
-#else
-    #error "Please define a frequency band in the compiler options."
-#endif
-    if( LoRaMacDeviceClass == CLASS_C )
-    {
-        rxContinuousMode = true;
->>>>>>> 65192e0c
-    }
-    if( RxWindowSetup( LoRaMacParams.Rx2Channel.Frequency, LoRaMacParams.Rx2Channel.Datarate, bandwidth, symbTimeout, rxContinuousMode ) == true )
-    {
-<<<<<<< HEAD
-        RxWindowSetup( LoRaMacParams.Rx2Channel.Frequency, LoRaMacParams.Rx2Channel.Datarate, GetRxBandwidth( LoRaMacParams.Rx2Channel.Datarate ),
-                       GetRxSymbolTimeout( LoRaMacParams.Rx2Channel.Datarate ), true );
-=======
-        RxSlot = 1;
->>>>>>> 65192e0c
-    }
-}
-
-static void OnAckTimeoutTimerEvent( void )
-{
-    TimerStop( &AckTimeoutTimer );
-
-    if( NodeAckRequested == true )
-    {
-        AckTimeoutRetry = true;
-        LoRaMacState &= ~LORAMAC_ACK_REQ;
-    }
-    if( LoRaMacDeviceClass == CLASS_C )
-    {
-        LoRaMacFlags.Bits.MacDone = 1;
-    }
-}
-
-static bool SetNextChannel( TimerTime_t* time )
-{
-    uint8_t nbEnabledChannels = 0;
-    uint8_t delayTx = 0;
-    uint8_t enabledChannels[LORA_MAX_NB_CHANNELS];
-    TimerTime_t nextTxDelay = ( TimerTime_t )( -1 );
-
-    memset1( enabledChannels, 0, LORA_MAX_NB_CHANNELS );
-
-#if defined( USE_BAND_915 ) || defined( USE_BAND_915_HYBRID )
-    if( CountNbEnabled125kHzChannels( ChannelsMaskRemaining ) == 0 )
-    { // Restore default channels
-        memcpy1( ( uint8_t* ) ChannelsMaskRemaining, ( uint8_t* ) LoRaMacParams.ChannelsMask, 8 );
-    }
-    if( ( LoRaMacParams.ChannelsDatarate >= DR_4 ) && ( ( ChannelsMaskRemaining[4] & 0x00FF ) == 0 ) )
-    { // Make sure, that the channels are activated
-        ChannelsMaskRemaining[4] = LoRaMacParams.ChannelsMask[4];
-    }
-#elif defined( USE_BAND_470 )
-    if( ( CountBits( LoRaMacParams.ChannelsMask[0], 16 ) == 0 ) &&
-        ( CountBits( LoRaMacParams.ChannelsMask[1], 16 ) == 0 ) &&
-        ( CountBits( LoRaMacParams.ChannelsMask[2], 16 ) == 0 ) &&
-        ( CountBits( LoRaMacParams.ChannelsMask[3], 16 ) == 0 ) &&
-        ( CountBits( LoRaMacParams.ChannelsMask[4], 16 ) == 0 ) &&
-        ( CountBits( LoRaMacParams.ChannelsMask[5], 16 ) == 0 ) )
-    {
-        memcpy1( ( uint8_t* )LoRaMacParams.ChannelsMask, ( uint8_t* )LoRaMacParamsDefaults.ChannelsMask, sizeof( LoRaMacParams.ChannelsMask ) );
-    }
-#else
-    if( CountBits( LoRaMacParams.ChannelsMask[0], 16 ) == 0 )
-    {
-        // Re-enable default channels, if no channel is enabled
-        LoRaMacParams.ChannelsMask[0] = LoRaMacParams.ChannelsMask[0] | ( LC( 1 ) + LC( 2 ) + LC( 3 ) );
-    }
-#endif
-
-    // Update Aggregated duty cycle
-    if( AggregatedTimeOff <= TimerGetElapsedTime( AggregatedLastTxDoneTime ) )
-    {
-        AggregatedTimeOff = 0;
-
-        // Update bands Time OFF
-        for( uint8_t i = 0; i < LORA_MAX_NB_BANDS; i++ )
-        {
-            if( ( IsLoRaMacNetworkJoined == false ) || ( DutyCycleOn == true ) )
-            {
-                if( Bands[i].TimeOff <= TimerGetElapsedTime( Bands[i].LastTxDoneTime ) )
-                {
-                    Bands[i].TimeOff = 0;
-                }
-                if( Bands[i].TimeOff != 0 )
-                {
-                    nextTxDelay = MIN( Bands[i].TimeOff - TimerGetElapsedTime( Bands[i].LastTxDoneTime ), nextTxDelay );
-                }
-            }
-            else
-            {
-                if( DutyCycleOn == false )
-                {
-                    Bands[i].TimeOff = 0;
-                }
-            }
-        }
-
-        // Search how many channels are enabled
-        for( uint8_t i = 0, k = 0; i < LORA_MAX_NB_CHANNELS; i += 16, k++ )
-        {
-            for( uint8_t j = 0; j < 16; j++ )
-            {
-#if defined( USE_BAND_915 ) || defined( USE_BAND_915_HYBRID )
-                if( ( ChannelsMaskRemaining[k] & ( 1 << j ) ) != 0 )
-#else
-                if( ( LoRaMacParams.ChannelsMask[k] & ( 1 << j ) ) != 0 )
-#endif
-                {
-                    if( Channels[i + j].Frequency == 0 )
-                    { // Check if the channel is enabled
-                        continue;
-                    }
-#if defined( USE_BAND_868 ) || defined( USE_BAND_433 ) || defined( USE_BAND_780 )
-                    if( IsLoRaMacNetworkJoined == false )
-                    {
-                        if( ( JOIN_CHANNELS & ( 1 << j ) ) == 0 )
-                        {
-                            continue;
-                        }
-                    }
-#endif
-                    if( ( ( Channels[i + j].DrRange.Fields.Min <= LoRaMacParams.ChannelsDatarate ) &&
-                          ( LoRaMacParams.ChannelsDatarate <= Channels[i + j].DrRange.Fields.Max ) ) == false )
-                    { // Check if the current channel selection supports the given datarate
-                        continue;
-                    }
-                    if( Bands[Channels[i + j].Band].TimeOff > 0 )
-                    { // Check if the band is available for transmission
-                        delayTx++;
-                        continue;
-                    }
-                    enabledChannels[nbEnabledChannels++] = i + j;
-                }
-            }
-        }
-    }
-    else
-    {
-        delayTx++;
-        nextTxDelay = AggregatedTimeOff - TimerGetElapsedTime( AggregatedLastTxDoneTime );
-    }
-
-    if( nbEnabledChannels > 0 )
-    {
-        Channel = enabledChannels[randr( 0, nbEnabledChannels - 1 )];
-#if defined( USE_BAND_915 ) || defined( USE_BAND_915_HYBRID )
-        if( Channel < ( LORA_MAX_NB_CHANNELS - 8 ) )
-        {
-            DisableChannelInMask( Channel, ChannelsMaskRemaining );
-        }
-#endif
-        *time = 0;
-        return true;
-    }
-    else
-    {
-        if( delayTx > 0 )
-        {
-            // Delay transmission due to AggregatedTimeOff or to a band time off
-            *time = nextTxDelay;
-            return true;
-        }
-        // Datarate not supported by any channel
-        *time = 0;
-        return false;
-    }
-}
-
-<<<<<<< HEAD
-static uint16_t GetRxSymbolTimeout( int8_t datarate )
-{
-#if ( defined( USE_BAND_433 ) || defined( USE_BAND_780 ) || defined( USE_BAND_868 ) )
-    if( ( datarate == DR_3 ) || ( datarate == DR_4 ) )
-    { // DR_4, DR_3
-        return 8;
-    }
-    else if( datarate == DR_5 )
-    {
-        return 10;
-    }
-    else if( datarate == DR_6 )
-    {
-        return 14;
-    }
-    return 5; // DR_2, DR_1, DR_0
-#elif defined( USE_BAND_470 )
-    if( ( datarate == DR_3 ) || ( datarate == DR_4 ) )
-    { // DR_4, DR_3
-        return 8;
-    }
-    else if( datarate == DR_5 )
-    {
-        return 10;
-    }
-    return 5; // DR_2, DR_1, DR_0
-#elif ( defined( USE_BAND_915 ) || defined( USE_BAND_915_HYBRID ) )
-    switch( datarate )
-    {
-        case DR_0:       // SF10 - BW125
-            return 5;
-
-        case DR_1:       // SF9  - BW125
-        case DR_2:       // SF8  - BW125
-        case DR_8:       // SF12 - BW500
-        case DR_9:       // SF11 - BW500
-        case DR_10:      // SF10 - BW500
-            return 8;
-
-        case DR_3:       // SF7  - BW125
-        case DR_11:     // SF9  - BW500
-            return 10;
-
-        case DR_4:       // SF8  - BW500
-        case DR_12:      // SF8  - BW500
-            return 14;
-
-        case DR_13:      // SF7  - BW500
-            return 16;
-
-        default:
-            return 0;   // LoRa 125 kHz
-    }
-#endif
-}
-
-static uint32_t GetRxBandwidth( int8_t datarate )
-{
-#if ( defined( USE_BAND_433 ) || defined( USE_BAND_780 ) || defined( USE_BAND_868 ) )
-    if( datarate == DR_6 )
-    {// LoRa 250 kHz
-        return 1;
-    }
-    return 0; // LoRa 125 kHz
-#elif defined( USE_BAND_470 )
-    return 0; // LoRa 125 kHz
-#elif ( defined( USE_BAND_915 ) || defined( USE_BAND_915_HYBRID ) )
-    if( datarate >= DR_4 )
-    {// LoRa 500 kHz
-        return 2;
-    }
-    return 0; // LoRa 125 kHz
-#endif
-}
-
-static void RxWindowSetup( uint32_t freq, int8_t datarate, uint32_t bandwidth, uint16_t timeout, bool rxContinuous )
-=======
-static bool RxWindowSetup( uint32_t freq, int8_t datarate, uint32_t bandwidth, uint16_t timeout, bool rxContinuous )
->>>>>>> 65192e0c
-{
-    uint8_t downlinkDatarate = Datarates[datarate];
-    RadioModems_t modem;
-
-    if( Radio.GetStatus( ) == RF_IDLE )
-    {
-        Radio.SetChannel( freq );
-
-        // Store downlink datarate
-        McpsIndication.RxDatarate = ( uint8_t ) datarate;
-
-#if defined( USE_BAND_433 ) || defined( USE_BAND_780 ) || defined( USE_BAND_868 )
-        if( datarate == DR_7 )
-        {
-            modem = MODEM_FSK;
-            Radio.SetRxConfig( modem, 50e3, downlinkDatarate * 1e3, 0, 83.333e3, 5, 0, false, 0, true, 0, 0, false, rxContinuous );
-        }
-        else
-        {
-            modem = MODEM_LORA;
-            Radio.SetRxConfig( modem, bandwidth, downlinkDatarate, 1, 0, 8, timeout, false, 0, false, 0, 0, true, rxContinuous );
-        }
-#elif defined( USE_BAND_470 ) || defined( USE_BAND_915 ) || defined( USE_BAND_915_HYBRID )
-        modem = MODEM_LORA;
-        Radio.SetRxConfig( modem, bandwidth, downlinkDatarate, 1, 0, 8, timeout, false, 0, false, 0, 0, true, rxContinuous );
-#endif
-
-        if( RepeaterSupport == true )
-        {
-            Radio.SetMaxPayloadLength( modem, MaxPayloadOfDatarateRepeater[datarate] + LORA_MAC_FRMPAYLOAD_OVERHEAD );
-        }
-        else
-        {
-            Radio.SetMaxPayloadLength( modem, MaxPayloadOfDatarate[datarate] + LORA_MAC_FRMPAYLOAD_OVERHEAD );
-        }
-
-        if( rxContinuous == false )
-        {
-            Radio.Rx( LoRaMacParams.MaxRxWindow );
-        }
-        else
-        {
-            Radio.Rx( 0 ); // Continuous mode
-        }
-        return true;
-    }
-    return false;
-}
-
-static bool Rx2FreqInRange( uint32_t freq )
-{
-#if defined( USE_BAND_433 ) || defined( USE_BAND_780 ) || defined( USE_BAND_868 )
-    if( Radio.CheckRfFrequency( freq ) == true )
-#elif defined( USE_BAND_470 ) || defined( USE_BAND_915 ) || defined( USE_BAND_915_HYBRID )
-    if( ( Radio.CheckRfFrequency( freq ) == true ) &&
-        ( freq >= LORAMAC_FIRST_RX1_CHANNEL ) &&
-        ( freq <= LORAMAC_LAST_RX1_CHANNEL ) &&
-        ( ( ( freq - ( uint32_t ) LORAMAC_FIRST_RX1_CHANNEL ) % ( uint32_t ) LORAMAC_STEPWIDTH_RX1_CHANNEL ) == 0 ) )
-#endif
-    {
-        return true;
-    }
-    return false;
-}
-
-static LoRaMacStatus_t SwitchClass( DeviceClass_t deviceClass )
-{
-    LoRaMacStatus_t status = LORAMAC_STATUS_PARAMETER_INVALID;
-
-    switch( LoRaMacDeviceClass )
-    {
-        case CLASS_A:
-        {
-            if( deviceClass == CLASS_B )
-            {
-                if( ( BeaconCtx.Ctrl.BeaconMode == 1 ) && ( PingSlotCtx.Ctrl.Assigned == 1 ) )
-                {
-                    LoRaMacDeviceClass = deviceClass;
-                    status = LORAMAC_STATUS_OK;
-                }
-            }
-
-            if( deviceClass == CLASS_C )
-            {
-                LoRaMacDeviceClass = deviceClass;
-
-                // Set the NodeAckRequested indicator to default
-                NodeAckRequested = false;
-                OnRxWindow2TimerEvent( );
-
-                status = LORAMAC_STATUS_OK;
-            }
-            break;
-        }
-        case CLASS_B:
-        {
-            if( deviceClass == CLASS_A )
-            {
-                BeaconState = BEACON_STATE_ACQUISITION;
-                LoRaMacDeviceClass = deviceClass;
-                status = LORAMAC_STATUS_OK;
-            }
-            break;
-        }
-        case CLASS_C:
-        {
-            if( deviceClass == CLASS_A )
-            {
-                LoRaMacDeviceClass = deviceClass;
-
-                // Set the radio into sleep to setup a defined state
-                Radio.Sleep( );
-
-                status = LORAMAC_STATUS_OK;
-            }
-            break;
-        }
-    }
-
-    return status;
-}
-
-static void OnBeaconTimerEvent( void )
-{
-    uint8_t index = 0;
-    bool activateTimer = false;
-    TimerTime_t beaconEventTime = 1;
-    TimerTime_t currentTime = TimerGetCurrentTime( );
-
-    TimerStop( &BeaconTimer );
-
-    switch( BeaconState )
-    {
-        case BEACON_STATE_ACQUISITION:
-        {
-            activateTimer = true;
-
-            if( BeaconCtx.Ctrl.AcquisitionPending == 1 )
-            {
-                Radio.Sleep();
-                BeaconState = BEACON_STATE_SWITCH_CLASS;
-            }
-            else
-            {
-                // Default symbol timeouts
-                BeaconCtx.SymbolTimeout = BeaconCtx.Cfg.SymbolToDefault;
-                PingSlotCtx.SymbolTimeout = BeaconCtx.Cfg.SymbolToDefault;
-
-                if( BeaconCtx.Ctrl.BeaconDelaySet == 1 )
-                {
-                    if( BeaconCtx.BeaconTimingDelay > 0 )
-                    {
-                        if( BeaconCtx.NextBeaconRx > currentTime )
-                        {
-                            BeaconCtx.Ctrl.AcquisitionTimerSet = 1;
-                            beaconEventTime = TimerTempCompensation( BeaconCtx.NextBeaconRx - currentTime, BeaconCtx.Temperature );
-                        }
-                        else
-                        {
-                            BeaconCtx.Ctrl.BeaconDelaySet = 0;
-                            BeaconCtx.Ctrl.AcquisitionPending = 1;
-                            BeaconCtx.Ctrl.AcquisitionTimerSet = 0;
-                            beaconEventTime = BeaconCtx.Cfg.Interval;
-                            RxBeaconSetup( BeaconCtx.SymbolTimeout, 0 );
-                        }
-                        BeaconCtx.NextBeaconRx = 0;
-                        BeaconCtx.BeaconTimingDelay = 0;
-                    }
-                    else
-                    {
-                        BeaconCtx.Ctrl.BeaconDelaySet = 0;
-                        BeaconCtx.Ctrl.AcquisitionPending = 0;
-                        BeaconCtx.Ctrl.AcquisitionTimerSet = 1;
-                        beaconEventTime = BeaconCtx.Cfg.DelayBeaconTimingAns;
-                        RxBeaconSetup( BeaconCtx.SymbolTimeout, 0 );
-                    }
-                }
-                else
-                {
-                    BeaconCtx.Ctrl.AcquisitionPending = 1;
-                    beaconEventTime = BeaconCtx.Cfg.Interval;
-                    if( BeaconCtx.Ctrl.AcquisitionTimerSet == 0 )
-                    {
-                        RxBeaconSetup( BeaconCtx.SymbolTimeout, 0 );
-                    }
-                    BeaconCtx.Ctrl.AcquisitionTimerSet = 0;
-                }
-            }
-            break;
-        }
-        case BEACON_STATE_TIMEOUT:
-        {
-            // Store listen time
-            BeaconCtx.ListenTime = currentTime - BeaconCtx.NextBeaconRx;
-            // Setup next state
-            BeaconState = BEACON_STATE_BEACON_MISSED;
-            // no break here
-        }
-        case BEACON_STATE_BEACON_MISSED:
-        {
-            // We have to update the beacon time, since we missed a beacon
-            BeaconCtx.BeaconTime += ( BeaconCtx.Cfg.Interval / 1000 );
-
-            // Update symbol timeout
-            BeaconCtx.SymbolTimeout *= BeaconCtx.Cfg.SymbolToExpansionFactor;
-            if( BeaconCtx.SymbolTimeout > BeaconCtx.Cfg.SymbolToExpansionMax )
-            {
-                BeaconCtx.SymbolTimeout = BeaconCtx.Cfg.SymbolToExpansionMax;
-            }
-            PingSlotCtx.SymbolTimeout *= PingSlotCtx.Cfg.SymbolToExpansionFactor;
-            if( PingSlotCtx.SymbolTimeout > PingSlotCtx.Cfg.SymbolToExpansionMax )
-            {
-                PingSlotCtx.SymbolTimeout = PingSlotCtx.Cfg.SymbolToExpansionMax;
-            }
-            // Setup next state
-            BeaconState = BEACON_STATE_REACQUISITION;
-            // no break here
-        }
-        case BEACON_STATE_REACQUISITION:
-        {
-            if( ( currentTime - BeaconCtx.LastBeaconRx ) > MAX_BEACON_LESS_PERIOD )
-            {
-                activateTimer = true;
-                BeaconState = BEACON_STATE_SWITCH_CLASS;
-            }
-            else
-            {
-                activateTimer = true;
-                // Calculate the point in time of the next beacon
-                beaconEventTime = ( ( currentTime - BeaconCtx.LastBeaconRx ) % BeaconCtx.Cfg.Interval );
-                beaconEventTime = BeaconCtx.Cfg.Interval - beaconEventTime;
-                // Take window enlargement into account
-                beaconEventTime -= ( ( BeaconCtx.ListenTime * BeaconCtx.Cfg.SymbolToExpansionFactor ) >> 1 );
-                beaconEventTime = TimerTempCompensation( beaconEventTime, BeaconCtx.Temperature );
-                BeaconCtx.NextBeaconRx = currentTime + beaconEventTime;
-
-                // Make sure to transit to the correct state
-                if( ( currentTime + BeaconCtx.Cfg.Guard ) < BeaconCtx.NextBeaconRx )
-                {
-                    beaconEventTime -= BeaconCtx.Cfg.Guard;
-                    BeaconState = BEACON_STATE_IDLE;
-                }
-                else
-                {
-                    BeaconState = BEACON_STATE_GUARD;
-                }
-
-                if( PingSlotCtx.Ctrl.Assigned == 1 )
-                {
-                    PingSlotState = PINGSLOT_STATE_CALC_PING_OFFSET;
-                    TimerSetValue( &PingSlotTimer, 1 );
-                    TimerStart( &PingSlotTimer );
-
-                    MulticastSlotState = PINGSLOT_STATE_CALC_PING_OFFSET;
-                    TimerSetValue( &MulticastSlotTimer, 1 );
-                    TimerStart( &MulticastSlotTimer );
-                }
-            }
-            BeaconCtx.Ctrl.BeaconAcquired = 0;
-
-            if( BeaconCtx.Ctrl.ResumeBeaconing == 0 )
-            {
-                MlmeIndication.MlmeIndication = MLME_BEACON;
-                MlmeIndication.Status = LORAMAC_EVENT_INFO_STATUS_BEACON_LOST;
-                LoRaMacFlags.Bits.MlmeInd = 1;
-
-                TimerSetValue( &MacStateCheckTimer, 1 );
-                TimerStart( &MacStateCheckTimer );
-                LoRaMacFlags.Bits.MacDone = 1;
-            }
-            BeaconCtx.Ctrl.ResumeBeaconing = 0;
-            break;
-        }
-        case BEACON_STATE_LOCKED:
-        {
-            activateTimer = true;
-            // Calculate the point in time of the next beacon
-            beaconEventTime = ( ( currentTime - BeaconCtx.LastBeaconRx ) % BeaconCtx.Cfg.Interval );
-            beaconEventTime = BeaconCtx.Cfg.Interval - beaconEventTime;
-            beaconEventTime = TimerTempCompensation( beaconEventTime, BeaconCtx.Temperature );
-            BeaconCtx.NextBeaconRx = currentTime + beaconEventTime;
-
-            // Make sure to transit to the correct state
-            if( ( currentTime + BeaconCtx.Cfg.Guard ) < BeaconCtx.NextBeaconRx )
-            {
-                beaconEventTime -= BeaconCtx.Cfg.Guard;
-                BeaconState = BEACON_STATE_IDLE;
-            }
-            else
-            {
-                BeaconState = BEACON_STATE_GUARD;
-            }
-
-            if( LoRaMacFlags.Bits.MlmeReq == 1 )
-            {
-                index = GetMlmeConfirmIndex( MlmeConfirmQueue, MLME_BEACON_ACQUISITION, MlmeConfirmQueueCnt );
-                if( index < LORA_MAC_MLME_CONFIRM_QUEUE_LEN )
-                {
-                    MlmeConfirmQueue[index].Status = LORAMAC_EVENT_INFO_STATUS_OK;
-                    MlmeConfirm.TxTimeOnAir = 0;
-                }
-            }
-
-            if( PingSlotCtx.Ctrl.Assigned == 1 )
-            {
-                PingSlotState = PINGSLOT_STATE_CALC_PING_OFFSET;
-                TimerSetValue( &PingSlotTimer, 1 );
-                TimerStart( &PingSlotTimer );
-
-                MulticastSlotState = PINGSLOT_STATE_CALC_PING_OFFSET;
-                TimerSetValue( &MulticastSlotTimer, 1 );
-                TimerStart( &MulticastSlotTimer );
-            }
-            BeaconCtx.Ctrl.AcquisitionPending = 0;
-
-            if( BeaconCtx.Ctrl.ResumeBeaconing == 0 )
-            {
-                MlmeIndication.MlmeIndication = MLME_BEACON;
-                MlmeIndication.Status = LORAMAC_EVENT_INFO_STATUS_BEACON_LOCKED;
-                LoRaMacFlags.Bits.MlmeInd = 1;
-
-                TimerSetValue( &MacStateCheckTimer, 1 );
-                TimerStart( &MacStateCheckTimer );
-                LoRaMacFlags.Bits.MacDone = 1;
-            }
-            BeaconCtx.Ctrl.ResumeBeaconing = 0;
-            break;
-        }
-        case BEACON_STATE_IDLE:
-        {
-            activateTimer = true;
-            if( ( LoRaMacCallbacks != NULL ) && ( LoRaMacCallbacks->GetTemperatureLevel != NULL ) )
-            {
-                BeaconCtx.Temperature = LoRaMacCallbacks->GetTemperatureLevel( );
-            }
-            beaconEventTime = BeaconCtx.NextBeaconRx - RADIO_WAKEUP_TIME;
-            currentTime = TimerGetCurrentTime( );
-
-            if( beaconEventTime > currentTime )
-            {
-                BeaconState = BEACON_STATE_GUARD;
-                beaconEventTime -= currentTime;
-                beaconEventTime = TimerTempCompensation( beaconEventTime, BeaconCtx.Temperature );
-            }
-            else
-            {
-                BeaconState = BEACON_STATE_REACQUISITION;
-                beaconEventTime = 1;
-            }
-            break;
-        }
-        case BEACON_STATE_GUARD:
-        {
-            BeaconState = BEACON_STATE_RX;
-            RxBeaconSetup( BeaconCtx.SymbolTimeout, BeaconCtx.Cfg.Reserved );
-            break;
-        }
-        case BEACON_STATE_SWITCH_CLASS:
-        {
-            if( LoRaMacFlags.Bits.MlmeReq == 1 )
-            {
-                index = GetMlmeConfirmIndex( MlmeConfirmQueue, MLME_BEACON_ACQUISITION, MlmeConfirmQueueCnt );
-                if( index < LORA_MAC_MLME_CONFIRM_QUEUE_LEN )
-                {
-                    MlmeConfirmQueue[index].Status = LORAMAC_EVENT_INFO_STATUS_BEACON_NOT_FOUND;
-                }
-            }
-            else
-            {
-                MlmeIndication.MlmeIndication = MLME_SWITCH_CLASS;
-                MlmeIndication.Status = LORAMAC_EVENT_INFO_STATUS_OK;
-                PingSlotCtx.Ctrl.Assigned = 0;
-                LoRaMacFlags.Bits.MlmeInd = 1;
-            }
-            BeaconState = BEACON_STATE_ACQUISITION;
-
-            BeaconCtx.Ctrl.BeaconMode = 0;
-            BeaconCtx.Ctrl.AcquisitionPending = 0;
-            BeaconCtx.Ctrl.AcquisitionTimerSet = 0;
-            LoRaMacFlags.Bits.MacDone = 1;
-
-            TimerSetValue( &MacStateCheckTimer, beaconEventTime );
-            TimerStart( &MacStateCheckTimer );
-            break;
-        }
-        default:
-        {
-            BeaconState = BEACON_STATE_ACQUISITION;
-            break;
-        }
-    }
-
-    if( activateTimer == true )
-    {
-        TimerSetValue( &BeaconTimer, beaconEventTime );
-        TimerStart( &BeaconTimer );
-    }
-}
-
-static bool CalcNextSlotTime( uint16_t slotOffset, uint16_t pingPeriod, TimerTime_t* timeOffset )
-{
-    uint8_t currentPingSlot = 0;
-    TimerTime_t slotTime = 0;
-    TimerTime_t currentTime = TimerGetCurrentTime( );
-
-    // Calculate the point in time of the last beacon even if we missed it
-    slotTime = ( ( currentTime - BeaconCtx.LastBeaconRx ) % BeaconCtx.Cfg.Interval );
-    slotTime = currentTime - slotTime;
-
-    // Add the reserved time and the ping offset
-    slotTime += BeaconCtx.Cfg.Reserved;
-    slotTime += slotOffset * PingSlotCtx.Cfg.PingSlotWindow;
-
-    if( slotTime < currentTime )
-    {
-        currentPingSlot = ( ( currentTime - slotTime ) /
-                          ( pingPeriod * PingSlotCtx.Cfg.PingSlotWindow ) ) + 1;
-        slotTime += ( ( TimerTime_t )( currentPingSlot * pingPeriod ) *
-                    PingSlotCtx.Cfg.PingSlotWindow );
-    }
-
-    if( currentPingSlot < PingSlotCtx.PingNb )
-    {
-        if( slotTime <= ( BeaconCtx.NextBeaconRx - BeaconCtx.Cfg.Guard - PingSlotCtx.Cfg.PingSlotWindow ) )
-        {
-            // Calculate the relative ping slot time
-            slotTime -= currentTime;
-            slotTime -= RADIO_WAKEUP_TIME;
-            slotTime = TimerTempCompensation( slotTime, BeaconCtx.Temperature );
-            *timeOffset = slotTime;
-            return true;
-        }
-    }
-    return false;
-}
-
-static void OnPingSlotTimerEvent( void )
-{
-    TimerTime_t pingSlotTime = 0;
-
-    TimerStop( &PingSlotTimer );
-
-    switch( PingSlotState )
-    {
-        case PINGSLOT_STATE_CALC_PING_OFFSET:
-        {
-            LoRaMacBeaconComputePingOffset( BeaconCtx.BeaconTime,
-                                            LoRaMacDevAddr,
-                                            PingSlotCtx.PingPeriod,
-                                            &( PingSlotCtx.PingOffset ) );
-            PingSlotState = PINGSLOT_STATE_SET_TIMER;
-            // no break
-        }
-        case PINGSLOT_STATE_SET_TIMER:
-        {
-            if( CalcNextSlotTime( PingSlotCtx.PingOffset, PingSlotCtx.PingPeriod, &pingSlotTime ) == true )
-            {
-                // Start the timer if the ping slot time is in range
-                PingSlotState = PINGSLOT_STATE_IDLE;
-                TimerSetValue( &PingSlotTimer, pingSlotTime );
-                TimerStart( &PingSlotTimer );
-            }
-            break;
-        }
-        case PINGSLOT_STATE_IDLE:
-        {
-            uint32_t frequency = PingSlotCtx.Frequency;
-
-            if( PingSlotCtx.Ctrl.CustomFreq == 0 )
-            {
-                // Restore floor plan
-                frequency = PINGSLOT_CHANNEL_FREQ( LoRaMacDevAddr );
-            }
-
-            if( MulticastSlotState != PINGSLOT_STATE_RX )
-            {
-                if( BeaconCtx.Ctrl.BeaconAcquired == 1 )
-                {
-                    PingSlotCtx.SymbolTimeout = GetRxSymbolTimeout( PingSlotCtx.Datarate );
-                }
-                PingSlotState = PINGSLOT_STATE_RX;
-                RxWindowSetup( frequency, PingSlotCtx.Datarate, GetRxBandwidth( PingSlotCtx.Datarate ),
-                               PingSlotCtx.SymbolTimeout, false );
-
-            }
-            else
-            {
-                // Multicast slots have priority. Skip Rx
-                PingSlotState = PINGSLOT_STATE_SET_TIMER;
-                TimerSetValue( &PingSlotTimer, PingSlotCtx.Cfg.PingSlotWindow );
-                TimerStart( &PingSlotTimer );
-            }
-            break;
-        }
-        default:
-        {
-            PingSlotState = PINGSLOT_STATE_SET_TIMER;
-            break;
-        }
-    }
-}
-
-static void OnMulticastSlotTimerEvent( void )
-{
-    TimerTime_t multicastSlotTime = 0;
-    TimerTime_t slotTime = 0;
-    MulticastParams_t *cur = MulticastChannels;
-
-    TimerStop( &MulticastSlotTimer );
-
-    if( cur == NULL )
-    {
-        return;
-    }
-
-    switch( MulticastSlotState )
-    {
-        case PINGSLOT_STATE_CALC_PING_OFFSET:
-        {
-            while( cur != NULL )
-            {
-                LoRaMacBeaconComputePingOffset( BeaconCtx.BeaconTime,
-                                                cur->Address,
-                                                PingSlotCtx.PingPeriod,
-                                                &( cur->PingOffset ) );
-                cur = cur->Next;
-            }
-            MulticastSlotState = PINGSLOT_STATE_SET_TIMER;
-            // no break
-        }
-        case PINGSLOT_STATE_SET_TIMER:
-        {
-            cur = MulticastChannels;
-            PingSlotCtx.NextMulticastChannel = NULL;
-
-            while( cur != NULL )
-            {
-                if( CalcNextSlotTime( cur->PingOffset, PingSlotCtx.PingPeriod, &slotTime ) == true )
-                {
-                    if( ( multicastSlotTime == 0 ) || ( multicastSlotTime > slotTime ) )
-                    {
-                        // Update the slot time and the next multicast channel
-                        multicastSlotTime = slotTime;
-                        PingSlotCtx.NextMulticastChannel = cur;
-                    }
-                }
-                cur = cur->Next;
-            }
-
-            if( PingSlotCtx.NextMulticastChannel != NULL )
-            {
-                // Start the timer if the ping slot time is in range
-                MulticastSlotState = PINGSLOT_STATE_IDLE;
-                TimerSetValue( &MulticastSlotTimer, multicastSlotTime );
-                TimerStart( &MulticastSlotTimer );
-            }
-            break;
-        }
-        case PINGSLOT_STATE_IDLE:
-        {
-            uint32_t frequency = PingSlotCtx.Frequency;
-
-            if( PingSlotCtx.NextMulticastChannel == NULL )
-            {
-                MulticastSlotState = PINGSLOT_STATE_SET_TIMER;
-                TimerSetValue( &MulticastSlotTimer, 1 );
-                TimerStart( &MulticastSlotTimer );
-                break;
-            }
-
-            if( PingSlotCtx.Ctrl.CustomFreq == 0 )
-            {
-                // Restore floor plan
-                frequency = PINGSLOT_CHANNEL_FREQ( PingSlotCtx.NextMulticastChannel->Address );
-            }
-
-            if( BeaconCtx.Ctrl.BeaconAcquired == 1 )
-            {
-                PingSlotCtx.SymbolTimeout = GetRxSymbolTimeout( PingSlotCtx.Datarate );
-            }
-            MulticastSlotState = PINGSLOT_STATE_RX;
-            RxWindowSetup( frequency, PingSlotCtx.Datarate, GetRxBandwidth( PingSlotCtx.Datarate ),
-                           PingSlotCtx.SymbolTimeout, false );
-            break;
-        }
-        default:
-        {
-            MulticastSlotState = PINGSLOT_STATE_SET_TIMER;
-            break;
-        }
-    }
-}
-
-static void RxBeaconSetup( uint16_t timeout, uint32_t rxTime )
-{
-    bool rxContinuous = true;
-    uint32_t frequency = BeaconCtx.Frequency;
-
-    Radio.Sleep( );
-
-    if( BeaconCtx.Ctrl.CustomFreq == 0 )
-    {
-        // Restore floor plan
-        frequency = BEACON_CHANNEL_FREQ( );
-    }
-
-    if( BeaconCtx.Ctrl.BeaconChannelSet == 1 )
-    {
-        // Take the frequency of the next beacon
-        BeaconCtx.Ctrl.BeaconChannelSet = 0;
-        frequency = BEACON_CHANNEL_FREQ_IDX( BeaconCtx.BeaconTimingChannel );
-    }
-
-    Radio.SetChannel( frequency );
-
-#if defined( USE_BAND_433 ) || defined( USE_BAND_780 ) || defined( USE_BAND_868 )
-    Radio.SetMaxPayloadLength( MODEM_LORA, 17 );
-#elif defined( USE_BAND_915 ) || defined( USE_BAND_915_HYBRID )
-    Radio.SetMaxPayloadLength( MODEM_LORA, 19 );
-#endif
-
-    if( rxTime != 0 )
-    {
-        rxContinuous = false;
-    }
-
-    // Store downlink datarate
-    McpsIndication.RxDatarate = BEACON_CHANNEL_DR;
-
-    Radio.SetRxConfig( MODEM_LORA, BEACON_CHANNEL_BW, Datarates[BEACON_CHANNEL_DR],
-                       1, 0, 10, timeout, true, BEACON_SIZE, false, 0, 0, false, rxContinuous );
-
-    Radio.Rx( rxTime );
-}
-
-static bool RxBeacon( uint8_t *payload, uint16_t size )
-{
-    bool beaconReceived = false;
-    uint16_t crc0 = 0;
-    uint16_t crc1 = 0;
-    uint16_t beaconCrc0 = 0;
-    uint16_t beaconCrc1 = 0;
-    uint8_t rfuOffset1 = 0;
-    uint8_t rfuOffset2 = 0;
-
-#if defined( USE_BAND_915 ) || defined( USE_BAND_915_HYBRID )
-    rfuOffset1 = 1;
-    rfuOffset2 = 1;
-#endif
-
-    // BeaconState = BEACON_STATE_REACQUISITION;
-    if( ( BeaconState == BEACON_STATE_RX ) || ( BeaconCtx.Ctrl.AcquisitionPending == 1 ) )
-    {
-        if( size == BEACON_SIZE )
-        {
-            beaconCrc0 = ( ( uint16_t ) payload[6 + rfuOffset1] ) & 0x00FF;
-            beaconCrc0 |= ( ( uint16_t ) payload[7 + rfuOffset1] << 8 ) & 0xFF00;
-            crc0 = BeaconCrc( payload, 6 + rfuOffset1 );
-
-            // Validate the first crc of the beacon frame
-            if( crc0 == beaconCrc0 )
-            {
-                BeaconCtx.BeaconTime  = ( ( uint32_t ) payload[2 + rfuOffset1] ) & 0x000000FF;
-                BeaconCtx.BeaconTime |= ( ( uint32_t ) ( payload[3 + rfuOffset1] << 8 ) ) & 0x0000FF00;
-                BeaconCtx.BeaconTime |= ( ( uint32_t ) ( payload[4 + rfuOffset1] << 16 ) ) & 0x00FF0000;
-                BeaconCtx.BeaconTime |= ( ( uint32_t ) ( payload[5 + rfuOffset1] << 24 ) ) & 0xFF000000;
-                MlmeIndication.BeaconInfo.Time = BeaconCtx.BeaconTime;
-                beaconReceived = true;
-            }
-
-            beaconCrc1 = ( ( uint16_t ) payload[15 + rfuOffset1 + rfuOffset2] ) & 0x00FF;
-            beaconCrc1 |= ( ( uint16_t ) payload[16 + rfuOffset1 + rfuOffset2] << 8 ) & 0xFF00;
-            crc1 = BeaconCrc( &payload[8 + rfuOffset1], 7 + rfuOffset2 );
-
-            // Validate the second crc of the beacon frame
-            if( crc1 == beaconCrc1 )
-            {
-                MlmeIndication.BeaconInfo.GwSpecific.InfoDesc = payload[8 + rfuOffset1];
-                memcpy1( MlmeIndication.BeaconInfo.GwSpecific.Info, &payload[9 + rfuOffset1], 7 );
-                beaconReceived = true;
-            }
-
-            // Reset beacon variables, if one of the crc is valid
-            if( beaconReceived == true )
-            {
-                BeaconCtx.LastBeaconRx = TimerGetCurrentTime( ) - Radio.TimeOnAir( MODEM_LORA, size );
-                BeaconCtx.Ctrl.BeaconAcquired = 1;
-                BeaconCtx.Ctrl.BeaconMode = 1;
-                BeaconCtx.SymbolTimeout = BeaconCtx.Cfg.SymbolToDefault;
-                BeaconState = BEACON_STATE_LOCKED;
-
-                OnBeaconTimerEvent( );
-            }
-        }
-
-        if( BeaconState == BEACON_STATE_RX )
-        {
-            BeaconState = BEACON_STATE_TIMEOUT;
-            OnBeaconTimerEvent( );
-        }
-        // Return always true, when we expect a beacon.
-        beaconReceived = true;
-    }
-
-    return beaconReceived;
-}
-
-static uint16_t BeaconCrc( uint8_t *buffer, uint16_t length )
-{
-    // The CRC calculation follows CCITT
-    const uint16_t polynom = 0x1021;
-    // CRC initial value
-    uint16_t crc = 0x0000;
-
-    if( buffer == NULL )
-    {
-        return 0;
-    }
-
-    for( uint16_t i = 0; i < length; ++i )
-    {
-        crc ^= ( uint16_t ) buffer[i] << 8;
-        for( uint16_t j = 0; j < 8; ++j )
-        {
-            crc = ( crc & 0x8000 ) ? ( crc << 1 ) ^ polynom : ( crc << 1 );
-        }
-    }
-
-    return crc;
-}
-
-static bool IsBeaconExpected( void )
-{
-    if( ( BeaconCtx.Ctrl.AcquisitionPending == 1 ) ||
-        ( BeaconCtx.Ctrl.AcquisitionTimerSet == 1 ) ||
-        ( BeaconState == BEACON_STATE_RX ) )
-    {
-        return true;
-    }
-    return false;
-}
-
-static bool IsPingExpected( void )
-{
-    if( LoRaMacDeviceClass == CLASS_B )
-    {
-        if( PingSlotState == PINGSLOT_STATE_RX )
-        {
-            return true;
-        }
-    }
-    return false;
-}
-
-#if ( defined( USE_BAND_915 ) || defined( USE_BAND_915_HYBRID ) )
-static uint8_t BeaconChannel( uint32_t devAddr )
-{
-    uint32_t frequency = 0;
-
-    frequency = devAddr + ( BeaconCtx.BeaconTime / ( BeaconCtx.Cfg.Interval / 1000 ) );
-    return ( ( uint8_t )( frequency % 8 ) );
-}
-#endif
-
-static void HaltBeaconing( void )
-{
-    if( LoRaMacDeviceClass == CLASS_B )
-    {
-        if( ( BeaconState == BEACON_STATE_TIMEOUT ) ||
-            ( BeaconState == BEACON_STATE_SWITCH_CLASS ) )
-        {
-            // Update the state machine before halt
-            OnBeaconTimerEvent( );
-        }
-
-        // Halt beacon state machine
-        BeaconState = BEACON_STATE_HALT;
-
-        // Halt ping slot state machine
-        TimerStop( &BeaconTimer );
-
-        // Halt ping slot state machine
-        TimerStop( &PingSlotTimer );
-
-        // Halt multicast ping slot state machine
-        TimerStop( &MulticastSlotTimer );
-    }
-}
-
-static void ResumeBeaconing( void )
-{
-    if( LoRaMacDeviceClass == CLASS_B )
-    {
-        if( BeaconState == BEACON_STATE_HALT )
-        {
-            BeaconCtx.Ctrl.ResumeBeaconing = 1;
-
-            // Set default state
-            BeaconState = BEACON_STATE_LOCKED;
-
-            if( BeaconCtx.Ctrl.BeaconAcquired == 0 )
-            {
-                // Set the default state for beacon less operation
-                BeaconState = BEACON_STATE_REACQUISITION;
-            }
-            TimerSetValue( &BeaconTimer, 1 );
-            TimerStart( &BeaconTimer );
-        }
-    }
-}
-
-static bool ValidatePayloadLength( uint8_t lenN, int8_t datarate, uint8_t fOptsLen )
-{
-    uint16_t maxN = 0;
-    uint16_t payloadSize = 0;
-
-    // Get the maximum payload length
-    if( RepeaterSupport == true )
-    {
-        maxN = MaxPayloadOfDatarateRepeater[datarate];
-    }
-    else
-    {
-        maxN = MaxPayloadOfDatarate[datarate];
-    }
-
-    // Calculate the resulting payload size
-    payloadSize = ( lenN + fOptsLen );
-
-    // Validation of the application payload size
-    if( ( payloadSize <= maxN ) && ( payloadSize <= LORAMAC_PHY_MAXPAYLOAD ) )
-    {
-        return true;
-    }
-    return false;
-}
-
-static uint8_t CountBits( uint16_t mask, uint8_t nbBits )
-{
-    uint8_t nbActiveBits = 0;
-
-    for( uint8_t j = 0; j < nbBits; j++ )
-    {
-        if( ( mask & ( 1 << j ) ) == ( 1 << j ) )
-        {
-            nbActiveBits++;
-        }
-    }
-    return nbActiveBits;
-}
-
-#if defined( USE_BAND_915 ) || defined( USE_BAND_915_HYBRID )
-static uint8_t CountNbEnabled125kHzChannels( uint16_t *channelsMask )
-{
-    uint8_t nb125kHzChannels = 0;
-
-    for( uint8_t i = 0, k = 0; i < LORA_MAX_NB_CHANNELS - 8; i += 16, k++ )
-    {
-        nb125kHzChannels += CountBits( channelsMask[k], 16 );
-    }
-
-    return nb125kHzChannels;
-}
-
-#if defined( USE_BAND_915_HYBRID )
-static void ReenableChannels( uint16_t mask, uint16_t* channelsMask )
-{
-    uint16_t blockMask = mask;
-
-    for( uint8_t i = 0, j = 0; i < 4; i++, j += 2 )
-    {
-        channelsMask[i] = 0;
-        if( ( blockMask & ( 1 << j ) ) != 0 )
-        {
-            channelsMask[i] |= 0x00FF;
-        }
-        if( ( blockMask & ( 1 << ( j + 1 ) ) ) != 0 )
-        {
-            channelsMask[i] |= 0xFF00;
-        }
-    }
-    channelsMask[4] = blockMask;
-    channelsMask[5] = 0x0000;
-}
-
-static bool ValidateChannelMask( uint16_t* channelsMask )
-{
-    bool chanMaskState = false;
-    uint16_t block1 = 0;
-    uint16_t block2 = 0;
-    uint8_t index = 0;
-
-    for( uint8_t i = 0; i < 4; i++ )
-    {
-        block1 = channelsMask[i] & 0x00FF;
-        block2 = channelsMask[i] & 0xFF00;
-
-        if( ( CountBits( block1, 16 ) > 5 ) && ( chanMaskState == false ) )
-        {
-            channelsMask[i] &= block1;
-            channelsMask[4] = 1 << ( i * 2 );
-            chanMaskState = true;
-            index = i;
-        }
-        else if( ( CountBits( block2, 16 ) > 5 ) && ( chanMaskState == false ) )
-        {
-            channelsMask[i] &= block2;
-            channelsMask[4] = 1 << ( i * 2 + 1 );
-            chanMaskState = true;
-            index = i;
-        }
-    }
-
-    // Do only change the channel mask, if we have found a valid block.
-    if( chanMaskState == true )
-    {
-        for( uint8_t i = 0; i < 4; i++ )
-        {
-            if( i != index )
-            {
-                channelsMask[i] = 0;
-            }
-        }
-    }
-    return chanMaskState;
-}
-#endif
-#endif
-
-static bool ValidateDatarate( int8_t datarate, uint16_t* channelsMask )
-{
-    if( ValueInRange( datarate, LORAMAC_TX_MIN_DATARATE, LORAMAC_TX_MAX_DATARATE ) == false )
-    {
-        return false;
-    }
-    for( uint8_t i = 0, k = 0; i < LORA_MAX_NB_CHANNELS; i += 16, k++ )
-    {
-        for( uint8_t j = 0; j < 16; j++ )
-        {
-            if( ( ( channelsMask[k] & ( 1 << j ) ) != 0 ) )
-            {// Check datarate validity for enabled channels
-                if( ValueInRange( datarate, Channels[i + j].DrRange.Fields.Min, Channels[i + j].DrRange.Fields.Max ) == true )
-                {
-                    // At least 1 channel has been found we can return OK.
-                    return true;
-                }
-            }
-        }
-    }
-    return false;
-}
-
-static int8_t LimitTxPower( int8_t txPower )
-{
-    int8_t resultTxPower = txPower;
-#if defined( USE_BAND_915 ) || defined( USE_BAND_915_HYBRID )
-    if( ( LoRaMacParams.ChannelsDatarate == DR_4 ) ||
-        ( ( LoRaMacParams.ChannelsDatarate >= DR_8 ) && ( LoRaMacParams.ChannelsDatarate <= DR_13 ) ) )
-    {// Limit tx power to max 26dBm
-        resultTxPower =  MAX( txPower, TX_POWER_26_DBM );
-    }
-    else
-    {
-        if( CountNbEnabled125kHzChannels( LoRaMacParams.ChannelsMask ) < 50 )
-        {// Limit tx power to max 21dBm
-            resultTxPower = MAX( txPower, TX_POWER_20_DBM );
-        }
-    }
-#endif
-    return resultTxPower;
-}
-
-static bool ValueInRange( int8_t value, int8_t min, int8_t max )
-{
-    if( ( value >= min ) && ( value <= max ) )
-    {
-        return true;
-    }
-    return false;
-}
-
-static bool ValidateDrRange( DrRange_t drRange, int8_t min, int8_t max )
-{
-    int8_t drMin = drRange.Fields.Min & 0x0F;
-    int8_t drMax = drRange.Fields.Max & 0x0F;
-
-    if( drMin > drMax )
-    {
-        return false;
-    }
-    if( ValueInRange( drMin, min, max ) == false )
-    {
-        return false;
-    }
-    if( ValueInRange( drMax, min, max ) == false )
-    {
-        return false;
-    }
-    return true;
-}
-
-static bool DisableChannelInMask( uint8_t id, uint16_t* mask )
-{
-    uint8_t index = 0;
-    index = id / 16;
-
-    if( ( index > 4 ) || ( id >= LORA_MAX_NB_CHANNELS ) )
-    {
-        return false;
-    }
-
-    // Deactivate channel
-    mask[index] &= ~( 1 << ( id % 16 ) );
-
-    return true;
-}
-
-static bool AdrNextDr( bool adrEnabled, bool updateChannelMask, int8_t* datarateOut )
-{
-    bool adrAckReq = false;
-    int8_t datarate = LoRaMacParams.ChannelsDatarate;
-
-    if( adrEnabled == true )
-    {
-        if( datarate == LORAMAC_TX_MIN_DATARATE )
-        {
-            AdrAckCounter = 0;
-            adrAckReq = false;
-        }
-        else
-        {
-            if( AdrAckCounter >= ADR_ACK_LIMIT )
-            {
-                adrAckReq = true;
-            }
-            else
-            {
-                adrAckReq = false;
-            }
-            if( AdrAckCounter >= ( ADR_ACK_LIMIT + ADR_ACK_DELAY ) )
-            {
-                if( ( AdrAckCounter % ADR_ACK_DELAY ) == 0 )
-                {
-                    if( LoRaMacParams.ChannelsTxPower == LORAMAC_MAX_TX_POWER )
-                    {
-#if defined( USE_BAND_433 ) || defined( USE_BAND_780 ) || defined( USE_BAND_868 )
-                        if( datarate > LORAMAC_TX_MIN_DATARATE )
-                        {
-                            datarate--;
-                        }
-                        if( datarate == LORAMAC_TX_MIN_DATARATE )
-                        {
-                            if( updateChannelMask == true )
-                            {
-                                // Re-enable default channels LC1, LC2, LC3
-                                LoRaMacParams.ChannelsMask[0] = LoRaMacParams.ChannelsMask[0] | ( LC( 1 ) + LC( 2 ) + LC( 3 ) );
-                            }
-                        }
-#elif defined( USE_BAND_470 )
-                        if( datarate > LORAMAC_TX_MIN_DATARATE )
-                        {
-                            datarate--;
-                        }
-                        if( datarate == LORAMAC_TX_MIN_DATARATE )
-                        {
-                            if( updateChannelMask == true )
-                            {
-                                // Re-enable default channels
-                                memcpy1( ( uint8_t* )LoRaMacParams.ChannelsMask, ( uint8_t* )LoRaMacParamsDefaults.ChannelsMask, sizeof( LoRaMacParams.ChannelsMask ) );
-                            }
-                        }
-#elif defined( USE_BAND_915 ) || defined( USE_BAND_915_HYBRID )
-                        if( ( datarate > LORAMAC_TX_MIN_DATARATE ) && ( datarate == DR_8 ) )
-                        {
-                            datarate = DR_4;
-                        }
-                        else if( datarate > LORAMAC_TX_MIN_DATARATE )
-                        {
-                            datarate--;
-                        }
-                        if( datarate == LORAMAC_TX_MIN_DATARATE )
-                        {
-                            if( updateChannelMask == true )
-                            {
-#if defined( USE_BAND_915 )
-                                // Re-enable default channels
-                                memcpy1( ( uint8_t* )LoRaMacParams.ChannelsMask, ( uint8_t* )LoRaMacParamsDefaults.ChannelsMask, sizeof( LoRaMacParams.ChannelsMask ) );
-#else // defined( USE_BAND_915_HYBRID )
-                                // Re-enable default channels
-                                ReenableChannels( LoRaMacParamsDefaults.ChannelsMask[4], LoRaMacParams.ChannelsMask );
-#endif
-                            }
-                        }
-#else
-#error "Please define a frequency band in the compiler options."
-#endif
-                    }
-                    else
-                    {
-                        LoRaMacParams.ChannelsTxPower = LORAMAC_MAX_TX_POWER;
-                    }
-                }
-            }
-        }
-    }
-
-    *datarateOut = datarate;
-
-    return adrAckReq;
-}
-
-static LoRaMacStatus_t AddMacCommand( uint8_t cmd, uint8_t p1, uint8_t p2 )
-{
-    LoRaMacStatus_t status = LORAMAC_STATUS_BUSY;
-    // The maximum buffer length must take MAC commands to re-send into account.
-    uint8_t bufLen = LORA_MAC_COMMAND_MAX_LENGTH - MacCommandsBufferToRepeatIndex;
-
-    switch( cmd )
-    {
-        case MOTE_MAC_LINK_CHECK_REQ:
-            if( MacCommandsBufferIndex < bufLen )
-            {
-                MacCommandsBuffer[MacCommandsBufferIndex++] = cmd;
-                // No payload for this command
-                status = LORAMAC_STATUS_OK;
-            }
-            break;
-        case MOTE_MAC_LINK_ADR_ANS:
-            if( MacCommandsBufferIndex < ( bufLen - 1 ) )
-            {
-                MacCommandsBuffer[MacCommandsBufferIndex++] = cmd;
-                // Margin
-                MacCommandsBuffer[MacCommandsBufferIndex++] = p1;
-                status = LORAMAC_STATUS_OK;
-            }
-            break;
-        case MOTE_MAC_DUTY_CYCLE_ANS:
-            if( MacCommandsBufferIndex < bufLen )
-            {
-                MacCommandsBuffer[MacCommandsBufferIndex++] = cmd;
-                // No payload for this answer
-                status = LORAMAC_STATUS_OK;
-            }
-            break;
-        case MOTE_MAC_RX_PARAM_SETUP_ANS:
-            if( MacCommandsBufferIndex < ( bufLen - 1 ) )
-            {
-                MacCommandsBuffer[MacCommandsBufferIndex++] = cmd;
-                // Status: Datarate ACK, Channel ACK
-                MacCommandsBuffer[MacCommandsBufferIndex++] = p1;
-                status = LORAMAC_STATUS_OK;
-            }
-            break;
-        case MOTE_MAC_DEV_STATUS_ANS:
-            if( MacCommandsBufferIndex < ( bufLen - 2 ) )
-            {
-                MacCommandsBuffer[MacCommandsBufferIndex++] = cmd;
-                // 1st byte Battery
-                // 2nd byte Margin
-                MacCommandsBuffer[MacCommandsBufferIndex++] = p1;
-                MacCommandsBuffer[MacCommandsBufferIndex++] = p2;
-                status = LORAMAC_STATUS_OK;
-            }
-            break;
-        case MOTE_MAC_NEW_CHANNEL_ANS:
-            if( MacCommandsBufferIndex < ( bufLen - 1 ) )
-            {
-                MacCommandsBuffer[MacCommandsBufferIndex++] = cmd;
-                // Status: Datarate range OK, Channel frequency OK
-                MacCommandsBuffer[MacCommandsBufferIndex++] = p1;
-                status = LORAMAC_STATUS_OK;
-            }
-            break;
-        case MOTE_MAC_RX_TIMING_SETUP_ANS:
-            if( MacCommandsBufferIndex < bufLen )
-            {
-                MacCommandsBuffer[MacCommandsBufferIndex++] = cmd;
-                // No payload for this answer
-                status = LORAMAC_STATUS_OK;
-            }
-            break;
-        case MOTE_MAC_PING_SLOT_INFO_REQ:
-            if( MacCommandsBufferIndex < ( LORA_MAC_COMMAND_MAX_LENGTH - 1 ) )
-            {
-                MacCommandsBuffer[MacCommandsBufferIndex++] = cmd;
-                // Status: Periodicity and Datarate
-                MacCommandsBuffer[MacCommandsBufferIndex++] = p1;
-                status = LORAMAC_STATUS_OK;
-            }
-            break;
-        case MOTE_MAC_PING_SLOT_FREQ_ANS:
-            if( MacCommandsBufferIndex < LORA_MAC_COMMAND_MAX_LENGTH )
-            {
-                MacCommandsBuffer[MacCommandsBufferIndex++] = cmd;
-                // Status: Datarate range OK, Channel frequency OK
-                MacCommandsBuffer[MacCommandsBufferIndex++] = p1;
-                status = LORAMAC_STATUS_OK;
-            }
-            break;
-        case MOTE_MAC_BEACON_TIMING_REQ:
-            if( MacCommandsBufferIndex < LORA_MAC_COMMAND_MAX_LENGTH )
-            {
-                MacCommandsBuffer[MacCommandsBufferIndex++] = cmd;
-                // No payload for this answer
-                status = LORAMAC_STATUS_OK;
-            }
-            break;
-        case MOTE_MAC_BEACON_FREQ_ANS:
-            if( MacCommandsBufferIndex < LORA_MAC_COMMAND_MAX_LENGTH )
-            {
-                MacCommandsBuffer[MacCommandsBufferIndex++] = cmd;
-                // No payload for this answer
-                status = LORAMAC_STATUS_OK;
-            }
-            break;
-        default:
-            return LORAMAC_STATUS_SERVICE_UNKNOWN;
-    }
-    if( status == LORAMAC_STATUS_OK )
-    {
-        MacCommandsInNextTx = true;
-    }
-    return status;
-}
-
-static uint8_t ParseMacCommandsToRepeat( uint8_t* cmdBufIn, uint8_t length, uint8_t* cmdBufOut )
-{
-    uint8_t i = 0;
-    uint8_t cmdCount = 0;
-
-    if( ( cmdBufIn == NULL ) || ( cmdBufOut == NULL ) )
-    {
-        return 0;
-    }
-
-    for( i = 0; i < length; i++ )
-    {
-        switch( cmdBufIn[i] )
-        {
-            // STICKY
-            case MOTE_MAC_RX_PARAM_SETUP_ANS:
-            {
-                cmdBufOut[cmdCount++] = cmdBufIn[i++];
-                cmdBufOut[cmdCount++] = cmdBufIn[i];
-                break;
-            }
-            case MOTE_MAC_RX_TIMING_SETUP_ANS:
-            {
-                cmdBufOut[cmdCount++] = cmdBufIn[i];
-                break;
-            }
-            // NON-STICKY
-            case MOTE_MAC_DEV_STATUS_ANS:
-            { // 2 bytes payload
-                i += 2;
-                break;
-            }
-            case MOTE_MAC_LINK_ADR_ANS:
-            case MOTE_MAC_NEW_CHANNEL_ANS:
-            { // 1 byte payload
-                i++;
-                break;
-            }
-            case MOTE_MAC_DUTY_CYCLE_ANS:
-            case MOTE_MAC_LINK_CHECK_REQ:
-            { // 0 byte payload
-                break;
-            }
-            default:
-                break;
-        }
-    }
-
-    return cmdCount;
-}
-
-static void ProcessMacCommands( uint8_t *payload, uint8_t macIndex, uint8_t commandsSize, uint8_t snr )
-{
-    uint8_t index = 0;
-
-    while( macIndex < commandsSize )
-    {
-        // Decode Frame MAC commands
-        switch( payload[macIndex++] )
-        {
-            case SRV_MAC_LINK_CHECK_ANS:
-                index = GetMlmeConfirmIndex( MlmeConfirmQueue, MLME_LINK_CHECK, MlmeConfirmQueueCnt );
-                if( index < LORA_MAC_MLME_CONFIRM_QUEUE_LEN )
-                {
-                    MlmeConfirmQueue[index].Status = LORAMAC_EVENT_INFO_STATUS_OK;
-                    MlmeConfirm.DemodMargin = payload[macIndex++];
-                    MlmeConfirm.NbGateways = payload[macIndex++];
-                }
-                break;
-            case SRV_MAC_LINK_ADR_REQ:
-                {
-                    uint8_t i;
-                    uint8_t status = 0x07;
-                    uint16_t chMask;
-                    int8_t txPower = 0;
-                    int8_t datarate = 0;
-                    uint8_t nbRep = 0;
-                    uint8_t chMaskCntl = 0;
-                    uint16_t channelsMask[6] = { 0, 0, 0, 0, 0, 0 };
-
-                    // Initialize local copy of the channels mask array
-                    for( i = 0; i < 6; i++ )
-                    {
-                        channelsMask[i] = LoRaMacParams.ChannelsMask[i];
-                    }
-                    datarate = payload[macIndex++];
-                    txPower = datarate & 0x0F;
-                    datarate = ( datarate >> 4 ) & 0x0F;
-
-                    if( ( AdrCtrlOn == false ) &&
-                        ( ( LoRaMacParams.ChannelsDatarate != datarate ) || ( LoRaMacParams.ChannelsTxPower != txPower ) ) )
-                    { // ADR disabled don't handle ADR requests if server tries to change datarate or txpower
-                        // Answer the server with fail status
-                        // Power ACK     = 0
-                        // Data rate ACK = 0
-                        // Channel mask  = 0
-                        AddMacCommand( MOTE_MAC_LINK_ADR_ANS, 0, 0 );
-                        macIndex += 3;  // Skip over the remaining bytes of the request
-                        break;
-                    }
-                    chMask = ( uint16_t )payload[macIndex++];
-                    chMask |= ( uint16_t )payload[macIndex++] << 8;
-
-                    nbRep = payload[macIndex++];
-                    chMaskCntl = ( nbRep >> 4 ) & 0x07;
-                    nbRep &= 0x0F;
-                    if( nbRep == 0 )
-                    {
-                        nbRep = 1;
-                    }
-#if defined( USE_BAND_433 ) || defined( USE_BAND_780 ) || defined( USE_BAND_868 )
-                    if( ( chMaskCntl == 0 ) && ( chMask == 0 ) )
-                    {
-                        status &= 0xFE; // Channel mask KO
-                    }
-                    else if( ( ( chMaskCntl >= 1 ) && ( chMaskCntl <= 5 )) ||
-                             ( chMaskCntl >= 7 ) )
-                    {
-                        // RFU
-                        status &= 0xFE; // Channel mask KO
-                    }
-                    else
-                    {
-                        for( i = 0; i < LORA_MAX_NB_CHANNELS; i++ )
-                        {
-                            if( chMaskCntl == 6 )
-                            {
-                                if( Channels[i].Frequency != 0 )
-                                {
-                                    chMask |= 1 << i;
-                                }
-                            }
-                            else
-                            {
-                                if( ( ( chMask & ( 1 << i ) ) != 0 ) &&
-                                    ( Channels[i].Frequency == 0 ) )
-                                {// Trying to enable an undefined channel
-                                    status &= 0xFE; // Channel mask KO
-                                }
-                            }
-                        }
-                        channelsMask[0] = chMask;
-                    }
-#elif defined( USE_BAND_470 )
-                    if( chMaskCntl == 6 )
-                    {
-                        // Enable all 125 kHz channels
-                        for( uint8_t i = 0, k = 0; i < LORA_MAX_NB_CHANNELS; i += 16, k++ )
-                        {
-                            for( uint8_t j = 0; j < 16; j++ )
-                            {
-                                if( Channels[i + j].Frequency != 0 )
-                                {
-                                    channelsMask[k] |= 1 << j;
-                                }
-                            }
-                        }
-                    }
-                    else if( chMaskCntl == 7 )
-                    {
-                        status &= 0xFE; // Channel mask KO
-                    }
-                    else
-                    {
-                        for( uint8_t i = 0; i < 16; i++ )
-                        {
-                            if( ( ( chMask & ( 1 << i ) ) != 0 ) &&
-                                ( Channels[chMaskCntl * 16 + i].Frequency == 0 ) )
-                            {// Trying to enable an undefined channel
-                                status &= 0xFE; // Channel mask KO
-                            }
-                        }
-                        channelsMask[chMaskCntl] = chMask;
-                    }
-#elif defined( USE_BAND_915 ) || defined( USE_BAND_915_HYBRID )
-                    if( chMaskCntl == 6 )
-                    {
-                        // Enable all 125 kHz channels
-                        channelsMask[0] = 0xFFFF;
-                        channelsMask[1] = 0xFFFF;
-                        channelsMask[2] = 0xFFFF;
-                        channelsMask[3] = 0xFFFF;
-                        // Apply chMask to channels 64 to 71
-                        channelsMask[4] = chMask;
-                    }
-                    else if( chMaskCntl == 7 )
-                    {
-                        // Disable all 125 kHz channels
-                        channelsMask[0] = 0x0000;
-                        channelsMask[1] = 0x0000;
-                        channelsMask[2] = 0x0000;
-                        channelsMask[3] = 0x0000;
-                        // Apply chMask to channels 64 to 71
-                        channelsMask[4] = chMask;
-                    }
-                    else if( chMaskCntl == 5 )
-                    {
-                        // RFU
-                        status &= 0xFE; // Channel mask KO
-                    }
-                    else
-                    {
-                        channelsMask[chMaskCntl] = chMask;
-
-                        // FCC 15.247 paragraph F mandates to hop on at least 2 125 kHz channels
-                        if( ( datarate < DR_4 ) && ( CountNbEnabled125kHzChannels( channelsMask ) < 2 ) )
-                        {
-                            status &= 0xFE; // Channel mask KO
-                        }
-
-#if defined( USE_BAND_915_HYBRID )
-                        if( ValidateChannelMask( channelsMask ) == false )
-                        {
-                            status &= 0xFE; // Channel mask KO
-                        }
-#endif
-                    }
-#else
-    #error "Please define a frequency band in the compiler options."
-#endif
-                    if( ValidateDatarate( datarate, channelsMask ) == false )
-                    {
-                        status &= 0xFD; // Datarate KO
-                    }
-
-                    //
-                    // Remark MaxTxPower = 0 and MinTxPower = 5
-                    //
-                    if( ValueInRange( txPower, LORAMAC_MAX_TX_POWER, LORAMAC_MIN_TX_POWER ) == false )
-                    {
-                        status &= 0xFB; // TxPower KO
-                    }
-                    if( ( status & 0x07 ) == 0x07 )
-                    {
-                        LoRaMacParams.ChannelsDatarate = datarate;
-                        LoRaMacParams.ChannelsTxPower = txPower;
-
-                        memcpy1( ( uint8_t* )LoRaMacParams.ChannelsMask, ( uint8_t* )channelsMask, sizeof( LoRaMacParams.ChannelsMask ) );
-
-                        LoRaMacParams.ChannelsNbRep = nbRep;
-#if defined( USE_BAND_915 ) || defined( USE_BAND_915_HYBRID )
-                        // Reset ChannelsMaskRemaining to the new ChannelsMask
-                        ChannelsMaskRemaining[0] &= channelsMask[0];
-                        ChannelsMaskRemaining[1] &= channelsMask[1];
-                        ChannelsMaskRemaining[2] &= channelsMask[2];
-                        ChannelsMaskRemaining[3] &= channelsMask[3];
-                        ChannelsMaskRemaining[4] = channelsMask[4];
-                        ChannelsMaskRemaining[5] = channelsMask[5];
-#endif
-                    }
-                    AddMacCommand( MOTE_MAC_LINK_ADR_ANS, status, 0 );
-                }
-                break;
-            case SRV_MAC_DUTY_CYCLE_REQ:
-                MaxDCycle = payload[macIndex++];
-                AggregatedDCycle = 1 << MaxDCycle;
-                AddMacCommand( MOTE_MAC_DUTY_CYCLE_ANS, 0, 0 );
-                break;
-            case SRV_MAC_RX_PARAM_SETUP_REQ:
-                {
-                    uint8_t status = 0x07;
-                    int8_t datarate = 0;
-                    int8_t drOffset = 0;
-                    uint32_t freq = 0;
-
-                    drOffset = ( payload[macIndex] >> 4 ) & 0x07;
-                    datarate = payload[macIndex] & 0x0F;
-                    macIndex++;
-
-                    freq =  ( uint32_t )payload[macIndex++];
-                    freq |= ( uint32_t )payload[macIndex++] << 8;
-                    freq |= ( uint32_t )payload[macIndex++] << 16;
-                    freq *= 100;
-
-                    if( Rx2FreqInRange( freq ) == false )
-                    {
-                        status &= 0xFE; // Channel frequency KO
-                    }
-
-                    if( ValueInRange( datarate, LORAMAC_RX_MIN_DATARATE, LORAMAC_RX_MAX_DATARATE ) == false )
-                    {
-                        status &= 0xFD; // Datarate KO
-                    }
-#if ( defined( USE_BAND_915 ) || defined( USE_BAND_915_HYBRID ) )
-                    if( ( ValueInRange( datarate, DR_5, DR_7 ) == true ) ||
-                        ( datarate > DR_13 ) )
-                    {
-                        status &= 0xFD; // Datarate KO
-                    }
-#endif
-                    if( ValueInRange( drOffset, LORAMAC_MIN_RX1_DR_OFFSET, LORAMAC_MAX_RX1_DR_OFFSET ) == false )
-                    {
-                        status &= 0xFB; // Rx1DrOffset range KO
-                    }
-
-                    if( ( status & 0x07 ) == 0x07 )
-                    {
-                        LoRaMacParams.Rx2Channel.Datarate = datarate;
-                        LoRaMacParams.Rx2Channel.Frequency = freq;
-                        LoRaMacParams.Rx1DrOffset = drOffset;
-                    }
-                    AddMacCommand( MOTE_MAC_RX_PARAM_SETUP_ANS, status, 0 );
-                }
-                break;
-            case SRV_MAC_DEV_STATUS_REQ:
-                {
-                    uint8_t batteryLevel = BAT_LEVEL_NO_MEASURE;
-                    if( ( LoRaMacCallbacks != NULL ) && ( LoRaMacCallbacks->GetBatteryLevel != NULL ) )
-                    {
-                        batteryLevel = LoRaMacCallbacks->GetBatteryLevel( );
-                    }
-                    AddMacCommand( MOTE_MAC_DEV_STATUS_ANS, batteryLevel, snr );
-                    break;
-                }
-            case SRV_MAC_NEW_CHANNEL_REQ:
-                {
-                    uint8_t status = 0x03;
-
-#if defined( USE_BAND_470 ) || defined( USE_BAND_915 ) || defined( USE_BAND_915_HYBRID )
-                    status &= 0xFC; // Channel frequency and datarate KO
-                    macIndex += 5;
-#else
-                    int8_t channelIndex = 0;
-                    ChannelParams_t chParam;
-
-                    channelIndex = payload[macIndex++];
-                    chParam.Frequency = ( uint32_t )payload[macIndex++];
-                    chParam.Frequency |= ( uint32_t )payload[macIndex++] << 8;
-                    chParam.Frequency |= ( uint32_t )payload[macIndex++] << 16;
-                    chParam.Frequency *= 100;
-                    chParam.DrRange.Value = payload[macIndex++];
-
-                    LoRaMacState |= LORAMAC_TX_CONFIG;
-                    if( chParam.Frequency == 0 )
-                    {
-                        if( channelIndex < 3 )
-                        {
-                            status &= 0xFC;
-                        }
-                        else
-                        {
-                            if( LoRaMacChannelRemove( channelIndex ) != LORAMAC_STATUS_OK )
-                            {
-                                status &= 0xFC;
-                            }
-                        }
-                    }
-                    else
-                    {
-                        switch( LoRaMacChannelAdd( channelIndex, chParam ) )
-                        {
-                            case LORAMAC_STATUS_OK:
-                            {
-                                break;
-                            }
-                            case LORAMAC_STATUS_FREQUENCY_INVALID:
-                            {
-                                status &= 0xFE;
-                                break;
-                            }
-                            case LORAMAC_STATUS_DATARATE_INVALID:
-                            {
-                                status &= 0xFD;
-                                break;
-                            }
-                            case LORAMAC_STATUS_FREQ_AND_DR_INVALID:
-                            {
-                                status &= 0xFC;
-                                break;
-                            }
-                            default:
-                            {
-                                status &= 0xFC;
-                                break;
-                            }
-                        }
-                    }
-                    LoRaMacState &= ~LORAMAC_TX_CONFIG;
-#endif
-                    AddMacCommand( MOTE_MAC_NEW_CHANNEL_ANS, status, 0 );
-                }
-                break;
-            case SRV_MAC_RX_TIMING_SETUP_REQ:
-                {
-                    uint8_t delay = payload[macIndex++] & 0x0F;
-
-                    if( delay == 0 )
-                    {
-                        delay++;
-                    }
-                    LoRaMacParams.ReceiveDelay1 = delay * 1e3;
-                    LoRaMacParams.ReceiveDelay2 = LoRaMacParams.ReceiveDelay1 + 1e3;
-                    AddMacCommand( MOTE_MAC_RX_TIMING_SETUP_ANS, 0, 0 );
-                }
-                break;
-            case SRV_MAC_PING_SLOT_INFO_ANS:
-                {
-                    index = GetMlmeConfirmIndex( MlmeConfirmQueue, MLME_PING_SLOT_INFO, MlmeConfirmQueueCnt );
-                    if( index < LORA_MAC_MLME_CONFIRM_QUEUE_LEN )
-                    {
-                        MlmeConfirmQueue[index].Status = LORAMAC_EVENT_INFO_STATUS_OK;
-                        PingSlotCtx.Ctrl.Assigned = 1;
-                    }
-                }
-                break;
-            case SRV_MAC_PING_SLOT_CHANNEL_REQ:
-                {
-                    uint8_t status = 0x03;
-                    uint32_t frequency = 0;
-                    DrRange_t drRange;
-
-                    frequency = ( uint32_t )payload[macIndex++];
-                    frequency |= ( uint32_t )payload[macIndex++] << 8;
-                    frequency |= ( uint32_t )payload[macIndex++] << 16;
-                    frequency *= 100;
-                    drRange.Value = payload[macIndex++];
-
-                    if( frequency != 0 )
-                    {
-                        if( Radio.CheckRfFrequency( frequency ) == false )
-                        {
-                            status &= 0xFE; // Channel frequency KO
-                        }
-
-                        if( ValidateDrRange( drRange, LORAMAC_RX_MIN_DATARATE, LORAMAC_RX_MAX_DATARATE ) == false )
-                        {
-                            status &= 0xFD; // Datarate range KO
-                        }
-
-                        if( status == 0x03 )
-                        {
-                            PingSlotCtx.Ctrl.CustomFreq = 1;
-                            PingSlotCtx.Frequency = frequency;
-                            PingSlotCtx.DrRange.Value = drRange.Value;
-                        }
-                    }
-                    else
-                    {
-                        PingSlotCtx.Ctrl.CustomFreq = 0;
-                        PingSlotCtx.DrRange.Fields.Max = BEACON_CHANNEL_DR;
-                        PingSlotCtx.DrRange.Fields.Min = BEACON_CHANNEL_DR;
-                    }
-                    AddMacCommand( MOTE_MAC_PING_SLOT_FREQ_ANS, status, 0 );
-                }
-                break;
-            case SRV_MAC_BEACON_TIMING_ANS:
-                {
-                    TimerTime_t currentTime = TimerGetCurrentTime( );
-                    uint16_t beaconTimingDelay = ( uint16_t )payload[macIndex++];
-                    beaconTimingDelay |= ( uint16_t )payload[macIndex++] << 8;
-
-                    BeaconCtx.BeaconTimingDelay = ( BeaconCtx.Cfg.DelayBeaconTimingAns * beaconTimingDelay );
-                    BeaconCtx.BeaconTimingChannel = payload[macIndex++];
-
-                    index = GetMlmeConfirmIndex( MlmeConfirmQueue, MLME_BEACON_TIMING, MlmeConfirmQueueCnt );
-                    if( index < LORA_MAC_MLME_CONFIRM_QUEUE_LEN )
-                    {
-#ifndef LORAWAN_CLASSB_ORBIWISE
-                        currentTime -= ( currentTime - Bands[Channels[LastTxChannel].Band].LastTxDoneTime );
-#endif
-                        if( BeaconCtx.BeaconTimingDelay > BeaconCtx.Cfg.Interval )
-                        {
-                            // We missed the beacon already
-                            BeaconCtx.BeaconTimingDelay = 0;
-                            BeaconCtx.BeaconTimingChannel = 0;
-                            MlmeConfirmQueue[index].Status = LORAMAC_EVENT_INFO_STATUS_BEACON_NOT_FOUND;
-                        }
-                        else
-                        {
-                            BeaconCtx.Ctrl.BeaconDelaySet = 1;
-                            BeaconCtx.Ctrl.BeaconChannelSet = 1;
-                            BeaconCtx.NextBeaconRx = currentTime + BeaconCtx.BeaconTimingDelay;
-                            MlmeConfirmQueue[index].Status = LORAMAC_EVENT_INFO_STATUS_OK;
-                        }
-
-                        MlmeConfirm.BeaconTimingDelay = BeaconCtx.BeaconTimingDelay;
-                        MlmeConfirm.BeaconTimingChannel = BeaconCtx.BeaconTimingChannel;
-                    }
-                }
-                break;
-            case SRV_MAC_BEACON_FREQ_REQ:
-                {
-                    uint32_t frequency = 0;
-
-                    frequency = ( uint32_t )payload[macIndex++];
-                    frequency |= ( uint32_t )payload[macIndex++] << 8;
-                    frequency |= ( uint32_t )payload[macIndex++] << 16;
-                    frequency *= 100;
-
-                    if( frequency != 0 )
-                    {
-                        if( Radio.CheckRfFrequency( frequency ) == true )
-                        {
-                            BeaconCtx.Ctrl.CustomFreq = 1;
-                            BeaconCtx.Frequency = frequency;
-                            AddMacCommand( MOTE_MAC_PING_SLOT_FREQ_ANS, 0, 0 );
-                        }
-                    }
-                    else
-                    {
-                        BeaconCtx.Ctrl.CustomFreq = 0;
-                        AddMacCommand( MOTE_MAC_PING_SLOT_FREQ_ANS, 0, 0 );
-                    }
-                }
-                break;
-            default:
-                // Unknown command. ABORT MAC commands processing
-                return;
-        }
-    }
-}
-
-LoRaMacStatus_t Send( LoRaMacHeader_t *macHdr, uint8_t fPort, void *fBuffer, uint16_t fBufferSize )
-{
-    LoRaMacFrameCtrl_t fCtrl;
-    LoRaMacStatus_t status = LORAMAC_STATUS_PARAMETER_INVALID;
-
-    fCtrl.Value = 0;
-    fCtrl.Bits.FOptsLen      = 0;
-    if( LoRaMacDeviceClass == CLASS_B )
-    {
-        fCtrl.Bits.FPending      = 1;
-    }
-    else
-    {
-        fCtrl.Bits.FPending      = 0;
-    }
-    fCtrl.Bits.Ack           = false;
-    fCtrl.Bits.AdrAckReq     = false;
-    fCtrl.Bits.Adr           = AdrCtrlOn;
-
-    // Prepare the frame
-    status = PrepareFrame( macHdr, &fCtrl, fPort, fBuffer, fBufferSize );
-
-    // Validate status
-    if( status != LORAMAC_STATUS_OK )
-    {
-        return status;
-    }
-
-    // Reset confirm parameters
-    McpsConfirm.NbRetries = 0;
-    McpsConfirm.AckReceived = false;
-    McpsConfirm.UpLinkCounter = UpLinkCounter;
-
-    status = ScheduleTx( );
-
-    return status;
-}
-
-static LoRaMacStatus_t ScheduleTx( )
-{
-    TimerTime_t dutyCycleTimeOff = 0;
-    TimerTime_t mutexTimeLock = 0;
-    TimerTime_t timeOff = 0;
-
-    // Check if the device is off
-    if( MaxDCycle == 255 )
-    {
-        return LORAMAC_STATUS_DEVICE_OFF;
-    }
-    if( MaxDCycle == 0 )
-    {
-        AggregatedTimeOff = 0;
-    }
-
-    // Select channel
-    while( SetNextChannel( &dutyCycleTimeOff ) == false )
-    {
-        // Set the default datarate
-        LoRaMacParams.ChannelsDatarate = LoRaMacParamsDefaults.ChannelsDatarate;
-
-#if defined( USE_BAND_433 ) || defined( USE_BAND_780 ) || defined( USE_BAND_868 )
-        // Re-enable default channels LC1, LC2, LC3
-        LoRaMacParams.ChannelsMask[0] = LoRaMacParams.ChannelsMask[0] | ( LC( 1 ) + LC( 2 ) + LC( 3 ) );
-#endif
-    }
-
-    // Schedule transmission of frame
-    if( dutyCycleTimeOff == 0 )
-    {
-        // Try to send now
-        mutexTimeLock = SendFrameOnChannel( Channels[Channel] );
-    }
-
-    timeOff = MAX( dutyCycleTimeOff, mutexTimeLock );
-
-    if( timeOff > 0 )
-    {
-        // Send later - prepare timer
-        LoRaMacState |= LORAMAC_TX_DELAYED;
-        TimerSetValue( &TxDelayedTimer, timeOff );
-        TimerStart( &TxDelayedTimer );
-    }
-    return LORAMAC_STATUS_OK;
-}
-
-static uint16_t JoinDutyCycle( void )
-{
-    uint16_t dutyCycle = 0;
-    TimerTime_t timeElapsed = TimerGetCurrentTime( );
-
-    if( timeElapsed < 3600e3 )
-    {
-        dutyCycle = BACKOFF_DC_1_HOUR;
-    }
-    else if( timeElapsed < ( 3600e3 + 36000e3 ) )
-    {
-        dutyCycle = BACKOFF_DC_10_HOURS;
-    }
-    else
-    {
-        dutyCycle = BACKOFF_DC_24_HOURS;
-    }
-    return dutyCycle;
-}
-
-static void CalculateBackOff( uint8_t channel )
-{
-    uint16_t dutyCycle = Bands[Channels[channel].Band].DCycle;
-    uint16_t joinDutyCycle = 0;
-
-    // Reset time-off to initial value.
-    Bands[Channels[channel].Band].TimeOff = 0;
-
-    if( IsLoRaMacNetworkJoined == false )
-    {
-        // The node has not joined yet. Apply join duty cycle to all regions.
-        joinDutyCycle = JoinDutyCycle( );
-        dutyCycle = MAX( dutyCycle, joinDutyCycle );
-
-        // Update Band time-off.
-        Bands[Channels[channel].Band].TimeOff = TxTimeOnAir * dutyCycle - TxTimeOnAir;
-    }
-    else
-    {
-        if( DutyCycleOn == true )
-        {
-            Bands[Channels[channel].Band].TimeOff = TxTimeOnAir * dutyCycle - TxTimeOnAir;
-        }
-    }
-
-    // Update Aggregated Time OFF
-    AggregatedTimeOff = AggregatedTimeOff + ( TxTimeOnAir * AggregatedDCycle - TxTimeOnAir );
-}
-
-static int8_t AlternateDatarate( uint16_t nbTrials )
-{
-    int8_t datarate = LORAMAC_TX_MIN_DATARATE;
-#if defined( USE_BAND_915 ) || defined( USE_BAND_915_HYBRID )
-#if defined( USE_BAND_915 )
-    // Re-enable 500 kHz default channels
-    LoRaMacParams.ChannelsMask[4] = 0x00FF;
-#else // defined( USE_BAND_915_HYBRID )
-    // Re-enable 500 kHz default channels
-    ReenableChannels( LoRaMacParamsDefaults.ChannelsMask[4], LoRaMacParams.ChannelsMask );
-#endif
-
-    if( ( nbTrials & 0x01 ) == 0x01 )
-    {
-        datarate = DR_4;
-    }
-    else
-    {
-        datarate = DR_0;
-    }
-#else
-    if( ( nbTrials % 48 ) == 0 )
-    {
-        datarate = DR_0;
-    }
-    else if( ( nbTrials % 32 ) == 0 )
-    {
-        datarate = DR_1;
-    }
-    else if( ( nbTrials % 24 ) == 0 )
-    {
-        datarate = DR_2;
-    }
-    else if( ( nbTrials % 16 ) == 0 )
-    {
-        datarate = DR_3;
-    }
-    else if( ( nbTrials % 8 ) == 0 )
-    {
-        datarate = DR_4;
-    }
-    else
-    {
-        datarate = DR_5;
-    }
-#endif
-    return datarate;
-}
-
-static uint8_t GetMlmeConfirmIndex( sMlmeConfirmQueue_t* queue, Mlme_t req, uint8_t length )
-{
-    for( uint8_t i = 0; i < length; i++ )
-    {
-        if( queue->MlmeRequest == req )
-        {
-            return i;
-        }
-        queue++;
-    }
-
-    // Out of band
-    return LORA_MAC_MLME_CONFIRM_QUEUE_LEN;
-}
-
-static void ResetMacParameters( void )
-{
-    IsLoRaMacNetworkJoined = false;
-
-    MlmeConfirmQueueCnt = 0;
-    memset( &MlmeConfirmQueue, 0xFF, sizeof( MlmeConfirmQueue ) );
-
-    // Counters
-    UpLinkCounter = 1;
-    DownLinkCounter = 0;
-    AdrAckCounter = 0;
-
-    ChannelsNbRepCounter = 0;
-
-    AckTimeoutRetries = 1;
-    AckTimeoutRetriesCounter = 1;
-    AckTimeoutRetry = false;
-
-    MaxDCycle = 0;
-    AggregatedDCycle = 1;
-
-    MacCommandsBufferIndex = 0;
-    MacCommandsBufferToRepeatIndex = 0;
-
-    IsRxWindowsEnabled = true;
-
-    LoRaMacParams.ChannelsTxPower = LoRaMacParamsDefaults.ChannelsTxPower;
-    LoRaMacParams.ChannelsDatarate = LoRaMacParamsDefaults.ChannelsDatarate;
-
-    LoRaMacParams.MaxRxWindow = LoRaMacParamsDefaults.MaxRxWindow;
-    LoRaMacParams.ReceiveDelay1 = LoRaMacParamsDefaults.ReceiveDelay1;
-    LoRaMacParams.ReceiveDelay2 = LoRaMacParamsDefaults.ReceiveDelay2;
-    LoRaMacParams.JoinAcceptDelay1 = LoRaMacParamsDefaults.JoinAcceptDelay1;
-    LoRaMacParams.JoinAcceptDelay2 = LoRaMacParamsDefaults.JoinAcceptDelay2;
-
-    LoRaMacParams.Rx1DrOffset = LoRaMacParamsDefaults.Rx1DrOffset;
-    LoRaMacParams.ChannelsNbRep = LoRaMacParamsDefaults.ChannelsNbRep;
-
-    LoRaMacParams.Rx2Channel = LoRaMacParamsDefaults.Rx2Channel;
-
-    memcpy1( ( uint8_t* ) LoRaMacParams.ChannelsMask, ( uint8_t* ) LoRaMacParamsDefaults.ChannelsMask, sizeof( LoRaMacParams.ChannelsMask ) );
-
-#if defined( USE_BAND_915 ) || defined( USE_BAND_915_HYBRID )
-    memcpy1( ( uint8_t* ) ChannelsMaskRemaining, ( uint8_t* ) LoRaMacParamsDefaults.ChannelsMask, sizeof( LoRaMacParams.ChannelsMask ) );
-#endif
-
-
-    NodeAckRequested = false;
-    SrvAckRequested = false;
-    MacCommandsInNextTx = false;
-
-    // Reset Multicast downlink counters
-    MulticastParams_t *cur = MulticastChannels;
-    while( cur != NULL )
-    {
-        cur->DownLinkCounter = 0;
-        cur = cur->Next;
-    }
-
-    // Initialize channel index.
-    Channel = LORA_MAX_NB_CHANNELS;
-}
-
-LoRaMacStatus_t PrepareFrame( LoRaMacHeader_t *macHdr, LoRaMacFrameCtrl_t *fCtrl, uint8_t fPort, void *fBuffer, uint16_t fBufferSize )
-{
-    uint16_t i;
-    uint8_t pktHeaderLen = 0;
-    uint32_t mic = 0;
-    const void* payload = fBuffer;
-    uint8_t framePort = fPort;
-
-    LoRaMacBufferPktLen = 0;
-
-    NodeAckRequested = false;
-
-    if( fBuffer == NULL )
-    {
-        fBufferSize = 0;
-    }
-
-    LoRaMacTxPayloadLen = fBufferSize;
-
-    LoRaMacBuffer[pktHeaderLen++] = macHdr->Value;
-
-    switch( macHdr->Bits.MType )
-    {
-        case FRAME_TYPE_JOIN_REQ:
-            RxWindow1Delay = LoRaMacParams.JoinAcceptDelay1 - RADIO_WAKEUP_TIME;
-            RxWindow2Delay = LoRaMacParams.JoinAcceptDelay2 - RADIO_WAKEUP_TIME;
-
-            LoRaMacBufferPktLen = pktHeaderLen;
-
-            memcpyr( LoRaMacBuffer + LoRaMacBufferPktLen, LoRaMacAppEui, 8 );
-            LoRaMacBufferPktLen += 8;
-            memcpyr( LoRaMacBuffer + LoRaMacBufferPktLen, LoRaMacDevEui, 8 );
-            LoRaMacBufferPktLen += 8;
-
-            LoRaMacDevNonce = Radio.Random( );
-
-            LoRaMacBuffer[LoRaMacBufferPktLen++] = LoRaMacDevNonce & 0xFF;
-            LoRaMacBuffer[LoRaMacBufferPktLen++] = ( LoRaMacDevNonce >> 8 ) & 0xFF;
-
-            LoRaMacJoinComputeMic( LoRaMacBuffer, LoRaMacBufferPktLen & 0xFF, LoRaMacAppKey, &mic );
-
-            LoRaMacBuffer[LoRaMacBufferPktLen++] = mic & 0xFF;
-            LoRaMacBuffer[LoRaMacBufferPktLen++] = ( mic >> 8 ) & 0xFF;
-            LoRaMacBuffer[LoRaMacBufferPktLen++] = ( mic >> 16 ) & 0xFF;
-            LoRaMacBuffer[LoRaMacBufferPktLen++] = ( mic >> 24 ) & 0xFF;
-
-            break;
-        case FRAME_TYPE_DATA_CONFIRMED_UP:
-            NodeAckRequested = true;
-            //Intentional fallthrough
-        case FRAME_TYPE_DATA_UNCONFIRMED_UP:
-            if( IsLoRaMacNetworkJoined == false )
-            {
-                return LORAMAC_STATUS_NO_NETWORK_JOINED; // No network has been joined yet
-            }
-
-            fCtrl->Bits.AdrAckReq = AdrNextDr( fCtrl->Bits.Adr, true, &LoRaMacParams.ChannelsDatarate );
-
-            if( ValidatePayloadLength( LoRaMacTxPayloadLen, LoRaMacParams.ChannelsDatarate, MacCommandsBufferIndex ) == false )
-            {
-                return LORAMAC_STATUS_LENGTH_ERROR;
-            }
-
-            RxWindow1Delay = LoRaMacParams.ReceiveDelay1 - RADIO_WAKEUP_TIME;
-            RxWindow2Delay = LoRaMacParams.ReceiveDelay2 - RADIO_WAKEUP_TIME;
-
-            if( SrvAckRequested == true )
-            {
-                SrvAckRequested = false;
-                fCtrl->Bits.Ack = 1;
-            }
-
-            LoRaMacBuffer[pktHeaderLen++] = ( LoRaMacDevAddr ) & 0xFF;
-            LoRaMacBuffer[pktHeaderLen++] = ( LoRaMacDevAddr >> 8 ) & 0xFF;
-            LoRaMacBuffer[pktHeaderLen++] = ( LoRaMacDevAddr >> 16 ) & 0xFF;
-            LoRaMacBuffer[pktHeaderLen++] = ( LoRaMacDevAddr >> 24 ) & 0xFF;
-
-            LoRaMacBuffer[pktHeaderLen++] = fCtrl->Value;
-
-            LoRaMacBuffer[pktHeaderLen++] = UpLinkCounter & 0xFF;
-            LoRaMacBuffer[pktHeaderLen++] = ( UpLinkCounter >> 8 ) & 0xFF;
-
-            // Copy the MAC commands which must be re-send into the MAC command buffer
-            memcpy1( &MacCommandsBuffer[MacCommandsBufferIndex], MacCommandsBufferToRepeat, MacCommandsBufferToRepeatIndex );
-            MacCommandsBufferIndex += MacCommandsBufferToRepeatIndex;
-
-            if( ( payload != NULL ) && ( LoRaMacTxPayloadLen > 0 ) )
-            {
-                if( ( MacCommandsBufferIndex <= LORA_MAC_COMMAND_MAX_LENGTH ) && ( MacCommandsInNextTx == true ) )
-                {
-                    fCtrl->Bits.FOptsLen += MacCommandsBufferIndex;
-
-                    // Update FCtrl field with new value of OptionsLength
-                    LoRaMacBuffer[0x05] = fCtrl->Value;
-                    for( i = 0; i < MacCommandsBufferIndex; i++ )
-                    {
-                        LoRaMacBuffer[pktHeaderLen++] = MacCommandsBuffer[i];
-                    }
-                }
-            }
-            else
-            {
-                if( ( MacCommandsBufferIndex > 0 ) && ( MacCommandsInNextTx ) )
-                {
-                    LoRaMacTxPayloadLen = MacCommandsBufferIndex;
-                    payload = MacCommandsBuffer;
-                    framePort = 0;
-                }
-            }
-            MacCommandsInNextTx = false;
-            // Store MAC commands which must be re-send in case the device does not receive a downlink anymore
-            MacCommandsBufferToRepeatIndex = ParseMacCommandsToRepeat( MacCommandsBuffer, MacCommandsBufferIndex, MacCommandsBufferToRepeat );
-            if( MacCommandsBufferToRepeatIndex > 0 )
-            {
-                MacCommandsInNextTx = true;
-            }
-            MacCommandsBufferIndex = 0;
-
-            if( ( payload != NULL ) && ( LoRaMacTxPayloadLen > 0 ) )
-            {
-                LoRaMacBuffer[pktHeaderLen++] = framePort;
-
-                if( framePort == 0 )
-                {
-                    LoRaMacPayloadEncrypt( (uint8_t* ) payload, LoRaMacTxPayloadLen, LoRaMacNwkSKey, LoRaMacDevAddr, UP_LINK, UpLinkCounter, LoRaMacPayload );
-                }
-                else
-                {
-                    LoRaMacPayloadEncrypt( (uint8_t* ) payload, LoRaMacTxPayloadLen, LoRaMacAppSKey, LoRaMacDevAddr, UP_LINK, UpLinkCounter, LoRaMacPayload );
-                }
-                memcpy1( LoRaMacBuffer + pktHeaderLen, LoRaMacPayload, LoRaMacTxPayloadLen );
-            }
-            LoRaMacBufferPktLen = pktHeaderLen + LoRaMacTxPayloadLen;
-
-            LoRaMacComputeMic( LoRaMacBuffer, LoRaMacBufferPktLen, LoRaMacNwkSKey, LoRaMacDevAddr, UP_LINK, UpLinkCounter, &mic );
-
-            LoRaMacBuffer[LoRaMacBufferPktLen + 0] = mic & 0xFF;
-            LoRaMacBuffer[LoRaMacBufferPktLen + 1] = ( mic >> 8 ) & 0xFF;
-            LoRaMacBuffer[LoRaMacBufferPktLen + 2] = ( mic >> 16 ) & 0xFF;
-            LoRaMacBuffer[LoRaMacBufferPktLen + 3] = ( mic >> 24 ) & 0xFF;
-
-            LoRaMacBufferPktLen += LORAMAC_MFR_LEN;
-
-            break;
-        case FRAME_TYPE_PROPRIETARY:
-            if( ( fBuffer != NULL ) && ( LoRaMacTxPayloadLen > 0 ) )
-            {
-                memcpy1( LoRaMacBuffer + pktHeaderLen, ( uint8_t* ) fBuffer, LoRaMacTxPayloadLen );
-                LoRaMacBufferPktLen = pktHeaderLen + LoRaMacTxPayloadLen;
-            }
-            break;
-        default:
-            return LORAMAC_STATUS_SERVICE_UNKNOWN;
-    }
-
-    return LORAMAC_STATUS_OK;
-}
-
-TimerTime_t SendFrameOnChannel( ChannelParams_t channel )
-{
-    int8_t datarate = Datarates[LoRaMacParams.ChannelsDatarate];
-    int8_t txPowerIndex = 0;
-    int8_t txPower = 0;
-
-    txPowerIndex = LimitTxPower( LoRaMacParams.ChannelsTxPower );
-    txPower = TxPowers[txPowerIndex];
-
-    if( IsBeaconExpected( ) == true )
-    {
-        return BeaconCtx.Cfg.Reserved;
-    }
-    if( IsPingExpected( ) == true )
-    {
-        return PingSlotCtx.Cfg.PingSlotWindow;
-    }
-
-    MlmeConfirm.Status = LORAMAC_EVENT_INFO_STATUS_ERROR;
-    McpsConfirm.Status = LORAMAC_EVENT_INFO_STATUS_ERROR;
-    McpsConfirm.Datarate = LoRaMacParams.ChannelsDatarate;
-    McpsConfirm.TxPower = txPowerIndex;
-    McpsConfirm.UpLinkFrequency = channel.Frequency;
-
-    Radio.SetChannel( channel.Frequency );
-
-#if defined( USE_BAND_433 ) || defined( USE_BAND_780 ) || defined( USE_BAND_868 )
-    if( LoRaMacParams.ChannelsDatarate == DR_7 )
-    { // High Speed FSK channel
-        Radio.SetMaxPayloadLength( MODEM_FSK, LoRaMacBufferPktLen );
-        Radio.SetTxConfig( MODEM_FSK, txPower, 25e3, 0, datarate * 1e3, 0, 5, false, true, 0, 0, false, 3e3 );
-        TxTimeOnAir = Radio.TimeOnAir( MODEM_FSK, LoRaMacBufferPktLen );
-
-    }
-    else if( LoRaMacParams.ChannelsDatarate == DR_6 )
-    { // High speed LoRa channel
-        Radio.SetMaxPayloadLength( MODEM_LORA, LoRaMacBufferPktLen );
-        Radio.SetTxConfig( MODEM_LORA, txPower, 0, 1, datarate, 1, 8, false, true, 0, 0, false, 3e3 );
-        TxTimeOnAir = Radio.TimeOnAir( MODEM_LORA, LoRaMacBufferPktLen );
-    }
-    else
-    { // Normal LoRa channel
-        Radio.SetMaxPayloadLength( MODEM_LORA, LoRaMacBufferPktLen );
-        Radio.SetTxConfig( MODEM_LORA, txPower, 0, 0, datarate, 1, 8, false, true, 0, 0, false, 3e3 );
-        TxTimeOnAir = Radio.TimeOnAir( MODEM_LORA, LoRaMacBufferPktLen );
-    }
-#elif defined( USE_BAND_915 ) || defined( USE_BAND_915_HYBRID )
-    Radio.SetMaxPayloadLength( MODEM_LORA, LoRaMacBufferPktLen );
-    if( LoRaMacParams.ChannelsDatarate >= DR_4 )
-    { // High speed LoRa channel BW500 kHz
-        Radio.SetTxConfig( MODEM_LORA, txPower, 0, 2, datarate, 1, 8, false, true, 0, 0, false, 3e3 );
-        TxTimeOnAir = Radio.TimeOnAir( MODEM_LORA, LoRaMacBufferPktLen );
-    }
-    else
-    { // Normal LoRa channel
-        Radio.SetTxConfig( MODEM_LORA, txPower, 0, 0, datarate, 1, 8, false, true, 0, 0, false, 3e3 );
-        TxTimeOnAir = Radio.TimeOnAir( MODEM_LORA, LoRaMacBufferPktLen );
-    }
-#elif defined( USE_BAND_470 )
-    Radio.SetMaxPayloadLength( MODEM_LORA, LoRaMacBufferPktLen );
-    Radio.SetTxConfig( MODEM_LORA, txPower, 0, 0, datarate, 1, 8, false, true, 0, 0, false, 3e3 );
-    TxTimeOnAir = Radio.TimeOnAir( MODEM_LORA, LoRaMacBufferPktLen );
-#else
-    #error "Please define a frequency band in the compiler options."
-#endif
-
-    // Store the time on air
-    McpsConfirm.TxTimeOnAir = TxTimeOnAir;
-    MlmeConfirm.TxTimeOnAir = TxTimeOnAir;
-
-    if( ( LoRaMacDeviceClass == CLASS_B ) || ( BeaconCtx.Ctrl.BeaconMode == 1 ) )
-    {
-        TimerTime_t currentTime = TimerGetCurrentTime( );
-
-        if( ( currentTime >= ( BeaconCtx.NextBeaconRx - BeaconCtx.Cfg.Guard - LoRaMacParams.ReceiveDelay1 - LoRaMacParams.ReceiveDelay2 - TxTimeOnAir ) ) &&
-            ( currentTime < ( BeaconCtx.NextBeaconRx + BeaconCtx.Cfg.Reserved ) ) )
-        {
-            return BeaconCtx.Cfg.Reserved;
-        }
-    }
-    HaltBeaconing( );
-
-    // Starts the MAC layer status check timer
-    TimerSetValue( &MacStateCheckTimer, MAC_STATE_CHECK_TIMEOUT );
-    TimerStart( &MacStateCheckTimer );
-
-    if( IsLoRaMacNetworkJoined == false )
-    {
-        JoinRequestTrials++;
-    }
-
-    LoRaMacState |= LORAMAC_TX_RUNNING;
-
-    // Send now
-    Radio.Send( LoRaMacBuffer, LoRaMacBufferPktLen );
-
-    LoRaMacState |= LORAMAC_TX_RUNNING;
-
-    return 0;
-}
-
-LoRaMacStatus_t SetTxContinuousWave( uint16_t timeout )
-{
-    int8_t txPowerIndex = 0;
-    int8_t txPower = 0;
-
-    txPowerIndex = LimitTxPower( LoRaMacParams.ChannelsTxPower );
-    txPower = TxPowers[txPowerIndex];
-
-    // Starts the MAC layer status check timer
-    TimerSetValue( &MacStateCheckTimer, MAC_STATE_CHECK_TIMEOUT );
-    TimerStart( &MacStateCheckTimer );
-
-    Radio.SetTxContinuousWave( Channels[Channel].Frequency, txPower, timeout );
-
-    LoRaMacState |= LORAMAC_TX_RUNNING;
-
-    return LORAMAC_STATUS_OK;
-}
-
-LoRaMacStatus_t LoRaMacInitialization( LoRaMacPrimitives_t *primitives, LoRaMacCallback_t *callbacks )
-{
-    if( primitives == NULL )
-    {
-        return LORAMAC_STATUS_PARAMETER_INVALID;
-    }
-
-    if( ( primitives->MacMcpsConfirm == NULL ) ||
-        ( primitives->MacMcpsIndication == NULL ) ||
-        ( primitives->MacMlmeConfirm == NULL ) ||
-        ( primitives->MacMlmeIndication == NULL ) )
-    {
-        return LORAMAC_STATUS_PARAMETER_INVALID;
-    }
-
-    LoRaMacPrimitives = primitives;
-    LoRaMacCallbacks = callbacks;
-
-    LoRaMacFlags.Value = 0;
-
-    LoRaMacDeviceClass = CLASS_A;
-    LoRaMacState = LORAMAC_IDLE;
-
-    JoinRequestTrials = 0;
-    MaxJoinRequestTrials = 1;
-    RepeaterSupport = false;
-
-    // Reset duty cycle times
-    AggregatedLastTxDoneTime = 0;
-    AggregatedTimeOff = 0;
-
-    // Duty cycle
-#if defined( USE_BAND_433 )
-    DutyCycleOn = true;
-#elif defined( USE_BAND_470 )
-    DutyCycleOn = false;
-#elif defined( USE_BAND_780 )
-    DutyCycleOn = true;
-#elif defined( USE_BAND_868 )
-    DutyCycleOn = true;
-#elif defined( USE_BAND_915 ) || defined( USE_BAND_915_HYBRID )
-    DutyCycleOn = false;
-#else
-    #error "Please define a frequency band in the compiler options."
-#endif
-
-    // Reset to defaults
-    LoRaMacParamsDefaults.ChannelsTxPower = LORAMAC_DEFAULT_TX_POWER;
-    LoRaMacParamsDefaults.ChannelsDatarate = LORAMAC_DEFAULT_DATARATE;
-
-    LoRaMacParamsDefaults.MaxRxWindow = MAX_RX_WINDOW;
-    LoRaMacParamsDefaults.ReceiveDelay1 = RECEIVE_DELAY1;
-    LoRaMacParamsDefaults.ReceiveDelay2 = RECEIVE_DELAY2;
-    LoRaMacParamsDefaults.JoinAcceptDelay1 = JOIN_ACCEPT_DELAY1;
-    LoRaMacParamsDefaults.JoinAcceptDelay2 = JOIN_ACCEPT_DELAY2;
-
-    LoRaMacParamsDefaults.ChannelsNbRep = 1;
-    LoRaMacParamsDefaults.Rx1DrOffset = 0;
-
-    LoRaMacParamsDefaults.Rx2Channel = ( Rx2ChannelParams_t )RX_WND_2_CHANNEL;
-
-    // Channel mask
-#if defined( USE_BAND_433 )
-    LoRaMacParamsDefaults.ChannelsMask[0] = LC( 1 ) + LC( 2 ) + LC( 3 );
-#elif defined ( USE_BAND_470 )
-    LoRaMacParamsDefaults.ChannelsMask[0] = 0xFFFF;
-    LoRaMacParamsDefaults.ChannelsMask[1] = 0xFFFF;
-    LoRaMacParamsDefaults.ChannelsMask[2] = 0xFFFF;
-    LoRaMacParamsDefaults.ChannelsMask[3] = 0xFFFF;
-    LoRaMacParamsDefaults.ChannelsMask[4] = 0xFFFF;
-    LoRaMacParamsDefaults.ChannelsMask[5] = 0xFFFF;
-#elif defined( USE_BAND_780 )
-    LoRaMacParamsDefaults.ChannelsMask[0] = LC( 1 ) + LC( 2 ) + LC( 3 );
-#elif defined( USE_BAND_868 )
-    LoRaMacParamsDefaults.ChannelsMask[0] = LC( 1 ) + LC( 2 ) + LC( 3 );
-#elif defined( USE_BAND_915 )
-    LoRaMacParamsDefaults.ChannelsMask[0] = 0xFFFF;
-    LoRaMacParamsDefaults.ChannelsMask[1] = 0xFFFF;
-    LoRaMacParamsDefaults.ChannelsMask[2] = 0xFFFF;
-    LoRaMacParamsDefaults.ChannelsMask[3] = 0xFFFF;
-    LoRaMacParamsDefaults.ChannelsMask[4] = 0x00FF;
-    LoRaMacParamsDefaults.ChannelsMask[5] = 0x0000;
-#elif defined( USE_BAND_915_HYBRID )
-    LoRaMacParamsDefaults.ChannelsMask[0] = 0x00FF;
-    LoRaMacParamsDefaults.ChannelsMask[1] = 0x0000;
-    LoRaMacParamsDefaults.ChannelsMask[2] = 0x0000;
-    LoRaMacParamsDefaults.ChannelsMask[3] = 0x0000;
-    LoRaMacParamsDefaults.ChannelsMask[4] = 0x0001;
-    LoRaMacParamsDefaults.ChannelsMask[5] = 0x0000;
-#else
-    #error "Please define a frequency band in the compiler options."
-#endif
-
-#if defined( USE_BAND_915 ) || defined( USE_BAND_915_HYBRID )
-    // 125 kHz channels
-    for( uint8_t i = 0; i < LORA_MAX_NB_CHANNELS - 8; i++ )
-    {
-        Channels[i].Frequency = 902.3e6 + i * 200e3;
-        Channels[i].DrRange.Value = ( DR_3 << 4 ) | DR_0;
-        Channels[i].Band = 0;
-    }
-    // 500 kHz channels
-    for( uint8_t i = LORA_MAX_NB_CHANNELS - 8; i < LORA_MAX_NB_CHANNELS; i++ )
-    {
-        Channels[i].Frequency = 903.0e6 + ( i - ( LORA_MAX_NB_CHANNELS - 8 ) ) * 1.6e6;
-        Channels[i].DrRange.Value = ( DR_4 << 4 ) | DR_4;
-        Channels[i].Band = 0;
-    }
-#elif defined( USE_BAND_470 )
-    // 125 kHz channels
-    for( uint8_t i = 0; i < LORA_MAX_NB_CHANNELS; i++ )
-    {
-        Channels[i].Frequency = 470.3e6 + i * 200e3;
-        Channels[i].DrRange.Value = ( DR_5 << 4 ) | DR_0;
-        Channels[i].Band = 0;
-    }
-#endif
-
-    ResetMacParameters( );
-
-    // Initialize timers
-    // Beaconing
-    BeaconState = BEACON_STATE_ACQUISITION;
-    PingSlotState = PINGSLOT_STATE_SET_TIMER;
-
-    memset1( ( uint8_t* ) &PingSlotCtx, 0, sizeof( PingSlotCtx ) );
-    memset1( ( uint8_t* ) &BeaconCtx, 0, sizeof( BeaconContext_t ) );
-
-    BeaconCtx.Cfg.Interval = BEACON_INTERVAL;
-    BeaconCtx.Cfg.Reserved = BEACON_RESERVED;
-    BeaconCtx.Cfg.Guard = BEACON_GUARD;
-    BeaconCtx.Cfg.Window = BEACON_WINDOW;
-    BeaconCtx.Cfg.WindowSlots = BEACON_WINDOW_SLOTS;
-    BeaconCtx.Cfg.SymbolToDefault = BEACON_SYMBOL_TO_DEFAULT;
-    BeaconCtx.Cfg.SymbolToExpansionMax = BEACON_SYMBOL_TO_EXPANSION_MAX;
-    BeaconCtx.Cfg.SymbolToExpansionFactor = BEACON_SYMBOL_TO_EXPANSION_FACTOR;
-    BeaconCtx.Cfg.MaxBeaconLessPeriod = MAX_BEACON_LESS_PERIOD;
-    BeaconCtx.Cfg.DelayBeaconTimingAns = BEACON_DELAY_BEACON_TIMING_ANS;
-
-    // Default temperature
-    BeaconCtx.Temperature = 25.0;
-    // Measure temperature
-    if( ( LoRaMacCallbacks != NULL ) && ( LoRaMacCallbacks->GetTemperatureLevel != NULL ) )
-    {
-        BeaconCtx.Temperature = LoRaMacCallbacks->GetTemperatureLevel( );
-    }
-
-    PingSlotCtx.Cfg.PingSlotWindow = PING_SLOT_WINDOW;
-    PingSlotCtx.Cfg.SymbolToExpansionMax = PING_SLOT_SYMBOL_TO_EXPANSION_MAX;
-    PingSlotCtx.Cfg.SymbolToExpansionFactor = PING_SLOT_SYMBOL_TO_EXPANSION_FACTOR;
-
-    TimerInit( &BeaconTimer, OnBeaconTimerEvent );
-    TimerInit( &PingSlotTimer, OnPingSlotTimerEvent );
-    TimerInit( &MulticastSlotTimer, OnMulticastSlotTimerEvent );
-
-    TimerInit( &MacStateCheckTimer, OnMacStateCheckTimerEvent );
-    TimerSetValue( &MacStateCheckTimer, MAC_STATE_CHECK_TIMEOUT );
-
-    TimerInit( &TxDelayedTimer, OnTxDelayedTimerEvent );
-    TimerInit( &RxWindowTimer1, OnRxWindow1TimerEvent );
-    TimerInit( &RxWindowTimer2, OnRxWindow2TimerEvent );
-    TimerInit( &AckTimeoutTimer, OnAckTimeoutTimerEvent );
-
-    // Initialize Radio driver
-    RadioEvents.TxDone = OnRadioTxDone;
-    RadioEvents.RxDone = OnRadioRxDone;
-    RadioEvents.RxError = OnRadioRxError;
-    RadioEvents.TxTimeout = OnRadioTxTimeout;
-    RadioEvents.RxTimeout = OnRadioRxTimeout;
-    Radio.Init( &RadioEvents );
-
-    // Random seed initialization
-    srand1( Radio.Random( ) );
-
-    PublicNetwork = true;
-    Radio.SetPublicNetwork( PublicNetwork );
-    Radio.Sleep( );
-
-    return LORAMAC_STATUS_OK;
-}
-
-LoRaMacStatus_t LoRaMacQueryTxPossible( uint8_t size, LoRaMacTxInfo_t* txInfo )
-{
-    int8_t datarate = LoRaMacParamsDefaults.ChannelsDatarate;
-    uint8_t fOptLen = MacCommandsBufferIndex + MacCommandsBufferToRepeatIndex;
-
-    if( txInfo == NULL )
-    {
-        return LORAMAC_STATUS_PARAMETER_INVALID;
-    }
-
-    AdrNextDr( AdrCtrlOn, false, &datarate );
-
-    if( RepeaterSupport == true )
-    {
-        txInfo->CurrentPayloadSize = MaxPayloadOfDatarateRepeater[datarate];
-    }
-    else
-    {
-        txInfo->CurrentPayloadSize = MaxPayloadOfDatarate[datarate];
-    }
-
-    if( txInfo->CurrentPayloadSize >= fOptLen )
-    {
-        txInfo->MaxPossiblePayload = txInfo->CurrentPayloadSize - fOptLen;
-    }
-    else
-    {
-        return LORAMAC_STATUS_MAC_CMD_LENGTH_ERROR;
-    }
-
-    if( ValidatePayloadLength( size, datarate, 0 ) == false )
-    {
-        return LORAMAC_STATUS_LENGTH_ERROR;
-    }
-
-    if( ValidatePayloadLength( size, datarate, fOptLen ) == false )
-    {
-        return LORAMAC_STATUS_MAC_CMD_LENGTH_ERROR;
-    }
-
-    return LORAMAC_STATUS_OK;
-}
-
-LoRaMacStatus_t LoRaMacMibGetRequestConfirm( MibRequestConfirm_t *mibGet )
-{
-    LoRaMacStatus_t status = LORAMAC_STATUS_OK;
-
-    if( mibGet == NULL )
-    {
-        return LORAMAC_STATUS_PARAMETER_INVALID;
-    }
-
-    switch( mibGet->Type )
-    {
-        case MIB_DEVICE_CLASS:
-        {
-            mibGet->Param.Class = LoRaMacDeviceClass;
-            break;
-        }
-        case MIB_NETWORK_JOINED:
-        {
-            mibGet->Param.IsNetworkJoined = IsLoRaMacNetworkJoined;
-            break;
-        }
-        case MIB_ADR:
-        {
-            mibGet->Param.AdrEnable = AdrCtrlOn;
-            break;
-        }
-        case MIB_NET_ID:
-        {
-            mibGet->Param.NetID = LoRaMacNetID;
-            break;
-        }
-        case MIB_DEV_ADDR:
-        {
-            mibGet->Param.DevAddr = LoRaMacDevAddr;
-            break;
-        }
-        case MIB_NWK_SKEY:
-        {
-            mibGet->Param.NwkSKey = LoRaMacNwkSKey;
-            break;
-        }
-        case MIB_APP_SKEY:
-        {
-            mibGet->Param.AppSKey = LoRaMacAppSKey;
-            break;
-        }
-        case MIB_PUBLIC_NETWORK:
-        {
-            mibGet->Param.EnablePublicNetwork = PublicNetwork;
-            break;
-        }
-        case MIB_REPEATER_SUPPORT:
-        {
-            mibGet->Param.EnableRepeaterSupport = RepeaterSupport;
-            break;
-        }
-        case MIB_CHANNELS:
-        {
-            mibGet->Param.ChannelList = Channels;
-            break;
-        }
-        case MIB_RX2_CHANNEL:
-        {
-            mibGet->Param.Rx2Channel = LoRaMacParams.Rx2Channel;
-            break;
-        }
-        case MIB_CHANNELS_DEFAULT_MASK:
-        {
-            mibGet->Param.ChannelsDefaultMask = LoRaMacParamsDefaults.ChannelsMask;
-            break;
-        }
-        case MIB_CHANNELS_MASK:
-        {
-            mibGet->Param.ChannelsMask = LoRaMacParams.ChannelsMask;
-            break;
-        }
-        case MIB_CHANNELS_NB_REP:
-        {
-            mibGet->Param.ChannelNbRep = LoRaMacParams.ChannelsNbRep;
-            break;
-        }
-        case MIB_MAX_RX_WINDOW_DURATION:
-        {
-            mibGet->Param.MaxRxWindow = LoRaMacParams.MaxRxWindow;
-            break;
-        }
-        case MIB_RECEIVE_DELAY_1:
-        {
-            mibGet->Param.ReceiveDelay1 = LoRaMacParams.ReceiveDelay1;
-            break;
-        }
-        case MIB_RECEIVE_DELAY_2:
-        {
-            mibGet->Param.ReceiveDelay2 = LoRaMacParams.ReceiveDelay2;
-            break;
-        }
-        case MIB_JOIN_ACCEPT_DELAY_1:
-        {
-            mibGet->Param.JoinAcceptDelay1 = LoRaMacParams.JoinAcceptDelay1;
-            break;
-        }
-        case MIB_JOIN_ACCEPT_DELAY_2:
-        {
-            mibGet->Param.JoinAcceptDelay2 = LoRaMacParams.JoinAcceptDelay2;
-            break;
-        }
-        case MIB_CHANNELS_DEFAULT_DATARATE:
-        {
-            mibGet->Param.ChannelsDefaultDatarate = LoRaMacParamsDefaults.ChannelsDatarate;
-            break;
-        }
-        case MIB_CHANNELS_DATARATE:
-        {
-            mibGet->Param.ChannelsDatarate = LoRaMacParams.ChannelsDatarate;
-            break;
-        }
-        case MIB_CHANNELS_DEFAULT_TX_POWER:
-        {
-            mibGet->Param.ChannelsDefaultTxPower = LoRaMacParamsDefaults.ChannelsTxPower;
-            break;
-        }
-        case MIB_CHANNELS_TX_POWER:
-        {
-            mibGet->Param.ChannelsTxPower = LoRaMacParams.ChannelsTxPower;
-            break;
-        }
-        case MIB_UPLINK_COUNTER:
-        {
-            mibGet->Param.UpLinkCounter = UpLinkCounter;
-            break;
-        }
-        case MIB_DOWNLINK_COUNTER:
-        {
-            mibGet->Param.DownLinkCounter = DownLinkCounter;
-            break;
-        }
-        case MIB_MULTICAST_CHANNEL:
-        {
-            mibGet->Param.MulticastList = MulticastChannels;
-            break;
-        }
-        case MIB_BEACON_INTERVAL:
-        {
-            mibGet->Param.BeaconInterval = BeaconCtx.Cfg.Interval;
-            break;
-        }
-        case MIB_BEACON_RESERVED:
-        {
-            mibGet->Param.BeaconReserved = BeaconCtx.Cfg.Reserved;
-            break;
-        }
-        case MIB_BEACON_GUARD:
-        {
-            mibGet->Param.BeaconGuard = BeaconCtx.Cfg.Guard;
-            break;
-        }
-        case MIB_BEACON_WINDOW:
-        {
-            mibGet->Param.BeaconWindow = BeaconCtx.Cfg.Window;
-            break;
-        }
-        case MIB_BEACON_WINDOW_SLOTS:
-        {
-            mibGet->Param.BeaconWindowSlots = BeaconCtx.Cfg.WindowSlots;
-            break;
-        }
-        case MIB_PING_SLOT_WINDOW:
-        {
-            mibGet->Param.PingSlotWindow = PingSlotCtx.Cfg.PingSlotWindow;
-            break;
-        }
-        case MIB_BEACON_SYMBOL_TO_DEFAULT:
-        {
-            mibGet->Param.BeaconSymbolToDefault = BeaconCtx.Cfg.SymbolToDefault;
-            break;
-        }
-        case MIB_BEACON_SYMBOL_TO_EXPANSION_MAX:
-        {
-            mibGet->Param.BeaconSymbolToExpansionMax = BeaconCtx.Cfg.SymbolToExpansionMax;
-            break;
-        }
-        case MIB_PING_SLOT_SYMBOL_TO_EXPANSION_MAX:
-        {
-            mibGet->Param.PingSlotSymbolToExpansionMax = PingSlotCtx.Cfg.SymbolToExpansionMax;
-            break;
-        }
-        case MIB_BEACON_SYMBOL_TO_EXPANSION_FACTOR:
-        {
-            mibGet->Param.BeaconSymbolToExpansionFactor = BeaconCtx.Cfg.SymbolToExpansionFactor;
-            break;
-        }
-        case MIB_PING_SLOT_SYMBOL_TO_EXPANSION_FACTOR:
-        {
-            mibGet->Param.PingSlotSymbolToExpansionFactor = PingSlotCtx.Cfg.SymbolToExpansionFactor;
-            break;
-        }
-        case MIB_MAX_BEACON_LESS_PERIOD:
-        {
-            mibGet->Param.MaxBeaconLessPeriod = BeaconCtx.Cfg.MaxBeaconLessPeriod;
-            break;
-        }
-        default:
-            status = LORAMAC_STATUS_SERVICE_UNKNOWN;
-            break;
-    }
-
-    return status;
-}
-
-LoRaMacStatus_t LoRaMacMibSetRequestConfirm( MibRequestConfirm_t *mibSet )
-{
-    LoRaMacStatus_t status = LORAMAC_STATUS_OK;
-
-    if( mibSet == NULL )
-    {
-        return LORAMAC_STATUS_PARAMETER_INVALID;
-    }
-    if( ( LoRaMacState & LORAMAC_TX_RUNNING ) == LORAMAC_TX_RUNNING )
-    {
-        return LORAMAC_STATUS_BUSY;
-    }
-
-    switch( mibSet->Type )
-    {
-        case MIB_DEVICE_CLASS:
-        {
-            status = SwitchClass( mibSet->Param.Class );
-            break;
-        }
-        case MIB_NETWORK_JOINED:
-        {
-            IsLoRaMacNetworkJoined = mibSet->Param.IsNetworkJoined;
-            break;
-        }
-        case MIB_ADR:
-        {
-            AdrCtrlOn = mibSet->Param.AdrEnable;
-            break;
-        }
-        case MIB_NET_ID:
-        {
-            LoRaMacNetID = mibSet->Param.NetID;
-            break;
-        }
-        case MIB_DEV_ADDR:
-        {
-            LoRaMacDevAddr = mibSet->Param.DevAddr;
-            break;
-        }
-        case MIB_NWK_SKEY:
-        {
-            if( mibSet->Param.NwkSKey != NULL )
-            {
-                memcpy1( LoRaMacNwkSKey, mibSet->Param.NwkSKey,
-                               sizeof( LoRaMacNwkSKey ) );
-            }
-            else
-            {
-                status = LORAMAC_STATUS_PARAMETER_INVALID;
-            }
-            break;
-        }
-        case MIB_APP_SKEY:
-        {
-            if( mibSet->Param.AppSKey != NULL )
-            {
-                memcpy1( LoRaMacAppSKey, mibSet->Param.AppSKey,
-                               sizeof( LoRaMacAppSKey ) );
-            }
-            else
-            {
-                status = LORAMAC_STATUS_PARAMETER_INVALID;
-            }
-            break;
-        }
-        case MIB_PUBLIC_NETWORK:
-        {
-            PublicNetwork = mibSet->Param.EnablePublicNetwork;
-            Radio.SetPublicNetwork( PublicNetwork );
-            break;
-        }
-        case MIB_REPEATER_SUPPORT:
-        {
-             RepeaterSupport = mibSet->Param.EnableRepeaterSupport;
-            break;
-        }
-        case MIB_RX2_CHANNEL:
-        {
-            LoRaMacParams.Rx2Channel = mibSet->Param.Rx2Channel;
-            break;
-        }
-        case MIB_CHANNELS_DEFAULT_MASK:
-        {
-            if( mibSet->Param.ChannelsDefaultMask )
-            {
-#if defined( USE_BAND_915 ) || defined( USE_BAND_915_HYBRID )
-                bool chanMaskState = true;
-
-#if defined( USE_BAND_915_HYBRID )
-                chanMaskState = ValidateChannelMask( mibSet->Param.ChannelsDefaultMask );
-#endif
-                if( chanMaskState == true )
-                {
-                    if( ( CountNbEnabled125kHzChannels( mibSet->Param.ChannelsMask ) < 2 ) &&
-                        ( CountNbEnabled125kHzChannels( mibSet->Param.ChannelsMask ) > 0 ) )
-                    {
-                        status = LORAMAC_STATUS_PARAMETER_INVALID;
-                    }
-                    else
-                    {
-                        memcpy1( ( uint8_t* ) LoRaMacParamsDefaults.ChannelsMask,
-                                 ( uint8_t* ) mibSet->Param.ChannelsDefaultMask, sizeof( LoRaMacParamsDefaults.ChannelsMask ) );
-                        for ( uint8_t i = 0; i < sizeof( LoRaMacParamsDefaults.ChannelsMask ) / 2; i++ )
-                        {
-                            // Disable channels which are no longer available
-                            ChannelsMaskRemaining[i] &= LoRaMacParamsDefaults.ChannelsMask[i];
-                        }
-                    }
-                }
-                else
-                {
-                    status = LORAMAC_STATUS_PARAMETER_INVALID;
-                }
-#elif defined( USE_BAND_470 )
-                memcpy1( ( uint8_t* ) LoRaMacParamsDefaults.ChannelsMask,
-                         ( uint8_t* ) mibSet->Param.ChannelsDefaultMask, sizeof( LoRaMacParamsDefaults.ChannelsMask ) );
-#else
-                memcpy1( ( uint8_t* ) LoRaMacParamsDefaults.ChannelsMask,
-                         ( uint8_t* ) mibSet->Param.ChannelsDefaultMask, 2 );
-#endif
-            }
-            else
-            {
-                status = LORAMAC_STATUS_PARAMETER_INVALID;
-            }
-            break;
-        }
-        case MIB_CHANNELS_MASK:
-        {
-            if( mibSet->Param.ChannelsMask )
-            {
-#if defined( USE_BAND_915 ) || defined( USE_BAND_915_HYBRID )
-                bool chanMaskState = true;
-
-#if defined( USE_BAND_915_HYBRID )
-                chanMaskState = ValidateChannelMask( mibSet->Param.ChannelsMask );
-#endif
-                if( chanMaskState == true )
-                {
-                    if( ( CountNbEnabled125kHzChannels( mibSet->Param.ChannelsMask ) < 2 ) &&
-                        ( CountNbEnabled125kHzChannels( mibSet->Param.ChannelsMask ) > 0 ) )
-                    {
-                        status = LORAMAC_STATUS_PARAMETER_INVALID;
-                    }
-                    else
-                    {
-                        memcpy1( ( uint8_t* ) LoRaMacParams.ChannelsMask,
-                                 ( uint8_t* ) mibSet->Param.ChannelsMask, sizeof( LoRaMacParams.ChannelsMask ) );
-                        for ( uint8_t i = 0; i < sizeof( LoRaMacParams.ChannelsMask ) / 2; i++ )
-                        {
-                            // Disable channels which are no longer available
-                            ChannelsMaskRemaining[i] &= LoRaMacParams.ChannelsMask[i];
-                        }
-                    }
-                }
-                else
-                {
-                    status = LORAMAC_STATUS_PARAMETER_INVALID;
-                }
-#elif defined( USE_BAND_470 )
-                memcpy1( ( uint8_t* ) LoRaMacParams.ChannelsMask,
-                         ( uint8_t* ) mibSet->Param.ChannelsMask, sizeof( LoRaMacParams.ChannelsMask ) );
-#else
-                memcpy1( ( uint8_t* ) LoRaMacParams.ChannelsMask,
-                         ( uint8_t* ) mibSet->Param.ChannelsMask, 2 );
-#endif
-            }
-            else
-            {
-                status = LORAMAC_STATUS_PARAMETER_INVALID;
-            }
-            break;
-        }
-        case MIB_CHANNELS_NB_REP:
-        {
-            if( ( mibSet->Param.ChannelNbRep >= 1 ) &&
-                ( mibSet->Param.ChannelNbRep <= 15 ) )
-            {
-                LoRaMacParams.ChannelsNbRep = mibSet->Param.ChannelNbRep;
-            }
-            else
-            {
-                status = LORAMAC_STATUS_PARAMETER_INVALID;
-            }
-            break;
-        }
-        case MIB_MAX_RX_WINDOW_DURATION:
-        {
-            LoRaMacParams.MaxRxWindow = mibSet->Param.MaxRxWindow;
-            break;
-        }
-        case MIB_RECEIVE_DELAY_1:
-        {
-            LoRaMacParams.ReceiveDelay1 = mibSet->Param.ReceiveDelay1;
-            break;
-        }
-        case MIB_RECEIVE_DELAY_2:
-        {
-            LoRaMacParams.ReceiveDelay2 = mibSet->Param.ReceiveDelay2;
-            break;
-        }
-        case MIB_JOIN_ACCEPT_DELAY_1:
-        {
-            LoRaMacParams.JoinAcceptDelay1 = mibSet->Param.JoinAcceptDelay1;
-            break;
-        }
-        case MIB_JOIN_ACCEPT_DELAY_2:
-        {
-            LoRaMacParams.JoinAcceptDelay2 = mibSet->Param.JoinAcceptDelay2;
-            break;
-        }
-        case MIB_CHANNELS_DEFAULT_DATARATE:
-        {
-#if defined( USE_BAND_433 ) || defined( USE_BAND_780 ) || defined( USE_BAND_868 )
-            if( ValueInRange( mibSet->Param.ChannelsDefaultDatarate,
-                              DR_0, DR_5 ) )
-            {
-                LoRaMacParamsDefaults.ChannelsDatarate = mibSet->Param.ChannelsDefaultDatarate;
-            }
-#else
-            if( ValueInRange( mibSet->Param.ChannelsDefaultDatarate,
-                              LORAMAC_TX_MIN_DATARATE, LORAMAC_TX_MAX_DATARATE ) )
-            {
-                LoRaMacParamsDefaults.ChannelsDatarate = mibSet->Param.ChannelsDefaultDatarate;
-            }
-#endif
-            else
-            {
-                status = LORAMAC_STATUS_PARAMETER_INVALID;
-            }
-            break;
-        }
-        case MIB_CHANNELS_DATARATE:
-        {
-            if( ValueInRange( mibSet->Param.ChannelsDatarate,
-                              LORAMAC_TX_MIN_DATARATE, LORAMAC_TX_MAX_DATARATE ) )
-            {
-                LoRaMacParams.ChannelsDatarate = mibSet->Param.ChannelsDatarate;
-            }
-            else
-            {
-                status = LORAMAC_STATUS_PARAMETER_INVALID;
-            }
-            break;
-        }
-        case MIB_CHANNELS_DEFAULT_TX_POWER:
-        {
-            if( ValueInRange( mibSet->Param.ChannelsDefaultTxPower,
-                              LORAMAC_MAX_TX_POWER, LORAMAC_MIN_TX_POWER ) )
-            {
-                LoRaMacParamsDefaults.ChannelsTxPower = mibSet->Param.ChannelsDefaultTxPower;
-            }
-            else
-            {
-                status = LORAMAC_STATUS_PARAMETER_INVALID;
-            }
-            break;
-        }
-        case MIB_CHANNELS_TX_POWER:
-        {
-            if( ValueInRange( mibSet->Param.ChannelsTxPower,
-                              LORAMAC_MAX_TX_POWER, LORAMAC_MIN_TX_POWER ) )
-            {
-                LoRaMacParams.ChannelsTxPower = mibSet->Param.ChannelsTxPower;
-            }
-            else
-            {
-                status = LORAMAC_STATUS_PARAMETER_INVALID;
-            }
-            break;
-        }
-        case MIB_UPLINK_COUNTER:
-        {
-            UpLinkCounter = mibSet->Param.UpLinkCounter;
-            break;
-        }
-        case MIB_DOWNLINK_COUNTER:
-        {
-            DownLinkCounter = mibSet->Param.DownLinkCounter;
-            break;
-        }
-        case MIB_BEACON_INTERVAL:
-        {
-            BeaconCtx.Cfg.Interval = mibSet->Param.BeaconInterval;
-            break;
-        }
-        case MIB_BEACON_RESERVED:
-        {
-            BeaconCtx.Cfg.Reserved = mibSet->Param.BeaconReserved;
-            break;
-        }
-        case MIB_BEACON_GUARD:
-        {
-            BeaconCtx.Cfg.Guard = mibSet->Param.BeaconGuard;
-            break;
-        }
-        case MIB_BEACON_WINDOW:
-        {
-            BeaconCtx.Cfg.Window = mibSet->Param.BeaconWindow;
-            break;
-        }
-        case MIB_BEACON_WINDOW_SLOTS:
-        {
-            BeaconCtx.Cfg.WindowSlots = mibSet->Param.BeaconWindowSlots;
-            break;
-        }
-        case MIB_PING_SLOT_WINDOW:
-        {
-            PingSlotCtx.Cfg.PingSlotWindow = mibSet->Param.PingSlotWindow;
-            break;
-        }
-        case MIB_BEACON_SYMBOL_TO_DEFAULT:
-        {
-            BeaconCtx.Cfg.SymbolToDefault = mibSet->Param.BeaconSymbolToDefault;
-            break;
-        }
-        case MIB_BEACON_SYMBOL_TO_EXPANSION_MAX:
-        {
-            BeaconCtx.Cfg.SymbolToExpansionMax = mibSet->Param.BeaconSymbolToExpansionMax;
-            break;
-        }
-        case MIB_PING_SLOT_SYMBOL_TO_EXPANSION_MAX:
-        {
-            PingSlotCtx.Cfg.SymbolToExpansionMax = mibSet->Param.PingSlotSymbolToExpansionMax;
-            break;
-        }
-        case MIB_BEACON_SYMBOL_TO_EXPANSION_FACTOR:
-        {
-            BeaconCtx.Cfg.SymbolToExpansionFactor = mibSet->Param.BeaconSymbolToExpansionFactor;
-            break;
-        }
-        case MIB_PING_SLOT_SYMBOL_TO_EXPANSION_FACTOR:
-        {
-            PingSlotCtx.Cfg.SymbolToExpansionFactor = mibSet->Param.PingSlotSymbolToExpansionFactor;
-            break;
-        }
-        case MIB_MAX_BEACON_LESS_PERIOD:
-        {
-            BeaconCtx.Cfg.MaxBeaconLessPeriod = mibSet->Param.MaxBeaconLessPeriod;
-            break;
-        }
-        default:
-            status = LORAMAC_STATUS_SERVICE_UNKNOWN;
-            break;
-    }
-
-    return status;
-}
-
-LoRaMacStatus_t LoRaMacChannelAdd( uint8_t id, ChannelParams_t params )
-{
-#if defined( USE_BAND_470 ) || defined( USE_BAND_915 ) || defined( USE_BAND_915_HYBRID )
-    return LORAMAC_STATUS_PARAMETER_INVALID;
-#else
-    bool datarateInvalid = false;
-    bool frequencyInvalid = false;
-    uint8_t band = 0;
-
-    // The id must not exceed LORA_MAX_NB_CHANNELS
-    if( id >= LORA_MAX_NB_CHANNELS )
-    {
-        return LORAMAC_STATUS_PARAMETER_INVALID;
-    }
-    // Validate if the MAC is in a correct state
-    if( ( LoRaMacState & LORAMAC_TX_RUNNING ) == LORAMAC_TX_RUNNING )
-    {
-        if( ( LoRaMacState & LORAMAC_TX_CONFIG ) != LORAMAC_TX_CONFIG )
-        {
-            return LORAMAC_STATUS_BUSY;
-        }
-    }
-    // Validate the datarate
-    if( ValidateDrRange( params.DrRange, LORAMAC_TX_MIN_DATARATE, LORAMAC_TX_MAX_DATARATE ) == false )
-    {
-        datarateInvalid = true;
-    }
-
-#if defined( USE_BAND_433 ) || defined( USE_BAND_780 ) || defined( USE_BAND_868 )
-    if( id < 3 )
-    {
-        if( params.Frequency != Channels[id].Frequency )
-        {
-            frequencyInvalid = true;
-        }
-
-        if( params.DrRange.Fields.Min > DR_0 )
-        {
-            datarateInvalid = true;
-        }
-        if( ValueInRange( params.DrRange.Fields.Max, DR_5, LORAMAC_TX_MAX_DATARATE ) == false )
-        {
-            datarateInvalid = true;
-        }
-    }
-#endif
-
-    // Validate the frequency
-    if( ( Radio.CheckRfFrequency( params.Frequency ) == true ) && ( params.Frequency > 0 ) && ( frequencyInvalid == false ) )
-    {
-#if defined( USE_BAND_868 )
-        if( ( params.Frequency >= 865000000 ) && ( params.Frequency <= 868000000 ) )
-        {
-            band = BAND_G1_0;
-        }
-        else if( ( params.Frequency > 868000000 ) && ( params.Frequency <= 868600000 ) )
-        {
-            band = BAND_G1_1;
-        }
-        else if( ( params.Frequency >= 868700000 ) && ( params.Frequency <= 869200000 ) )
-        {
-            band = BAND_G1_2;
-        }
-        else if( ( params.Frequency >= 869400000 ) && ( params.Frequency <= 869650000 ) )
-        {
-            band = BAND_G1_3;
-        }
-        else if( ( params.Frequency >= 869700000 ) && ( params.Frequency <= 870000000 ) )
-        {
-            band = BAND_G1_4;
-        }
-        else
-        {
-            frequencyInvalid = true;
-        }
-#endif
-    }
-    else
-    {
-        frequencyInvalid = true;
-    }
-
-    if( ( datarateInvalid == true ) && ( frequencyInvalid == true ) )
-    {
-        return LORAMAC_STATUS_FREQ_AND_DR_INVALID;
-    }
-    if( datarateInvalid == true )
-    {
-        return LORAMAC_STATUS_DATARATE_INVALID;
-    }
-    if( frequencyInvalid == true )
-    {
-        return LORAMAC_STATUS_FREQUENCY_INVALID;
-    }
-
-    // Every parameter is valid, activate the channel
-    Channels[id] = params;
-    Channels[id].Band = band;
-    LoRaMacParams.ChannelsMask[0] |= ( 1 << id );
-
-    return LORAMAC_STATUS_OK;
-#endif
-}
-
-LoRaMacStatus_t LoRaMacChannelRemove( uint8_t id )
-{
-#if defined( USE_BAND_433 ) || defined( USE_BAND_780 ) || defined( USE_BAND_868 )
-    if( ( LoRaMacState & LORAMAC_TX_RUNNING ) == LORAMAC_TX_RUNNING )
-    {
-        if( ( LoRaMacState & LORAMAC_TX_CONFIG ) != LORAMAC_TX_CONFIG )
-        {
-            return LORAMAC_STATUS_BUSY;
-        }
-    }
-
-    if( ( id < 3 ) || ( id >= LORA_MAX_NB_CHANNELS ) )
-    {
-        return LORAMAC_STATUS_PARAMETER_INVALID;
-    }
-    else
-    {
-        // Remove the channel from the list of channels
-        Channels[id] = ( ChannelParams_t ){ 0, { 0 }, 0 };
-
-        // Disable the channel as it doesn't exist anymore
-        if( DisableChannelInMask( id, LoRaMacParams.ChannelsMask ) == false )
-        {
-            return LORAMAC_STATUS_PARAMETER_INVALID;
-        }
-    }
-    return LORAMAC_STATUS_OK;
-#elif ( defined( USE_BAND_915 ) || defined( USE_BAND_915_HYBRID ) || defined( USE_BAND_470 ) )
-    return LORAMAC_STATUS_PARAMETER_INVALID;
-#endif
-}
-
-LoRaMacStatus_t LoRaMacMulticastChannelLink( MulticastParams_t *channelParam )
-{
-    if( channelParam == NULL )
-    {
-        return LORAMAC_STATUS_PARAMETER_INVALID;
-    }
-    if( ( LoRaMacState & LORAMAC_TX_RUNNING ) == LORAMAC_TX_RUNNING )
-    {
-        return LORAMAC_STATUS_BUSY;
-    }
-
-    // Reset downlink counter
-    channelParam->DownLinkCounter = 0;
-    channelParam->Next = NULL;
-
-    if( MulticastChannels == NULL )
-    {
-        // New node is the fist element
-        MulticastChannels = channelParam;
-    }
-    else
-    {
-        MulticastParams_t *cur = MulticastChannels;
-
-        // Search the last node in the list
-        while( cur->Next != NULL )
-        {
-            cur = cur->Next;
-        }
-        // This function always finds the last node
-        cur->Next = channelParam;
-    }
-
-    return LORAMAC_STATUS_OK;
-}
-
-LoRaMacStatus_t LoRaMacMulticastChannelUnlink( MulticastParams_t *channelParam )
-{
-    if( channelParam == NULL )
-    {
-        return LORAMAC_STATUS_PARAMETER_INVALID;
-    }
-    if( ( LoRaMacState & LORAMAC_TX_RUNNING ) == LORAMAC_TX_RUNNING )
-    {
-        return LORAMAC_STATUS_BUSY;
-    }
-
-    if( MulticastChannels != NULL )
-    {
-        if( MulticastChannels == channelParam )
-        {
-          // First element
-          MulticastChannels = channelParam->Next;
-        }
-        else
-        {
-            MulticastParams_t *cur = MulticastChannels;
-
-            // Search the node in the list
-            while( cur->Next && cur->Next != channelParam )
-            {
-                cur = cur->Next;
-            }
-            // If we found the node, remove it
-            if( cur->Next )
-            {
-                cur->Next = channelParam->Next;
-            }
-        }
-        channelParam->Next = NULL;
-    }
-
-    return LORAMAC_STATUS_OK;
-}
-
-LoRaMacStatus_t LoRaMacMlmeRequest( MlmeReq_t *mlmeRequest )
-{
-    LoRaMacStatus_t status = LORAMAC_STATUS_SERVICE_UNKNOWN;
-    LoRaMacHeader_t macHdr;
-
-    if( mlmeRequest == NULL )
-    {
-        return LORAMAC_STATUS_PARAMETER_INVALID;
-    }
-    if( ( LoRaMacState & LORAMAC_TX_RUNNING ) == LORAMAC_TX_RUNNING )
-    {
-        return LORAMAC_STATUS_BUSY;
-    }
-
-    if( MlmeConfirmQueueCnt == 0 )
-    {
-        memset1( ( uint8_t* ) &MlmeConfirm, 0, sizeof( MlmeConfirm ) );
-    }
-
-    MlmeConfirmQueue[MlmeConfirmQueueCnt].Status = LORAMAC_EVENT_INFO_STATUS_ERROR;
-
-    switch( mlmeRequest->Type )
-    {
-        case MLME_JOIN:
-        {
-            if( ( LoRaMacState & LORAMAC_TX_DELAYED ) == LORAMAC_TX_DELAYED )
-            {
-                return LORAMAC_STATUS_BUSY;
-            }
-
-            if( ( mlmeRequest->Req.Join.DevEui == NULL ) ||
-                ( mlmeRequest->Req.Join.AppEui == NULL ) ||
-                ( mlmeRequest->Req.Join.AppKey == NULL ) ||
-                ( mlmeRequest->Req.Join.NbTrials == 0 ) )
-            {
-                return LORAMAC_STATUS_PARAMETER_INVALID;
-            }
-
-#if ( defined( USE_BAND_915 ) || defined( USE_BAND_915_HYBRID ) )
-            // Enables at least the usage of the 2 datarates.
-            if( mlmeRequest->Req.Join.NbTrials < 2 )
-            {
-                mlmeRequest->Req.Join.NbTrials = 2;
-            }
-#else
-            // Enables at least the usage of all datarates.
-            if( mlmeRequest->Req.Join.NbTrials < 48 )
-            {
-                mlmeRequest->Req.Join.NbTrials = 48;
-            }
-#endif
-
-            LoRaMacFlags.Bits.MlmeReq = 1;
-            MlmeConfirm.MlmeRequest = mlmeRequest->Type;
-
-            LoRaMacDevEui = mlmeRequest->Req.Join.DevEui;
-            LoRaMacAppEui = mlmeRequest->Req.Join.AppEui;
-            LoRaMacAppKey = mlmeRequest->Req.Join.AppKey;
-            MaxJoinRequestTrials = mlmeRequest->Req.Join.NbTrials;
-
-            // Reset variable JoinRequestTrials
-            JoinRequestTrials = 0;
-
-            // Setup header information
-            macHdr.Value = 0;
-            macHdr.Bits.MType  = FRAME_TYPE_JOIN_REQ;
-
-            ResetMacParameters( );
-
-            MlmeConfirmQueue[MlmeConfirmQueueCnt].MlmeRequest = mlmeRequest->Type;
-
-            // Add a +1, since we start to count from 0
-            LoRaMacParams.ChannelsDatarate = AlternateDatarate( JoinRequestTrials + 1 );
-
-            status = Send( &macHdr, 0, NULL, 0 );
-            break;
-        }
-        case MLME_LINK_CHECK:
-        {
-            LoRaMacFlags.Bits.MlmeReq = 1;
-            // LoRaMac will send this command piggy-pack
-            MlmeConfirmQueue[MlmeConfirmQueueCnt].MlmeRequest = mlmeRequest->Type;
-
-            status = AddMacCommand( MOTE_MAC_LINK_CHECK_REQ, 0, 0 );
-            break;
-        }
-        case MLME_TXCW:
-        {
-            MlmeConfirm.MlmeRequest = mlmeRequest->Type;
-            LoRaMacFlags.Bits.MlmeReq = 1;
-            status = SetTxContinuousWave( mlmeRequest->Req.TxCw.Timeout );
-            break;
-        }
-        case MLME_PING_SLOT_INFO:
-        {
-            uint8_t value = mlmeRequest->Req.PingSlotInfo.PingSlot.Value;
-
-            LoRaMacFlags.Bits.MlmeReq = 1;
-            // LoRaMac will send this command piggy-pack
-            MlmeConfirmQueue[MlmeConfirmQueueCnt].MlmeRequest = mlmeRequest->Type;
-
-            PingSlotCtx.PingNb = 128 / ( 1 << mlmeRequest->Req.PingSlotInfo.PingSlot.Fields.Periodicity );
-            PingSlotCtx.PingPeriod = BeaconCtx.Cfg.WindowSlots / PingSlotCtx.PingNb;
-
-            PingSlotCtx.DrRange.Fields.Max = mlmeRequest->Req.PingSlotInfo.PingSlot.Fields.Datarate;
-            PingSlotCtx.DrRange.Fields.Min = mlmeRequest->Req.PingSlotInfo.PingSlot.Fields.Datarate;
-            PingSlotCtx.Datarate = mlmeRequest->Req.PingSlotInfo.PingSlot.Fields.Datarate;
-
-            status = AddMacCommand( MOTE_MAC_PING_SLOT_INFO_REQ, value, 0 );
-            break;
-        }
-        case MLME_BEACON_TIMING:
-        {
-            LoRaMacFlags.Bits.MlmeReq = 1;
-            // LoRaMac will send this command piggy-pack
-            MlmeConfirmQueue[MlmeConfirmQueueCnt].MlmeRequest = mlmeRequest->Type;
-
-            status = AddMacCommand( MOTE_MAC_BEACON_TIMING_REQ, 0, 0 );
-            break;
-        }
-        case MLME_BEACON_ACQUISITION:
-        {
-            if( ( BeaconCtx.Ctrl.AcquisitionPending == 0 ) && ( BeaconCtx.Ctrl.AcquisitionTimerSet == 0 ) )
-            {
-                LoRaMacFlags.Bits.MlmeReq = 1;
-                MlmeConfirmQueue[MlmeConfirmQueueCnt].MlmeRequest = mlmeRequest->Type;
-                BeaconState = BEACON_STATE_ACQUISITION;
-
-                // Start class B algorithm
-                OnBeaconTimerEvent( );
-
-                status = LORAMAC_STATUS_OK;
-            }
-            else
-            {
-                status = LORAMAC_STATUS_BUSY;
-            }
-            break;
-        }
-        default:
-            break;
-    }
-
-    if( status != LORAMAC_STATUS_OK )
-    {
-        NodeAckRequested = false;
-        if( MlmeConfirmQueueCnt == 0 )
-        {
-            LoRaMacFlags.Bits.MlmeReq = 0;
-        }
-    }
-    else
-    {
-        MlmeConfirmQueueCnt++;
-    }
-
-    return status;
-}
-
-LoRaMacStatus_t LoRaMacMcpsRequest( McpsReq_t *mcpsRequest )
-{
-    LoRaMacStatus_t status = LORAMAC_STATUS_SERVICE_UNKNOWN;
-    LoRaMacHeader_t macHdr;
-    uint8_t fPort = 0;
-    void *fBuffer;
-    uint16_t fBufferSize;
-    int8_t datarate;
-    bool readyToSend = false;
-
-    if( mcpsRequest == NULL )
-    {
-        return LORAMAC_STATUS_PARAMETER_INVALID;
-    }
-    if( ( ( LoRaMacState & LORAMAC_TX_RUNNING ) == LORAMAC_TX_RUNNING ) ||
-        ( ( LoRaMacState & LORAMAC_TX_DELAYED ) == LORAMAC_TX_DELAYED ) )
-    {
-        return LORAMAC_STATUS_BUSY;
-    }
-
-    macHdr.Value = 0;
-    memset1 ( ( uint8_t* ) &McpsConfirm, 0, sizeof( McpsConfirm ) );
-    McpsConfirm.Status = LORAMAC_EVENT_INFO_STATUS_ERROR;
-
-    switch( mcpsRequest->Type )
-    {
-        case MCPS_UNCONFIRMED:
-        {
-            readyToSend = true;
-            AckTimeoutRetries = 1;
-
-            macHdr.Bits.MType = FRAME_TYPE_DATA_UNCONFIRMED_UP;
-            fPort = mcpsRequest->Req.Unconfirmed.fPort;
-            fBuffer = mcpsRequest->Req.Unconfirmed.fBuffer;
-            fBufferSize = mcpsRequest->Req.Unconfirmed.fBufferSize;
-            datarate = mcpsRequest->Req.Unconfirmed.Datarate;
-            break;
-        }
-        case MCPS_CONFIRMED:
-        {
-            readyToSend = true;
-            AckTimeoutRetriesCounter = 1;
-            AckTimeoutRetries = mcpsRequest->Req.Confirmed.NbTrials;
-
-            macHdr.Bits.MType = FRAME_TYPE_DATA_CONFIRMED_UP;
-            fPort = mcpsRequest->Req.Confirmed.fPort;
-            fBuffer = mcpsRequest->Req.Confirmed.fBuffer;
-            fBufferSize = mcpsRequest->Req.Confirmed.fBufferSize;
-            datarate = mcpsRequest->Req.Confirmed.Datarate;
-            break;
-        }
-        case MCPS_PROPRIETARY:
-        {
-            readyToSend = true;
-            AckTimeoutRetries = 1;
-
-            macHdr.Bits.MType = FRAME_TYPE_PROPRIETARY;
-            fBuffer = mcpsRequest->Req.Proprietary.fBuffer;
-            fBufferSize = mcpsRequest->Req.Proprietary.fBufferSize;
-            datarate = mcpsRequest->Req.Proprietary.Datarate;
-            break;
-        }
-        default:
-            break;
-    }
-
-    if( readyToSend == true )
-    {
-        if( AdrCtrlOn == false )
-        {
-            if( ValueInRange( datarate, LORAMAC_TX_MIN_DATARATE, LORAMAC_TX_MAX_DATARATE ) == true )
-            {
-                LoRaMacParams.ChannelsDatarate = datarate;
-            }
-            else
-            {
-                return LORAMAC_STATUS_PARAMETER_INVALID;
-            }
-        }
-
-        status = Send( &macHdr, fPort, fBuffer, fBufferSize );
-        if( status == LORAMAC_STATUS_OK )
-        {
-            McpsConfirm.McpsRequest = mcpsRequest->Type;
-            LoRaMacFlags.Bits.McpsReq = 1;
-        }
-        else
-        {
-            NodeAckRequested = false;
-        }
-    }
-
-    return status;
-}
-
-void LoRaMacTestRxWindowsOn( bool enable )
-{
-    IsRxWindowsEnabled = enable;
-}
-
-void LoRaMacTestSetMic( uint16_t txPacketCounter )
-{
-    UpLinkCounter = txPacketCounter;
-    IsUpLinkCounterFixed = true;
-}
-
-void LoRaMacTestSetDutyCycleOn( bool enable )
-{
-#if ( defined( USE_BAND_868 ) || defined( USE_BAND_433 ) || defined( USE_BAND_780 ) )
-    DutyCycleOn = enable;
-#else
-    DutyCycleOn = false;
-#endif
-}
-
-void LoRaMacTestSetChannel( uint8_t channel )
-{
-    Channel = channel;
-}
+/*
+ / _____)             _              | |
+( (____  _____ ____ _| |_ _____  ____| |__
+ \____ \| ___ |    (_   _) ___ |/ ___)  _ \
+ _____) ) ____| | | || |_| ____( (___| | | |
+(______/|_____)_|_|_| \__)_____)\____)_| |_|
+    (C)2013 Semtech
+ ___ _____ _   ___ _  _____ ___  ___  ___ ___
+/ __|_   _/_\ / __| |/ / __/ _ \| _ \/ __| __|
+\__ \ | |/ _ \ (__| ' <| _| (_) |   / (__| _|
+|___/ |_/_/ \_\___|_|\_\_| \___/|_|_\\___|___|
+embedded.connectivity.solutions===============
+
+Description: LoRa MAC layer implementation
+
+License: Revised BSD License, see LICENSE.TXT file include in the project
+
+Maintainer: Miguel Luis ( Semtech ), Gregory Cristian ( Semtech ) and Daniel Jäckle ( STACKFORCE )
+*/
+#include "board.h"
+
+#include "LoRaMacCrypto.h"
+#include "LoRaMac.h"
+#include "LoRaMacTest.h"
+
+/*!
+ * Maximum PHY layer payload size
+ */
+#define LORAMAC_PHY_MAXPAYLOAD                      255
+
+/*!
+ * Maximum MAC commands buffer size
+ */
+#define LORA_MAC_COMMAND_MAX_LENGTH                 15
+
+/*!
+ * FRMPayload overhead to be used when setting the Radio.SetMaxPayloadLength
+ * in RxWindowSetup function.
+ * Maximum PHYPayload = MaxPayloadOfDatarate/MaxPayloadOfDatarateRepeater + LORA_MAC_FRMPAYLOAD_OVERHEAD
+ */
+#define LORA_MAC_FRMPAYLOAD_OVERHEAD                13 // MHDR(1) + FHDR(7) + Port(1) + MIC(4)
+
+/*!
+ * LoRaMac duty cycle for the back-off procedure during the first hour.
+ */
+#define BACKOFF_DC_1_HOUR                           100
+
+/*!
+ * LoRaMac duty cycle for the back-off procedure during the next 10 hours.
+ */
+#define BACKOFF_DC_10_HOURS                         1000
+
+/*!
+ * LoRaMac duty cycle for the back-off procedure during the next 24 hours.
+ */
+#define BACKOFF_DC_24_HOURS                         10000
+
+/*!
+ * Device IEEE EUI
+ */
+static uint8_t *LoRaMacDevEui;
+
+/*!
+ * Application IEEE EUI
+ */
+static uint8_t *LoRaMacAppEui;
+
+/*!
+ * AES encryption/decryption cipher application key
+ */
+static uint8_t *LoRaMacAppKey;
+
+/*!
+ * AES encryption/decryption cipher network session key
+ */
+static uint8_t LoRaMacNwkSKey[] =
+{
+    0x00, 0x00, 0x00, 0x00, 0x00, 0x00, 0x00, 0x00,
+    0x00, 0x00, 0x00, 0x00, 0x00, 0x00, 0x00, 0x00
+};
+
+/*!
+ * AES encryption/decryption cipher application session key
+ */
+static uint8_t LoRaMacAppSKey[] =
+{
+    0x00, 0x00, 0x00, 0x00, 0x00, 0x00, 0x00, 0x00,
+    0x00, 0x00, 0x00, 0x00, 0x00, 0x00, 0x00, 0x00
+};
+
+/*!
+ * Device nonce is a random value extracted by issuing a sequence of RSSI
+ * measurements
+ */
+static uint16_t LoRaMacDevNonce;
+
+/*!
+ * Network ID ( 3 bytes )
+ */
+static uint32_t LoRaMacNetID;
+
+/*!
+ * Mote Address
+ */
+static uint32_t LoRaMacDevAddr;
+
+/*!
+ * Multicast channels linked list
+ */
+static MulticastParams_t *MulticastChannels = NULL;
+
+/*!
+ * Actual device class
+ */
+static DeviceClass_t LoRaMacDeviceClass;
+
+/*!
+ * Indicates if the node is connected to a private or public network
+ */
+static bool PublicNetwork;
+
+/*!
+ * Indicates if the node supports repeaters
+ */
+static bool RepeaterSupport;
+
+/*!
+ * Buffer containing the data to be sent or received.
+ */
+static uint8_t LoRaMacBuffer[LORAMAC_PHY_MAXPAYLOAD];
+
+/*!
+ * Length of packet in LoRaMacBuffer
+ */
+static uint16_t LoRaMacBufferPktLen = 0;
+
+/*!
+ * Length of the payload in LoRaMacBuffer
+ */
+static uint8_t LoRaMacTxPayloadLen = 0;
+
+/*!
+ * Buffer containing the upper layer data.
+ */
+static uint8_t LoRaMacPayload[LORAMAC_PHY_MAXPAYLOAD];
+static uint8_t LoRaMacRxPayload[LORAMAC_PHY_MAXPAYLOAD];
+
+/*!
+ * LoRaMAC frame counter. Each time a packet is sent the counter is incremented.
+ * Only the 16 LSB bits are sent
+ */
+static uint32_t UpLinkCounter = 1;
+
+/*!
+ * LoRaMAC frame counter. Each time a packet is received the counter is incremented.
+ * Only the 16 LSB bits are received
+ */
+static uint32_t DownLinkCounter = 0;
+
+/*!
+ * IsPacketCounterFixed enables the MIC field tests by fixing the
+ * UpLinkCounter value
+ */
+static bool IsUpLinkCounterFixed = false;
+
+/*!
+ * Used for test purposes. Disables the opening of the reception windows.
+ */
+static bool IsRxWindowsEnabled = true;
+
+/*!
+ * Indicates if the MAC layer has already joined a network.
+ */
+static bool IsLoRaMacNetworkJoined = false;
+
+/*!
+ * LoRaMac ADR control status
+ */
+static bool AdrCtrlOn = false;
+
+/*!
+ * Counts the number of missed ADR acknowledgements
+ */
+static uint32_t AdrAckCounter = 0;
+
+/*!
+ * If the node has sent a FRAME_TYPE_DATA_CONFIRMED_UP this variable indicates
+ * if the nodes needs to manage the server acknowledgement.
+ */
+static bool NodeAckRequested = false;
+
+/*!
+ * If the server has sent a FRAME_TYPE_DATA_CONFIRMED_DOWN this variable indicates
+ * if the ACK bit must be set for the next transmission
+ */
+static bool SrvAckRequested = false;
+
+/*!
+ * Indicates if the MAC layer wants to send MAC commands
+ */
+static bool MacCommandsInNextTx = false;
+
+/*!
+ * Contains the current MacCommandsBuffer index
+ */
+static uint8_t MacCommandsBufferIndex = 0;
+
+/*!
+ * Contains the current MacCommandsBuffer index for MAC commands to repeat
+ */
+static uint8_t MacCommandsBufferToRepeatIndex = 0;
+
+/*!
+ * Buffer containing the MAC layer commands
+ */
+static uint8_t MacCommandsBuffer[LORA_MAC_COMMAND_MAX_LENGTH];
+
+/*!
+ * Buffer containing the MAC layer commands which must be repeated
+ */
+static uint8_t MacCommandsBufferToRepeat[LORA_MAC_COMMAND_MAX_LENGTH];
+
+#if defined( USE_BAND_433 )
+/*!
+ * Data rates table definition
+ */
+const uint8_t Datarates[]  = { 12, 11, 10,  9,  8,  7,  7, 50 };
+
+/*!
+ * Maximum payload with respect to the datarate index. Cannot operate with repeater.
+ */
+const uint8_t MaxPayloadOfDatarate[] = { 51, 51, 51, 115, 242, 242, 242, 242 };
+
+/*!
+ * Maximum payload with respect to the datarate index. Can operate with repeater.
+ */
+const uint8_t MaxPayloadOfDatarateRepeater[] = { 51, 51, 51, 115, 222, 222, 222, 222 };
+
+/*!
+ * Tx output powers table definition
+ */
+const int8_t TxPowers[]    = { 10, 7, 4, 1, -2, -5 };
+
+/*!
+ * LoRaMac bands
+ */
+static Band_t Bands[LORA_MAX_NB_BANDS] =
+{
+    BAND0,
+};
+
+/*!
+ * LoRaMAC channels
+ */
+static ChannelParams_t Channels[LORA_MAX_NB_CHANNELS] =
+{
+    LC1,
+    LC2,
+    LC3,
+};
+#elif defined( USE_BAND_470 )
+
+/*!
+ * Data rates table definition
+ */
+const uint8_t Datarates[]  = { 12, 11, 10,  9,  8,  7 };
+
+/*!
+ * Maximum payload with respect to the datarate index. Cannot operate with repeater.
+ */
+const uint8_t MaxPayloadOfDatarate[] = { 51, 51, 51, 115, 222, 222 };
+
+/*!
+ * Maximum payload with respect to the datarate index. Can operate with repeater.
+ */
+const uint8_t MaxPayloadOfDatarateRepeater[] = { 51, 51, 51, 115, 222, 222 };
+
+/*!
+ * Tx output powers table definition
+ */
+const int8_t TxPowers[]    = { 17, 16, 14, 12, 10, 7, 5, 2 };
+
+/*!
+ * LoRaMac bands
+ */
+static Band_t Bands[LORA_MAX_NB_BANDS] =
+{
+    BAND0,
+};
+
+/*!
+ * LoRaMAC channels
+ */
+static ChannelParams_t Channels[LORA_MAX_NB_CHANNELS];
+
+/*!
+ * Defines the first channel for RX window 1 for CN470 band
+ */
+#define LORAMAC_FIRST_RX1_CHANNEL           ( (uint32_t) 500.3e6 )
+
+/*!
+ * Defines the last channel for RX window 1 for CN470 band
+ */
+#define LORAMAC_LAST_RX1_CHANNEL            ( (uint32_t) 509.7e6 )
+
+/*!
+ * Defines the step width of the channels for RX window 1
+ */
+#define LORAMAC_STEPWIDTH_RX1_CHANNEL       ( (uint32_t) 200e3 )
+
+/*!
+ * Beacon frame size in bytes
+ *
+ * Remark: This is just a place holder and must be verified with
+ * future specifications.
+ */
+#define BEACON_SIZE                                 17
+
+/*!
+ * Beacon channel frequency
+ *
+ * Remark: This is just a place holder and must be verified with
+ * future specifications.
+ */
+#define BEACON_CHANNEL_FREQ( )                      505300000
+
+/*!
+ * Beacon channel frequency by index
+ *
+ * Remark: This is just a place holder and must be verified with
+ * future specifications.
+ */
+#define BEACON_CHANNEL_FREQ_IDX( x )                505300000
+
+/*!
+ * Beacon channel datarate
+ *
+ * Remark: This is just a place holder and must be verified with
+ * future specifications.
+ */
+#define BEACON_CHANNEL_DR                           DR_0
+
+/*!
+ * Beacon channel bandwidth
+ *
+ * Remark: This is just a place holder and must be verified with
+ * future specifications.
+ */
+#define BEACON_CHANNEL_BW                           0
+
+/*!
+ * Ping slot channel frequency
+ *
+ * Remark: This is just a place holder and must be verified with
+ * future specifications.
+ */
+#define PINGSLOT_CHANNEL_FREQ( x )                  505300000
+
+#elif defined( USE_BAND_780 )
+/*!
+ * Data rates table definition
+ */
+const uint8_t Datarates[]  = { 12, 11, 10,  9,  8,  7,  7, 50 };
+
+/*!
+ * Maximum payload with respect to the datarate index. Cannot operate with repeater.
+ */
+const uint8_t MaxPayloadOfDatarate[] = { 51, 51, 51, 115, 242, 242, 242, 242 };
+
+/*!
+ * Maximum payload with respect to the datarate index. Can operate with repeater.
+ */
+const uint8_t MaxPayloadOfDatarateRepeater[] = { 51, 51, 51, 115, 222, 222, 222, 222 };
+
+/*!
+ * Tx output powers table definition
+ */
+const int8_t TxPowers[]    = { 10, 7, 4, 1, -2, -5 };
+
+/*!
+ * LoRaMac bands
+ */
+static Band_t Bands[LORA_MAX_NB_BANDS] =
+{
+    BAND0,
+};
+
+/*!
+ * LoRaMAC channels
+ */
+static ChannelParams_t Channels[LORA_MAX_NB_CHANNELS] =
+{
+    LC1,
+    LC2,
+    LC3,
+};
+#elif defined( USE_BAND_868 )
+/*!
+ * Data rates table definition
+ */
+const uint8_t Datarates[]  = { 12, 11, 10,  9,  8,  7,  7, 50 };
+
+/*!
+ * Maximum payload with respect to the datarate index. Cannot operate with repeater.
+ */
+const uint8_t MaxPayloadOfDatarate[] = { 51, 51, 51, 115, 242, 242, 242, 242 };
+
+/*!
+ * Maximum payload with respect to the datarate index. Can operate with repeater.
+ */
+const uint8_t MaxPayloadOfDatarateRepeater[] = { 51, 51, 51, 115, 222, 222, 222, 222 };
+
+/*!
+ * Tx output powers table definition
+ */
+const int8_t TxPowers[]    = { 20, 14, 11,  8,  5,  2 };
+
+/*!
+ * LoRaMac bands
+ */
+static Band_t Bands[LORA_MAX_NB_BANDS] =
+{
+    BAND0,
+    BAND1,
+    BAND2,
+    BAND3,
+    BAND4,
+};
+
+/*!
+ * LoRaMAC channels
+ */
+static ChannelParams_t Channels[LORA_MAX_NB_CHANNELS] =
+{
+    LC1,
+    LC2,
+    LC3,
+};
+/*!
+ * Beacon frame size in bytes
+ */
+#define BEACON_SIZE                                 17
+
+/*!
+ * Beacon channel frequency
+ */
+#define BEACON_CHANNEL_FREQ( )                      869525000
+
+/*!
+ * Beacon channel frequency by index
+ */
+#define BEACON_CHANNEL_FREQ_IDX( x )                869525000
+
+/*!
+ * Beacon channel datarate
+ */
+#define BEACON_CHANNEL_DR                           DR_3
+
+/*!
+ * Beacon channel bandwidth
+ */
+#define BEACON_CHANNEL_BW                           0
+
+#define PINGSLOT_CHANNEL_FREQ( x )                  869525000
+
+#elif defined( USE_BAND_915 ) || defined( USE_BAND_915_HYBRID )
+/*!
+ * Data rates table definition
+ */
+const uint8_t Datarates[]  = { 10, 9, 8,  7,  8,  0,  0, 0, 12, 11, 10, 9, 8, 7, 0, 0 };
+
+/*!
+ * Up/Down link data rates offset definition
+ */
+const int8_t datarateOffsets[5][4] =
+{
+    { DR_10, DR_9 , DR_8 , DR_8  }, // DR_0
+    { DR_11, DR_10, DR_9 , DR_8  }, // DR_1
+    { DR_12, DR_11, DR_10, DR_9  }, // DR_2
+    { DR_13, DR_12, DR_11, DR_10 }, // DR_3
+    { DR_13, DR_13, DR_12, DR_11 }, // DR_4
+};
+
+/*!
+ * Maximum payload with respect to the datarate index. Cannot operate with repeater.
+ */
+const uint8_t MaxPayloadOfDatarate[] = { 11, 53, 125, 242, 242, 0, 0, 0, 53, 129, 242, 242, 242, 242, 0, 0 };
+
+/*!
+ * Maximum payload with respect to the datarate index. Can operate with repeater.
+ */
+const uint8_t MaxPayloadOfDatarateRepeater[] = { 11, 53, 125, 242, 242, 0, 0, 0, 33, 109, 222, 222, 222, 222, 0, 0 };
+
+/*!
+ * Tx output powers table definition
+ */
+const int8_t TxPowers[]    = { 30, 28, 26, 24, 22, 20, 18, 16, 14, 12, 10 };
+
+/*!
+ * LoRaMac bands
+ */
+static Band_t Bands[LORA_MAX_NB_BANDS] =
+{
+    BAND0,
+};
+
+/*!
+ * LoRaMAC channels
+ */
+static ChannelParams_t Channels[LORA_MAX_NB_CHANNELS];
+
+/*!
+ * Contains the channels which remain to be applied.
+ */
+static uint16_t ChannelsMaskRemaining[6];
+
+/*!
+ * Defines the first channel for RX window 1 for US band
+ */
+#define LORAMAC_FIRST_RX1_CHANNEL           ( (uint32_t) 923.3e6 )
+
+/*!
+ * Defines the last channel for RX window 1 for US band
+ */
+#define LORAMAC_LAST_RX1_CHANNEL            ( (uint32_t) 927.5e6 )
+
+/*!
+ * Defines the step width of the channels for RX window 1
+ */
+#define LORAMAC_STEPWIDTH_RX1_CHANNEL       ( (uint32_t) 600e3 )
+
+/*!
+ * Beacon frame size in bytes
+ */
+#define BEACON_SIZE                                 19
+
+/*!
+ * Beacon channel frequency
+ */
+#define BEACON_CHANNEL_FREQ( )                      ( 923.3e6 + ( BeaconChannel( 0 ) * 600e3 ) )
+
+/*!
+ * Beacon channel frequency by index
+ */
+#define BEACON_CHANNEL_FREQ_IDX( x )                ( 923.3e6 + ( x * 600e3 ) )
+
+/*!
+ * Beacon channel datarate
+ */
+#define BEACON_CHANNEL_DR                           DR_10
+
+/*!
+ * Beacon channel bandwidth
+ */
+#define BEACON_CHANNEL_BW                           2
+
+#define PINGSLOT_CHANNEL_FREQ( x )                  ( 923.3e6 + ( BeaconChannel( x ) * 600e3 ) )
+
+#else
+    #error "Please define a frequency band in the compiler options."
+#endif
+
+/*!
+ * LoRaMac parameters
+ */
+LoRaMacParams_t LoRaMacParams;
+
+/*!
+ * LoRaMac default parameters
+ */
+LoRaMacParams_t LoRaMacParamsDefaults;
+
+/*!
+ * Uplink messages repetitions counter
+ */
+static uint8_t ChannelsNbRepCounter = 0;
+
+/*!
+ * Maximum duty cycle
+ * \remark Possibility to shutdown the device.
+ */
+static uint8_t MaxDCycle = 0;
+
+/*!
+ * Aggregated duty cycle management
+ */
+static uint16_t AggregatedDCycle;
+static TimerTime_t AggregatedLastTxDoneTime;
+static TimerTime_t AggregatedTimeOff;
+
+/*!
+ * Enables/Disables duty cycle management (Test only)
+ */
+static bool DutyCycleOn;
+
+/*!
+ * Current channel index
+ */
+static uint8_t Channel;
+
+/*!
+ * Last channel index
+ */
+static uint8_t LastTxChannel = 0;
+
+/*!
+ * LoRaMac internal states
+ */
+enum eLoRaMacState
+{
+    LORAMAC_IDLE          = 0x00000000,
+    LORAMAC_TX_RUNNING    = 0x00000001,
+    LORAMAC_RX            = 0x00000002,
+    LORAMAC_ACK_REQ       = 0x00000004,
+    LORAMAC_ACK_RETRY     = 0x00000008,
+    LORAMAC_TX_DELAYED    = 0x00000010,
+    LORAMAC_TX_CONFIG     = 0x00000020,
+    LORAMAC_RX_ABORT      = 0x00000040,
+};
+
+/*!
+ * LoRaMac internal state
+ */
+uint32_t LoRaMacState = LORAMAC_IDLE;
+
+/*!
+ * LoRaMac timer used to check the LoRaMacState (runs every second)
+ */
+static TimerEvent_t MacStateCheckTimer;
+
+/*!
+ * LoRaMac upper layer event functions
+ */
+static LoRaMacPrimitives_t *LoRaMacPrimitives;
+
+/*!
+ * LoRaMac upper layer callback functions
+ */
+static LoRaMacCallback_t *LoRaMacCallbacks;
+
+/*!
+ * Radio events function pointer
+ */
+static RadioEvents_t RadioEvents;
+
+/*!
+ * LoRaMac duty cycle delayed Tx timer
+ */
+static TimerEvent_t TxDelayedTimer;
+
+/*!
+ * LoRaMac reception windows timers
+ */
+static TimerEvent_t RxWindowTimer1;
+static TimerEvent_t RxWindowTimer2;
+
+/*!
+ * LoRaMac reception windows delay
+ * \remark normal frame: RxWindowXDelay = ReceiveDelayX - RADIO_WAKEUP_TIME
+ *         join frame  : RxWindowXDelay = JoinAcceptDelayX - RADIO_WAKEUP_TIME
+ */
+static uint32_t RxWindow1Delay;
+static uint32_t RxWindow2Delay;
+
+/*!
+ * Acknowledge timeout timer. Used for packet retransmissions.
+ */
+static TimerEvent_t AckTimeoutTimer;
+
+/*!
+ * Number of trials to get a frame acknowledged
+ */
+static uint8_t AckTimeoutRetries = 1;
+
+/*!
+ * Number of trials to get a frame acknowledged
+ */
+static uint8_t AckTimeoutRetriesCounter = 1;
+
+/*!
+ * Indicates if the AckTimeout timer has expired or not
+ */
+static bool AckTimeoutRetry = false;
+
+/*!
+ * Last transmission time on air
+ */
+TimerTime_t TxTimeOnAir = 0;
+
+/*!
+ * Number of trials for the Join Request
+ */
+static uint8_t JoinRequestTrials;
+
+/*!
+ * Maximum number of trials for the Join Request
+ */
+static uint8_t MaxJoinRequestTrials;
+
+/*!
+ * Structure to hold an MCPS indication data.
+ */
+static McpsIndication_t McpsIndication;
+
+/*!
+ * Structure to hold MCPS confirm data.
+ */
+static McpsConfirm_t McpsConfirm;
+
+/*!
+ * Structure to hold MLME indication data.
+ */
+static MlmeIndication_t MlmeIndication;
+
+/*!
+ * Structure to hold MLME confirm data.
+ */
+static MlmeConfirm_t MlmeConfirm;
+
+/*!
+ * Structure to hold multiple MLME request confirm data
+ */
+typedef struct sMlmeConfirmQueue
+{
+    /*!
+     * Holds the previously performed MLME-Request
+     */
+    Mlme_t MlmeRequest;
+    /*!
+     * Status of the operation
+     */
+    LoRaMacEventInfoStatus_t Status;
+}sMlmeConfirmQueue_t;
+
+/*!
+ * MlmeConfirm queue data structure
+ */
+static sMlmeConfirmQueue_t MlmeConfirmQueue[LORA_MAC_MLME_CONFIRM_QUEUE_LEN];
+
+/*!
+ * Counts the number of MlmeConfirms to process
+ */
+static uint8_t MlmeConfirmQueueCnt;
+
+/*!
+ * Holds the current rx window slot
+ */
+static uint8_t RxSlot = 0;
+
+/*!
+ * LoRaMac tx/rx operation state
+ */
+LoRaMacFlags_t LoRaMacFlags;
+
+/*!
+ * States of the class B beacon acquisition and tracking
+ */
+typedef enum eBeaconState
+{
+    /*!
+     * Initial state to acquire the beacon
+     */
+    BEACON_STATE_ACQUISITION,
+    /*!
+     * Handles the state when the beacon reception fails
+     */
+    BEACON_STATE_TIMEOUT,
+    /*!
+     * Handles the state when the beacon was missed due to an uplink
+     */
+    BEACON_STATE_BEACON_MISSED,
+    /*!
+     * Reacquisition state which applies the algorithm to enlarge the reception
+     * windows
+     */
+    BEACON_STATE_REACQUISITION,
+    /*!
+     * The node has locked a beacon successfully
+     */
+    BEACON_STATE_LOCKED,
+    /*!
+     * The beacon state machine is stopped due to operations with higher priority
+     */
+    BEACON_STATE_HALT,
+    /*!
+     * The node currently operates in the beacon window and is idle. In this
+     * state, the temperature measurement takes place
+     */
+    BEACON_STATE_IDLE,
+    /*!
+     * The node operates in the guard time of class B
+     */
+    BEACON_STATE_GUARD,
+    /*!
+     * The node is in receive mode to lock a beacon
+     */
+    BEACON_STATE_RX,
+    /*!
+     * The nodes switches the device class
+     */
+    BEACON_STATE_SWITCH_CLASS,
+}BeaconState_t;
+
+/*!
+ * State of the beaconing mechanism
+ */
+static BeaconState_t BeaconState;
+
+/*!
+ * States of the class B ping slot mechanism
+ */
+typedef enum ePingSlotState
+{
+    /*!
+     * Calculation of the ping slot offset
+     */
+    PINGSLOT_STATE_CALC_PING_OFFSET,
+    /*!
+     * State to set the timer to open the next ping slot
+     */
+    PINGSLOT_STATE_SET_TIMER,
+    /*!
+     * The node is in idle state
+     */
+    PINGSLOT_STATE_IDLE,
+    /*!
+     * The node opens up a ping slot window
+     */
+    PINGSLOT_STATE_RX,
+}PingSlotState_t;
+
+/*!
+ * State of the ping slot mechanism
+ */
+static PingSlotState_t PingSlotState;
+
+/*!
+ * State of the multicast slot mechanism
+ */
+static PingSlotState_t MulticastSlotState;
+
+/*!
+ * Class B ping slot context structure
+ */
+typedef struct sPingSlotContext
+{
+    struct sPingSlotCtrl
+    {
+        /*!
+         * Set when the server assigned a ping slot to the node
+         */
+        uint8_t Assigned         : 1;
+        /*!
+         * Set when a custom frequency is used
+         */
+        uint8_t CustomFreq       : 1;
+    }Ctrl;
+
+    struct sPingSlotCfg
+    {
+        /*!
+         * Ping slot length time in ms
+         */
+        uint32_t PingSlotWindow;
+        /*!
+         * Maximum symbol timeout for ping slots
+         */
+        uint32_t SymbolToExpansionMax;
+        /*!
+         * Symbol expansion value for ping slot windows in case of beacon
+         * loss in symbols
+         */
+        uint32_t SymbolToExpansionFactor;
+    }Cfg;
+    /*!
+     * Number of ping slots
+     */
+    uint8_t PingNb;
+    /*!
+     * Period of the ping slots
+     */
+    uint16_t PingPeriod;
+    /*!
+     * Ping offset
+     */
+    uint16_t PingOffset;
+    /*!
+     * Reception frequency of the ping slot windows
+     */
+    uint32_t Frequency;
+    /*!
+     * Datarate of the ping slot
+     */
+    int8_t Datarate;
+    /*!
+     * Data range of the ping slot windows
+     */
+    DrRange_t DrRange;
+    /*!
+     * Current symbol timeout. The node enlarges this variable in case of beacon
+     * loss.
+     */
+    uint16_t SymbolTimeout;
+    /*!
+     * The multicast channel which will be enabled next.
+     */
+    MulticastParams_t *NextMulticastChannel;
+}sPingSlotContext_t;
+
+/*!
+ * Class B ping slot context
+ */
+static sPingSlotContext_t PingSlotCtx;
+
+/*!
+ * Class B beacon context structure
+ */
+typedef struct sBeaconContext
+{
+    struct sBeaconCtrl
+    {
+        /*!
+         * Set if the node receives beacons
+         */
+        uint8_t BeaconMode          : 1;
+        /*!
+         * Set if the node has acquired the beacon
+         */
+        uint8_t BeaconAcquired      : 1;
+        /*!
+         * Set if the node has a custom frequency for beaconing and ping slots
+         */
+        uint8_t CustomFreq          : 1;
+        /*!
+         * Set if a beacon delay was set for the beacon acquisition
+         */
+        uint8_t BeaconDelaySet      : 1;
+        /*!
+         * Set if a beacon channel was set for the beacon acquisition
+         */
+        uint8_t BeaconChannelSet    : 1;
+        /*!
+         * Set if beacon acquisition is pending
+         */
+        uint8_t AcquisitionPending  : 1;
+        /*!
+         * Set if beacon timer is set to acquire a beacon
+         */
+        uint8_t AcquisitionTimerSet  : 1;
+        /*!
+         * Set if the beacon state machine will be resumed
+         */
+        uint8_t ResumeBeaconing      : 1;
+    }Ctrl;
+
+    struct sBeaconCfg
+    {
+        /*!
+         * Beacon interval in ms
+         */
+        uint32_t Interval;
+        /*!
+         * Beacon reserved time in ms
+         */
+        uint32_t Reserved;
+        /*!
+         * Beacon guard time in ms
+         */
+        uint32_t Guard;
+        /*!
+         * Beacon window time in ms
+         */
+        uint32_t Window;
+        /*!
+         * Beacon window time in numer of slots
+         */
+        uint32_t WindowSlots;
+        /*!
+         * Default symbol timeout for beacons and ping slot windows
+         */
+        uint32_t SymbolToDefault;
+        /*!
+         * Maximum symbol timeout for beacons
+         */
+        uint32_t SymbolToExpansionMax;
+        /*!
+         * Symbol expansion value for beacon windows in case of beacon
+         * loss in symbols
+         */
+        uint32_t SymbolToExpansionFactor;
+        /*!
+         * Symbol expansion value for ping slot windows in case of beacon
+         * loss in symbols
+         */
+        uint32_t MaxBeaconLessPeriod;
+        /*!
+         * Delay time for the BeaconTimingAns in ms
+         */
+        uint32_t DelayBeaconTimingAns;
+    }Cfg;
+    /*!
+     * Beacon reception frequency
+     */
+    uint32_t Frequency;
+    /*!
+     * Current temperature
+     */
+    float Temperature;
+    /*!
+     * Beacon time received with the beacon frame
+     */
+    TimerTime_t BeaconTime;
+    /*!
+     * Time when the last beacon was received
+     */
+    TimerTime_t LastBeaconRx;
+    /*!
+     * Time when the next beacon will be received
+     */
+    TimerTime_t NextBeaconRx;
+    /*!
+     * Current symbol timeout. The node enlarges this variable in case of beacon
+     * loss.
+     */
+    uint16_t SymbolTimeout;
+    /*!
+     * Listen time for the beacon in case of reception timeout
+     */
+    TimerTime_t ListenTime;
+    /*!
+     * Beacon timing channel for next beacon
+     */
+    uint8_t BeaconTimingChannel;
+    /*!
+     * Delay for next beacon in ms
+     */
+    TimerTime_t BeaconTimingDelay;
+}BeaconContext_t;
+
+/*!
+ * Class B beacon context
+ */
+static BeaconContext_t BeaconCtx;
+
+/*!
+ * Timer for CLASS B beacon acquisition and tracking.
+ */
+static TimerEvent_t BeaconTimer;
+
+/*!
+ * Timer for CLASS B ping slot timer.
+ */
+static TimerEvent_t PingSlotTimer;
+
+/*!
+ * Timer for CLASS B multicast ping slot timer.
+ */
+static TimerEvent_t MulticastSlotTimer;
+
+/*!
+ * \brief Function to be executed on Radio Tx Done event
+ */
+static void OnRadioTxDone( void );
+
+/*!
+ * \brief This function prepares the MAC to abort the execution of function
+ *        OnRadioRxDone in case of a reception error.
+ */
+static void PrepareRxDoneAbort( void );
+
+/*!
+ * \brief Function to be executed on Radio Rx Done event
+ */
+static void OnRadioRxDone( uint8_t *payload, uint16_t size, int16_t rssi, int8_t snr );
+
+/*!
+ * \brief Function executed on Radio Tx Timeout event
+ */
+static void OnRadioTxTimeout( void );
+
+/*!
+ * \brief Function executed on Radio Rx error event
+ */
+static void OnRadioRxError( void );
+
+/*!
+ * \brief Function executed on Radio Rx Timeout event
+ */
+static void OnRadioRxTimeout( void );
+
+/*!
+ * \brief Function executed on Resend Frame timer event.
+ */
+static void OnMacStateCheckTimerEvent( void );
+
+/*!
+ * \brief Function executed on duty cycle delayed Tx  timer event
+ */
+static void OnTxDelayedTimerEvent( void );
+
+/*!
+ * \brief Function executed on first Rx window timer event
+ */
+static void OnRxWindow1TimerEvent( void );
+
+/*!
+ * \brief Function executed on second Rx window timer event
+ */
+static void OnRxWindow2TimerEvent( void );
+
+/*!
+ * \brief Function executed on AckTimeout timer event
+ */
+static void OnAckTimeoutTimerEvent( void );
+
+/*!
+ * \brief Searches and set the next random available channel
+ *
+ * \param [OUT] Time to wait for the next transmission according to the duty
+ *              cycle.
+ *
+ * \retval status  Function status [1: OK, 0: Unable to find a channel on the
+ *                                  current datarate]
+ */
+static bool SetNextChannel( TimerTime_t* time );
+
+/*!
+ * \brief Returns the symbol timeout for the given datarate
+ *
+ * \param [IN] datarate Current datarate
+ *
+ * \retval Symbol timeout
+ */
+static uint16_t GetRxSymbolTimeout( int8_t datarate );
+
+/*!
+ * \brief Returns the bandwidth for the given datarate
+ *
+ * \param [IN] datarate Current datarate
+ *
+ * \retval Bandwidth
+ */
+static uint32_t GetRxBandwidth( int8_t datarate );
+
+/*!
+ * \brief Initializes and opens the reception window
+ *
+ * \param [IN] freq window channel frequency
+ * \param [IN] datarate window channel datarate
+ * \param [IN] bandwidth window channel bandwidth
+ * \param [IN] timeout window channel timeout
+ *
+ * \retval status Operation status [true: Success, false: Fail]
+ */
+static bool RxWindowSetup( uint32_t freq, int8_t datarate, uint32_t bandwidth, uint16_t timeout, bool rxContinuous );
+
+/*!
+ * \brief Verifies if the RX window 2 frequency is in range
+ *
+ * \param [IN] freq window channel frequency
+ *
+ * \retval status  Function status [1: OK, 0: Frequency not applicable]
+ */
+static bool Rx2FreqInRange( uint32_t freq );
+
+/*!
+ * \brief Switches the device class
+ *
+ * \param [IN] deviceClass Device class to switch to
+ */
+static LoRaMacStatus_t SwitchClass( DeviceClass_t deviceClass );
+
+/*!
+ * \brief Beacon acquisition and tracking state machine
+ */
+static void OnBeaconTimerEvent( void );
+
+/*!
+ * \brief Switches the device class
+ *
+ * \param [IN] slotOffset The ping slot offset
+ * \param [IN] pingPeriod The ping period
+ * \param [OUT] timeOffset Time offset of the next slot, based on current time
+ *
+ * \retval [true: ping slot found, false: no ping slot found]
+ */
+static bool CalcNextSlotTime( uint16_t slotOffset, uint16_t pingPeriod, TimerTime_t* timeOffset );
+
+/*!
+ * \brief Ping slot state machine
+ */
+static void OnPingSlotTimerEvent( void );
+
+/*!
+ * \brief Multicast slot state machine
+ */
+static void OnMulticastSlotTimerEvent( void );
+
+/*!
+ * \brief Initializes and opens the beacon reception window
+ *
+ * \param [IN] timeout window channel timeout
+ * \param [IN] rxTime time to spend in rx mode
+ */
+static void RxBeaconSetup( uint16_t timeout, uint32_t rxTime );
+
+/*!
+ * \brief Receives and decodes the beacon frame
+ *
+ * \param [IN] payload Pointer to the payload
+ * \param [IN] size Size of the payload
+ */
+static bool RxBeacon( uint8_t *payload, uint16_t size );
+
+/*!
+ * \brief Calculates CRC's of the beacon frame
+ *
+ * \param [IN] buffer Pointer to the data
+ * \param [IN] length Length of the data
+ *
+ * \retval CRC
+ */
+static uint16_t BeaconCrc( uint8_t *buffer, uint16_t length );
+
+/*!
+ * \brief The function validates, if the node expects a beacon at the current
+ *        time.
+ *
+ * \retval [true, if the node expects a beacon; false, if not]
+ */
+static bool IsBeaconExpected( void );
+
+/*!
+ * \brief The function validates, if the node expects a ping slot at the current
+ *        time
+ *
+ * \retval [true, if the node expects a ping slot; false, if not]
+ */
+static bool IsPingExpected( void );
+
+#if defined( USE_BAND_915 ) || defined( USE_BAND_915_HYBRID )
+/*!
+ * \brief Calculates the reception channel for the beacon for US915
+ *
+ * \param [IN] devAddr Device address
+ *
+ * \retval Channel
+ */
+static uint8_t BeaconChannel( uint32_t devAddr );
+#endif
+
+/*!
+ * \brief Stops the beacon and ping slot operation.
+ */
+static void HaltBeaconing( void );
+
+/*!
+ * \brief Resumes the beacon and ping slot operation.
+ */
+static void ResumeBeaconing( void );
+
+/*!
+ * \brief Adds a new MAC command to be sent.
+ *
+ * \Remark MAC layer internal function
+ *
+ * \param [in] cmd MAC command to be added
+ *                 [MOTE_MAC_LINK_CHECK_REQ,
+ *                  MOTE_MAC_LINK_ADR_ANS,
+ *                  MOTE_MAC_DUTY_CYCLE_ANS,
+ *                  MOTE_MAC_RX2_PARAM_SET_ANS,
+ *                  MOTE_MAC_DEV_STATUS_ANS
+ *                  MOTE_MAC_NEW_CHANNEL_ANS]
+ * \param [in] p1  1st parameter ( optional depends on the command )
+ * \param [in] p2  2nd parameter ( optional depends on the command )
+ *
+ * \retval status  Function status [0: OK, 1: Unknown command, 2: Buffer full]
+ */
+static LoRaMacStatus_t AddMacCommand( uint8_t cmd, uint8_t p1, uint8_t p2 );
+
+/*!
+ * \brief Parses the MAC commands which must be repeated.
+ *
+ * \Remark MAC layer internal function
+ *
+ * \param [IN] cmdBufIn  Buffer which stores the MAC commands to send
+ * \param [IN] length  Length of the input buffer to parse
+ * \param [OUT] cmdBufOut  Buffer which stores the MAC commands which must be
+ *                         repeated.
+ *
+ * \retval Size of the MAC commands to repeat.
+ */
+static uint8_t ParseMacCommandsToRepeat( uint8_t* cmdBufIn, uint8_t length, uint8_t* cmdBufOut );
+
+/*!
+ * \brief Validates if the payload fits into the frame, taking the datarate
+ *        into account.
+ *
+ * \details Refer to chapter 4.3.2 of the LoRaWAN specification, v1.0
+ *
+ * \param lenN Length of the application payload. The length depends on the
+ *             datarate and is region specific
+ *
+ * \param datarate Current datarate
+ *
+ * \param fOptsLen Length of the fOpts field
+ *
+ * \retval [false: payload does not fit into the frame, true: payload fits into
+ *          the frame]
+ */
+static bool ValidatePayloadLength( uint8_t lenN, int8_t datarate, uint8_t fOptsLen );
+
+/*!
+ * \brief Counts the number of bits in a mask.
+ *
+ * \param [IN] mask A mask from which the function counts the active bits.
+ * \param [IN] nbBits The number of bits to check.
+ *
+ * \retval Number of enabled bits in the mask.
+ */
+static uint8_t CountBits( uint16_t mask, uint8_t nbBits );
+
+#if defined( USE_BAND_915 ) || defined( USE_BAND_915_HYBRID )
+/*!
+ * \brief Counts the number of enabled 125 kHz channels in the channel mask.
+ *        This function can only be applied to US915 band.
+ *
+ * \param [IN] channelsMask Pointer to the first element of the channel mask
+ *
+ * \retval Number of enabled channels in the channel mask
+ */
+static uint8_t CountNbEnabled125kHzChannels( uint16_t *channelsMask );
+
+#if defined( USE_BAND_915_HYBRID )
+/*!
+ * \brief Validates the correctness of the channel mask for US915, hybrid mode.
+ *
+ * \param [IN] mask Block definition to set.
+ * \param [OUT] channelsMask Pointer to the first element of the channel mask
+ */
+static void ReenableChannels( uint16_t mask, uint16_t* channelsMask );
+
+/*!
+ * \brief Validates the correctness of the channel mask for US915, hybrid mode.
+ *
+ * \param [IN] channelsMask Pointer to the first element of the channel mask
+ *
+ * \retval [true: channel mask correct, false: channel mask not correct]
+ */
+static bool ValidateChannelMask( uint16_t* channelsMask );
+#endif
+
+#endif
+
+/*!
+ * \brief Validates the correctness of the datarate against the enable channels.
+ *
+ * \param [IN] datarate Datarate to be check
+ * \param [IN] channelsMask Pointer to the first element of the channel mask
+ *
+ * \retval [true: datarate can be used, false: datarate can not be used]
+ */
+static bool ValidateDatarate( int8_t datarate, uint16_t* channelsMask );
+
+/*!
+ * \brief Limits the Tx power according to the number of enabled channels
+ *
+ * \retval Returns the maximum valid tx power
+ */
+static int8_t LimitTxPower( int8_t txPower );
+
+/*!
+ * \brief Verifies, if a value is in a given range.
+ *
+ * \param [IN] value Value to verify, if it is in range
+ * \param [IN] min Minimum possible value
+ * \param [IN] max Maximum possible value
+ *
+ * \retval Returns true, if the value is in range.
+ */
+static bool ValueInRange( int8_t value, int8_t min, int8_t max );
+
+/*!
+ * \brief Verifies, if a the datarate range is valid.
+ *
+ * \param [IN] drRange Datarate range to validate.
+ * \param [IN] min Minimum possible value.
+ * \param [IN] max Maximum possible value.
+ *
+ * \retval Returns true, if drRange is valid.
+ */
+static bool ValidateDrRange( DrRange_t drRange, int8_t min, int8_t max );
+
+/*!
+ * \brief Calculates the next datarate to set, when ADR is on or off
+ *
+ * \param [IN] adrEnabled Specify whether ADR is on or off
+ *
+ * \param [IN] updateChannelMask Set to true, if the channel masks shall be updated
+ *
+ * \param [OUT] datarateOut Reports the datarate which will be used next
+ *
+ * \retval Returns the state of ADR ack request
+ */
+static bool AdrNextDr( bool adrEnabled, bool updateChannelMask, int8_t* datarateOut );
+
+/*!
+ * \brief Disables channel in a specified channel mask
+ *
+ * \param [IN] id - Id of the channel
+ *
+ * \param [IN] mask - Pointer to the channel mask to edit
+ *
+ * \retval [true, if disable was successful, false if not]
+ */
+static bool DisableChannelInMask( uint8_t id, uint16_t* mask );
+
+/*!
+ * \brief Decodes MAC commands in the fOpts field and in the payload
+ */
+static void ProcessMacCommands( uint8_t *payload, uint8_t macIndex, uint8_t commandsSize, uint8_t snr );
+
+/*!
+ * \brief LoRaMAC layer generic send frame
+ *
+ * \param [IN] macHdr      MAC header field
+ * \param [IN] fPort       MAC payload port
+ * \param [IN] fBuffer     MAC data buffer to be sent
+ * \param [IN] fBufferSize MAC data buffer size
+ * \retval status          Status of the operation.
+ */
+LoRaMacStatus_t Send( LoRaMacHeader_t *macHdr, uint8_t fPort, void *fBuffer, uint16_t fBufferSize );
+
+/*!
+ * \brief LoRaMAC layer frame buffer initialization
+ *
+ * \param [IN] macHdr      MAC header field
+ * \param [IN] fCtrl       MAC frame control field
+ * \param [IN] fOpts       MAC commands buffer
+ * \param [IN] fPort       MAC payload port
+ * \param [IN] fBuffer     MAC data buffer to be sent
+ * \param [IN] fBufferSize MAC data buffer size
+ * \retval status          Status of the operation.
+ */
+LoRaMacStatus_t PrepareFrame( LoRaMacHeader_t *macHdr, LoRaMacFrameCtrl_t *fCtrl, uint8_t fPort, void *fBuffer, uint16_t fBufferSize );
+
+/*
+ * \brief Schedules the frame according to the duty cycle
+ *
+ * \retval Status of the operation
+ */
+static LoRaMacStatus_t ScheduleTx( void );
+
+/*
+ * \brief Sets the duty cycle for the join procedure.
+ *
+ * \retval Duty cycle
+ */
+static uint16_t JoinDutyCycle( void );
+
+/*
+ * \brief Calculates the back-off time for the band of a channel.
+ *
+ * \param [IN] channel     The last Tx channel index
+ */
+static void CalculateBackOff( uint8_t channel );
+
+/*
+ * \brief Alternates the datarate of the channel for the join request.
+ *
+ * \param [IN] nbTrials    Number of performed join requests.
+ * \retval Datarate to apply
+ */
+static int8_t AlternateDatarate( uint16_t nbTrials );
+
+/*
+ * \brief Gets the index of the confirm queue of a specific MLME-request
+ *
+ * \param [IN] queue        MLME-Confirm queue pointer
+ * \param [IN] req          MLME-Request to validate
+ * \param [IN] length       Number of items to check
+ * \retval Index of the MLME-Confirm. 0xFF is no entry found.
+ */
+static uint8_t GetMlmeConfirmIndex( sMlmeConfirmQueue_t* queue, Mlme_t req, uint8_t length );
+
+/*!
+ * \brief LoRaMAC layer prepared frame buffer transmission with channel specification
+ *
+ * \remark PrepareFrame must be called at least once before calling this
+ *         function.
+ *
+ * \param [IN] channel     Channel parameters
+ * \retval status          Status of the operation.
+ */
+TimerTime_t SendFrameOnChannel( ChannelParams_t channel );
+
+/*!
+ * \brief Sets the radio in continuous transmission mode
+ *
+ * \remark Uses the radio parameters set on the previous transmission.
+ *
+ * \param [IN] timeout     Time in seconds while the radio is kept in continuous wave mode
+ * \retval status          Status of the operation.
+ */
+LoRaMacStatus_t SetTxContinuousWave( uint16_t timeout );
+
+/*!
+ * \brief Resets MAC specific parameters to default
+ */
+static void ResetMacParameters( void );
+
+static void OnRadioTxDone( void )
+{
+    TimerTime_t curTime = TimerGetCurrentTime( );
+
+    if( LoRaMacDeviceClass != CLASS_C )
+    {
+        Radio.Sleep( );
+    }
+    else
+    {
+        OnRxWindow2TimerEvent( );
+    }
+
+    // Setup timers
+    if( IsRxWindowsEnabled == true )
+    {
+        TimerSetValue( &RxWindowTimer1, RxWindow1Delay );
+        TimerStart( &RxWindowTimer1 );
+        if( LoRaMacDeviceClass != CLASS_C )
+        {
+            TimerSetValue( &RxWindowTimer2, RxWindow2Delay );
+            TimerStart( &RxWindowTimer2 );
+        }
+        if( ( LoRaMacDeviceClass == CLASS_C ) || ( NodeAckRequested == true ) )
+        {
+            TimerSetValue( &AckTimeoutTimer, RxWindow2Delay + ACK_TIMEOUT +
+                                             randr( -ACK_TIMEOUT_RND, ACK_TIMEOUT_RND ) );
+            TimerStart( &AckTimeoutTimer );
+        }
+    }
+    else
+    {
+        McpsConfirm.Status = LORAMAC_EVENT_INFO_STATUS_OK;
+        MlmeConfirm.Status = LORAMAC_EVENT_INFO_STATUS_RX2_TIMEOUT;
+
+        if( LoRaMacFlags.Value == 0 )
+        {
+            LoRaMacFlags.Bits.McpsReq = 1;
+        }
+        LoRaMacFlags.Bits.MacDone = 1;
+    }
+
+    // Store last tx channel
+    LastTxChannel = Channel;
+    // Update last tx done time for the current channel
+    Bands[Channels[Channel].Band].LastTxDoneTime = curTime;
+    // Update Aggregated last tx done time
+    AggregatedLastTxDoneTime = curTime;
+    // Update Backoff
+    CalculateBackOff( Channel );
+
+    if( NodeAckRequested == false )
+    {
+        McpsConfirm.Status = LORAMAC_EVENT_INFO_STATUS_OK;
+        ChannelsNbRepCounter++;
+    }
+}
+
+static void PrepareRxDoneAbort( void )
+{
+    LoRaMacState |= LORAMAC_RX_ABORT;
+
+    if( NodeAckRequested )
+    {
+        OnAckTimeoutTimerEvent( );
+    }
+
+    if( ( RxSlot == 0 ) && ( LoRaMacDeviceClass == CLASS_C ) )
+    {
+        OnRxWindow2TimerEvent( );
+    }
+
+    LoRaMacFlags.Bits.McpsInd = 1;
+    LoRaMacFlags.Bits.MacDone = 1;
+
+    // Trig OnMacCheckTimerEvent call as soon as possible
+    TimerSetValue( &MacStateCheckTimer, 1 );
+    TimerStart( &MacStateCheckTimer );
+}
+
+static void OnRadioRxDone( uint8_t *payload, uint16_t size, int16_t rssi, int8_t snr )
+{
+    LoRaMacHeader_t macHdr;
+    LoRaMacFrameCtrl_t fCtrl;
+    bool skipIndication = false;
+
+    uint8_t index = 0;
+
+    uint8_t pktHeaderLen = 0;
+    uint32_t address = 0;
+    uint8_t appPayloadStartIndex = 0;
+    uint8_t port = 0xFF;
+    uint8_t frameLen = 0;
+    uint32_t mic = 0;
+    uint32_t micRx = 0;
+
+    uint16_t sequenceCounter = 0;
+    uint16_t sequenceCounterPrev = 0;
+    uint16_t sequenceCounterDiff = 0;
+    uint32_t downLinkCounter = 0;
+
+    MulticastParams_t *curMulticastParams = NULL;
+    uint8_t *nwkSKey = LoRaMacNwkSKey;
+    uint8_t *appSKey = LoRaMacAppSKey;
+
+    uint8_t multicast = 0;
+
+    bool isMicOk = false;
+
+    McpsConfirm.AckReceived = false;
+    McpsIndication.Rssi = rssi;
+    McpsIndication.Snr = snr;
+    McpsIndication.RxSlot = RxSlot;
+    McpsIndication.Port = 0;
+    McpsIndication.Multicast = 0;
+    McpsIndication.FramePending = 0;
+    McpsIndication.Buffer = NULL;
+    McpsIndication.BufferSize = 0;
+    McpsIndication.RxData = false;
+    McpsIndication.AckReceived = false;
+    McpsIndication.DownLinkCounter = 0;
+    McpsIndication.McpsIndication = MCPS_UNCONFIRMED;
+
+    if( LoRaMacDeviceClass != CLASS_C )
+    {
+        Radio.Sleep( );
+    }
+    TimerStop( &RxWindowTimer2 );
+
+    if( RxBeacon( payload, size ) == true )
+    {
+        return;
+    }
+    if( IsPingExpected( ) == true )
+    {
+        PingSlotState = PINGSLOT_STATE_SET_TIMER;
+        OnPingSlotTimerEvent( );
+    }
+
+    macHdr.Value = payload[pktHeaderLen++];
+
+    switch( macHdr.Bits.MType )
+    {
+        case FRAME_TYPE_JOIN_ACCEPT:
+            if( IsLoRaMacNetworkJoined == true )
+            {
+                McpsIndication.Status = LORAMAC_EVENT_INFO_STATUS_ERROR;
+                PrepareRxDoneAbort( );
+                return;
+            }
+            LoRaMacJoinDecrypt( payload + 1, size - 1, LoRaMacAppKey, LoRaMacRxPayload + 1 );
+
+            LoRaMacRxPayload[0] = macHdr.Value;
+
+            LoRaMacJoinComputeMic( LoRaMacRxPayload, size - LORAMAC_MFR_LEN, LoRaMacAppKey, &mic );
+
+            micRx |= ( uint32_t )LoRaMacRxPayload[size - LORAMAC_MFR_LEN];
+            micRx |= ( ( uint32_t )LoRaMacRxPayload[size - LORAMAC_MFR_LEN + 1] << 8 );
+            micRx |= ( ( uint32_t )LoRaMacRxPayload[size - LORAMAC_MFR_LEN + 2] << 16 );
+            micRx |= ( ( uint32_t )LoRaMacRxPayload[size - LORAMAC_MFR_LEN + 3] << 24 );
+
+            index = GetMlmeConfirmIndex( MlmeConfirmQueue, MLME_JOIN, MlmeConfirmQueueCnt );
+            if( index < LORA_MAC_MLME_CONFIRM_QUEUE_LEN )
+            {
+                if( micRx == mic )
+                {
+                    LoRaMacJoinComputeSKeys( LoRaMacAppKey, LoRaMacRxPayload + 1, LoRaMacDevNonce, LoRaMacNwkSKey, LoRaMacAppSKey );
+
+                    LoRaMacNetID = ( uint32_t )LoRaMacRxPayload[4];
+                    LoRaMacNetID |= ( ( uint32_t )LoRaMacRxPayload[5] << 8 );
+                    LoRaMacNetID |= ( ( uint32_t )LoRaMacRxPayload[6] << 16 );
+
+                    LoRaMacDevAddr = ( uint32_t )LoRaMacRxPayload[7];
+                    LoRaMacDevAddr |= ( ( uint32_t )LoRaMacRxPayload[8] << 8 );
+                    LoRaMacDevAddr |= ( ( uint32_t )LoRaMacRxPayload[9] << 16 );
+                    LoRaMacDevAddr |= ( ( uint32_t )LoRaMacRxPayload[10] << 24 );
+
+                    // DLSettings
+                    LoRaMacParams.Rx1DrOffset = ( LoRaMacRxPayload[11] >> 4 ) & 0x07;
+                    LoRaMacParams.Rx2Channel.Datarate = LoRaMacRxPayload[11] & 0x0F;
+
+                    // RxDelay
+                    LoRaMacParams.ReceiveDelay1 = ( LoRaMacRxPayload[12] & 0x0F );
+                    if( LoRaMacParams.ReceiveDelay1 == 0 )
+                    {
+                        LoRaMacParams.ReceiveDelay1 = 1;
+                    }
+                    LoRaMacParams.ReceiveDelay1 *= 1e3;
+                    LoRaMacParams.ReceiveDelay2 = LoRaMacParams.ReceiveDelay1 + 1e3;
+
+#if !( defined( USE_BAND_915 ) || defined( USE_BAND_915_HYBRID ) )
+                    //CFList
+                    if( ( size - 1 ) > 16 )
+                    {
+                        ChannelParams_t param;
+                        param.DrRange.Value = ( DR_5 << 4 ) | DR_0;
+
+                        LoRaMacState |= LORAMAC_TX_CONFIG;
+                        for( uint8_t i = 3, j = 0; i < ( 5 + 3 ); i++, j += 3 )
+                        {
+                            param.Frequency = ( ( uint32_t )LoRaMacRxPayload[13 + j] | ( ( uint32_t )LoRaMacRxPayload[14 + j] << 8 ) | ( ( uint32_t )LoRaMacRxPayload[15 + j] << 16 ) ) * 100;
+                            if( param.Frequency != 0 )
+                            {
+                                LoRaMacChannelAdd( i, param );
+                            }
+                            else
+                            {
+                                LoRaMacChannelRemove( i );
+                            }
+                        }
+                        LoRaMacState &= ~LORAMAC_TX_CONFIG;
+                    }
+#endif
+                    MlmeConfirmQueue[index].Status = LORAMAC_EVENT_INFO_STATUS_OK;
+                    IsLoRaMacNetworkJoined = true;
+                    LoRaMacParams.ChannelsDatarate = LoRaMacParamsDefaults.ChannelsDatarate;
+                }
+                else
+                {
+                    MlmeConfirmQueue[index].Status = LORAMAC_EVENT_INFO_STATUS_JOIN_FAIL;
+                }
+            }
+            break;
+        case FRAME_TYPE_DATA_CONFIRMED_DOWN:
+        case FRAME_TYPE_DATA_UNCONFIRMED_DOWN:
+            {
+                address = payload[pktHeaderLen++];
+                address |= ( (uint32_t)payload[pktHeaderLen++] << 8 );
+                address |= ( (uint32_t)payload[pktHeaderLen++] << 16 );
+                address |= ( (uint32_t)payload[pktHeaderLen++] << 24 );
+
+                fCtrl.Value = payload[pktHeaderLen++];
+
+                if( address != LoRaMacDevAddr )
+                {
+                    curMulticastParams = MulticastChannels;
+                    while( curMulticastParams != NULL )
+                    {
+                        if( address == curMulticastParams->Address )
+                        {
+                            multicast = 1;
+                            nwkSKey = curMulticastParams->NwkSKey;
+                            appSKey = curMulticastParams->AppSKey;
+                            downLinkCounter = curMulticastParams->DownLinkCounter;
+                            break;
+                        }
+                        curMulticastParams = curMulticastParams->Next;
+                    }
+                    if( multicast == 0 )
+                    {
+                        // We are not the destination of this frame.
+                        McpsIndication.Status = LORAMAC_EVENT_INFO_STATUS_ADDRESS_FAIL;
+                        PrepareRxDoneAbort( );
+                        return;
+                    }
+                    if( ( macHdr.Bits.MType != FRAME_TYPE_DATA_UNCONFIRMED_DOWN ) ||
+                        ( fCtrl.Bits.Ack == 1 ) ||
+                        ( fCtrl.Bits.AdrAckReq == 1 ) )
+                    {
+                        // Wrong multicast message format. Refer to chapter 11.2.2 of the specification
+                        McpsIndication.Status = LORAMAC_EVENT_INFO_STATUS_MULTICAST_FAIL;
+                        PrepareRxDoneAbort( );
+                        return;
+                    }
+                }
+                else
+                {
+                    multicast = 0;
+                    nwkSKey = LoRaMacNwkSKey;
+                    appSKey = LoRaMacAppSKey;
+                    downLinkCounter = DownLinkCounter;
+                }
+
+                sequenceCounter = ( uint16_t )payload[pktHeaderLen++];
+                sequenceCounter |= ( uint16_t )payload[pktHeaderLen++] << 8;
+
+                appPayloadStartIndex = 8 + fCtrl.Bits.FOptsLen;
+
+                micRx |= ( uint32_t )payload[size - LORAMAC_MFR_LEN];
+                micRx |= ( ( uint32_t )payload[size - LORAMAC_MFR_LEN + 1] << 8 );
+                micRx |= ( ( uint32_t )payload[size - LORAMAC_MFR_LEN + 2] << 16 );
+                micRx |= ( ( uint32_t )payload[size - LORAMAC_MFR_LEN + 3] << 24 );
+
+                sequenceCounterPrev = ( uint16_t )downLinkCounter;
+                sequenceCounterDiff = ( sequenceCounter - sequenceCounterPrev );
+
+                if( sequenceCounterDiff < ( 1 << 15 ) )
+                {
+                    downLinkCounter += sequenceCounterDiff;
+                    LoRaMacComputeMic( payload, size - LORAMAC_MFR_LEN, nwkSKey, address, DOWN_LINK, downLinkCounter, &mic );
+                    if( micRx == mic )
+                    {
+                        isMicOk = true;
+                    }
+                }
+                else
+                {
+                    // check for sequence roll-over
+                    uint32_t  downLinkCounterTmp = downLinkCounter + 0x10000 + ( int16_t )sequenceCounterDiff;
+                    LoRaMacComputeMic( payload, size - LORAMAC_MFR_LEN, nwkSKey, address, DOWN_LINK, downLinkCounterTmp, &mic );
+                    if( micRx == mic )
+                    {
+                        isMicOk = true;
+                        downLinkCounter = downLinkCounterTmp;
+                    }
+                }
+
+                // Check for a the maximum allowed counter difference
+                if( sequenceCounterDiff >= MAX_FCNT_GAP )
+                {
+                    McpsIndication.Status = LORAMAC_EVENT_INFO_STATUS_DOWNLINK_TOO_MANY_FRAMES_LOSS;
+                    McpsIndication.DownLinkCounter = downLinkCounter;
+                    PrepareRxDoneAbort( );
+                    return;
+                }
+
+                if( isMicOk == true )
+                {
+                    McpsIndication.Status = LORAMAC_EVENT_INFO_STATUS_OK;
+                    McpsIndication.Multicast = multicast;
+                    McpsIndication.FramePending = fCtrl.Bits.FPending;
+                    McpsIndication.Buffer = NULL;
+                    McpsIndication.BufferSize = 0;
+                    McpsIndication.DownLinkCounter = downLinkCounter;
+
+                    McpsConfirm.Status = LORAMAC_EVENT_INFO_STATUS_OK;
+
+                    AdrAckCounter = 0;
+                    MacCommandsBufferToRepeatIndex = 0;
+
+                    // Update 32 bits downlink counter
+                    if( multicast == 1 )
+                    {
+                        McpsIndication.McpsIndication = MCPS_MULTICAST;
+
+                        if( ( curMulticastParams->DownLinkCounter == downLinkCounter ) &&
+                            ( curMulticastParams->DownLinkCounter != 0 ) )
+                        {
+                            McpsIndication.Status = LORAMAC_EVENT_INFO_STATUS_DOWNLINK_REPEATED;
+                            McpsIndication.DownLinkCounter = downLinkCounter;
+                            PrepareRxDoneAbort( );
+                            return;
+                        }
+                        curMulticastParams->DownLinkCounter = downLinkCounter;
+                    }
+                    else
+                    {
+                        if( macHdr.Bits.MType == FRAME_TYPE_DATA_CONFIRMED_DOWN )
+                        {
+                            SrvAckRequested = true;
+                            McpsIndication.McpsIndication = MCPS_CONFIRMED;
+
+                            if( ( DownLinkCounter == downLinkCounter ) &&
+                                ( DownLinkCounter != 0 ) )
+                            {
+                                // Duplicated confirmed downlink. Skip indication.
+                                skipIndication = true;
+                            }
+                        }
+                        else
+                        {
+                            SrvAckRequested = false;
+                            McpsIndication.McpsIndication = MCPS_UNCONFIRMED;
+
+                            if( ( DownLinkCounter == downLinkCounter ) &&
+                                ( DownLinkCounter != 0 ) )
+                            {
+                                McpsIndication.Status = LORAMAC_EVENT_INFO_STATUS_DOWNLINK_REPEATED;
+                                McpsIndication.DownLinkCounter = downLinkCounter;
+                                PrepareRxDoneAbort( );
+                                return;
+                            }
+                        }
+                        DownLinkCounter = downLinkCounter;
+                    }
+
+                    if( ( ( size - 4 ) - appPayloadStartIndex ) > 0 )
+                    {
+                        port = payload[appPayloadStartIndex++];
+                        frameLen = ( size - 4 ) - appPayloadStartIndex;
+
+                        McpsIndication.Port = port;
+
+                        if( port == 0 )
+                        {
+                            if( ( fCtrl.Bits.FOptsLen == 0 ) && ( multicast == 0 ) )
+                            {
+                                LoRaMacPayloadDecrypt( payload + appPayloadStartIndex,
+                                                       frameLen,
+                                                       nwkSKey,
+                                                       address,
+                                                       DOWN_LINK,
+                                                       downLinkCounter,
+                                                       LoRaMacRxPayload );
+
+                                // Decode frame payload MAC commands
+                                ProcessMacCommands( LoRaMacRxPayload, 0, frameLen, snr );
+                            }
+                            else
+                            {
+                                skipIndication = true;
+                            }
+                        }
+                        else
+                        {
+                            if( ( fCtrl.Bits.FOptsLen > 0 ) && ( multicast == 0 ) )
+                            {
+                                // Decode Options field MAC commands. Omit the fPort.
+                                ProcessMacCommands( payload, 8, appPayloadStartIndex - 1, snr );
+                            }
+
+                            LoRaMacPayloadDecrypt( payload + appPayloadStartIndex,
+                                                   frameLen,
+                                                   appSKey,
+                                                   address,
+                                                   DOWN_LINK,
+                                                   downLinkCounter,
+                                                   LoRaMacRxPayload );
+
+                            if( skipIndication == false )
+                            {
+                                McpsIndication.Buffer = LoRaMacRxPayload;
+                                McpsIndication.BufferSize = frameLen;
+                                McpsIndication.RxData = true;
+                            }
+                        }
+                    }
+                    else
+                    {
+                        if( fCtrl.Bits.FOptsLen > 0 )
+                        {
+                            // Decode Options field MAC commands
+                            ProcessMacCommands( payload, 8, appPayloadStartIndex, snr );
+                        }
+                    }
+
+                    if( skipIndication == false )
+                    {
+                        // Check if the frame is an acknowledgement
+                        if( fCtrl.Bits.Ack == 1 )
+                        {
+                            McpsConfirm.AckReceived = true;
+                            McpsIndication.AckReceived = true;
+
+                            // Stop the AckTimeout timer as no more retransmissions
+                            // are needed.
+                            TimerStop( &AckTimeoutTimer );
+                        }
+                        else
+                        {
+                            McpsConfirm.AckReceived = false;
+
+                            if( AckTimeoutRetriesCounter > AckTimeoutRetries )
+                            {
+                                // Stop the AckTimeout timer as no more retransmissions
+                                // are needed.
+                                TimerStop( &AckTimeoutTimer );
+                            }
+                        }
+                        LoRaMacFlags.Bits.McpsInd = 1;
+                    }
+                }
+                else
+                {
+                    McpsIndication.Status = LORAMAC_EVENT_INFO_STATUS_MIC_FAIL;
+
+                    PrepareRxDoneAbort( );
+                    return;
+                }
+            }
+            break;
+        case FRAME_TYPE_PROPRIETARY:
+            {
+                memcpy1( LoRaMacRxPayload, &payload[pktHeaderLen], size );
+
+                McpsIndication.McpsIndication = MCPS_PROPRIETARY;
+                McpsIndication.Status = LORAMAC_EVENT_INFO_STATUS_OK;
+                McpsIndication.Buffer = LoRaMacRxPayload;
+                McpsIndication.BufferSize = size - pktHeaderLen;
+
+                LoRaMacFlags.Bits.McpsInd = 1;
+                break;
+            }
+        default:
+            McpsIndication.Status = LORAMAC_EVENT_INFO_STATUS_ERROR;
+            PrepareRxDoneAbort( );
+            break;
+    }
+
+    if( ( RxSlot == 0 ) && ( LoRaMacDeviceClass == CLASS_C ) )
+    {
+        OnRxWindow2TimerEvent( );
+    }
+    LoRaMacFlags.Bits.MacDone = 1;
+
+    // Trig OnMacCheckTimerEvent call as soon as possible
+    TimerSetValue( &MacStateCheckTimer, 1 );
+    TimerStart( &MacStateCheckTimer );
+}
+
+static void OnRadioTxTimeout( void )
+{
+    if( LoRaMacDeviceClass != CLASS_C )
+    {
+        Radio.Sleep( );
+    }
+    else
+    {
+        OnRxWindow2TimerEvent( );
+    }
+
+    McpsConfirm.Status = LORAMAC_EVENT_INFO_STATUS_TX_TIMEOUT;
+    MlmeConfirm.Status = LORAMAC_EVENT_INFO_STATUS_TX_TIMEOUT;
+    LoRaMacFlags.Bits.MacDone = 1;
+}
+
+static void OnRadioRxError( void )
+{
+    if( LoRaMacDeviceClass != CLASS_C )
+    {
+        Radio.Sleep( );
+    }
+    else
+    {
+        OnRxWindow2TimerEvent( );
+    }
+
+    if( IsBeaconExpected( ) == true )
+    {
+        BeaconState = BEACON_STATE_TIMEOUT;
+        OnBeaconTimerEvent( );
+    }
+    if( IsPingExpected( ) == true )
+    {
+        PingSlotState = PINGSLOT_STATE_SET_TIMER;
+        OnPingSlotTimerEvent( );
+    }
+    else
+    {
+        if( RxSlot == 1 )
+        {
+            if( NodeAckRequested == true )
+            {
+                McpsConfirm.Status = LORAMAC_EVENT_INFO_STATUS_RX2_ERROR;
+            }
+            MlmeConfirm.Status = LORAMAC_EVENT_INFO_STATUS_RX2_ERROR;
+            LoRaMacFlags.Bits.MacDone = 1;
+        }
+    }
+}
+
+static void OnRadioRxTimeout( void )
+{
+    if( LoRaMacDeviceClass != CLASS_C )
+    {
+        Radio.Sleep( );
+    }
+    else
+    {
+        OnRxWindow2TimerEvent( );
+    }
+
+    if( IsBeaconExpected( ) == true )
+    {
+        BeaconState = BEACON_STATE_TIMEOUT;
+        OnBeaconTimerEvent( );
+    }
+    if( IsPingExpected( ) == true )
+    {
+        PingSlotState = PINGSLOT_STATE_SET_TIMER;
+        OnPingSlotTimerEvent( );
+    }
+    else
+    {
+        if( RxSlot == 1 )
+        {
+            if( NodeAckRequested == true )
+            {
+                McpsConfirm.Status = LORAMAC_EVENT_INFO_STATUS_RX2_TIMEOUT;
+            }
+            MlmeConfirm.Status = LORAMAC_EVENT_INFO_STATUS_RX2_TIMEOUT;
+            LoRaMacFlags.Bits.MacDone = 1;
+        }
+    }
+}
+
+static void OnMacStateCheckTimerEvent( void )
+{
+    bool noTx = false;
+    uint8_t index = 0;
+    uint8_t i, j = 0;
+
+    TimerStop( &MacStateCheckTimer );
+
+    if( LoRaMacFlags.Bits.MacDone == 1 )
+    {
+        if( ( LoRaMacState & LORAMAC_RX_ABORT ) == LORAMAC_RX_ABORT )
+        {
+            LoRaMacState &= ~LORAMAC_RX_ABORT;
+            LoRaMacState &= ~LORAMAC_TX_RUNNING;
+        }
+
+        if( ( LoRaMacFlags.Bits.MlmeReq == 1 ) || ( ( LoRaMacFlags.Bits.McpsReq == 1 ) ) )
+        {
+            if( ( McpsConfirm.Status == LORAMAC_EVENT_INFO_STATUS_TX_TIMEOUT ) ||
+                ( MlmeConfirm.Status == LORAMAC_EVENT_INFO_STATUS_TX_TIMEOUT ) )
+            {
+                // Stop transmit cycle due to tx timeout.
+                LoRaMacState &= ~LORAMAC_TX_RUNNING;
+                McpsConfirm.NbRetries = AckTimeoutRetriesCounter;
+                McpsConfirm.AckReceived = false;
+                McpsConfirm.TxTimeOnAir = 0;
+                noTx = true;
+            }
+
+            index = GetMlmeConfirmIndex( MlmeConfirmQueue, MLME_BEACON_ACQUISITION, MlmeConfirmQueueCnt );
+            if( ( index < LORA_MAC_MLME_CONFIRM_QUEUE_LEN ) && ( LoRaMacFlags.Bits.McpsReq == 0 ) )
+            {
+                if( LoRaMacFlags.Bits.MlmeReq == 1 )
+                {
+                    noTx = true;
+                    LoRaMacState &= ~LORAMAC_TX_RUNNING;
+                }
+            }
+        }
+
+        if( ( NodeAckRequested == false ) && ( noTx == false ) )
+        {
+            if( LoRaMacFlags.Bits.MlmeReq == 1 )
+            {
+                index = GetMlmeConfirmIndex( MlmeConfirmQueue, MLME_JOIN, MlmeConfirmQueueCnt );
+                if( index < LORA_MAC_MLME_CONFIRM_QUEUE_LEN )
+                {
+                    if( MlmeConfirmQueue[index].Status == LORAMAC_EVENT_INFO_STATUS_OK )
+                    {
+                        // The UpLinkCounter must be set to 0
+                        UpLinkCounter = 0;
+                        LoRaMacParams.ChannelsNbRep = JoinRequestTrials;
+                    }
+                    else
+                    {
+                        LoRaMacParams.ChannelsNbRep = MaxJoinRequestTrials;
+                    }
+
+                    // Use join counter settings for the next condition
+                    // Counter variables will be reset with every new join trial
+                    ChannelsNbRepCounter = JoinRequestTrials;
+                }
+            }
+            if( ( LoRaMacFlags.Bits.MlmeReq == 1 ) || ( ( LoRaMacFlags.Bits.McpsReq == 1 ) ) )
+            {
+                if( ( ChannelsNbRepCounter >= LoRaMacParams.ChannelsNbRep ) || ( LoRaMacFlags.Bits.McpsInd == 1 ) )
+                {
+                    ChannelsNbRepCounter = 0;
+
+                    AdrAckCounter++;
+                    if( IsUpLinkCounterFixed == false )
+                    {
+                        UpLinkCounter++;
+                    }
+
+                    LoRaMacState &= ~LORAMAC_TX_RUNNING;
+                }
+                else
+                {
+                    LoRaMacFlags.Bits.MacDone = 0;
+                    // Sends the same frame again
+                    OnTxDelayedTimerEvent( );
+                }
+            }
+        }
+
+        if( LoRaMacFlags.Bits.McpsInd == 1 )
+        {
+            if( ( McpsConfirm.AckReceived == true ) || ( AckTimeoutRetriesCounter > AckTimeoutRetries ) )
+            {
+                AckTimeoutRetry = false;
+                NodeAckRequested = false;
+                if( IsUpLinkCounterFixed == false )
+                {
+                    UpLinkCounter++;
+                }
+                McpsConfirm.NbRetries = AckTimeoutRetriesCounter;
+
+                LoRaMacState &= ~LORAMAC_TX_RUNNING;
+            }
+        }
+
+        if( ( AckTimeoutRetry == true ) && ( ( LoRaMacState & LORAMAC_TX_DELAYED ) == 0 ) )
+        {
+            AckTimeoutRetry = false;
+            if( ( AckTimeoutRetriesCounter < AckTimeoutRetries ) && ( AckTimeoutRetriesCounter <= MAX_ACK_RETRIES ) )
+            {
+                AckTimeoutRetriesCounter++;
+
+                if( ( AckTimeoutRetriesCounter % 2 ) == 1 )
+                {
+                    LoRaMacParams.ChannelsDatarate = MAX( LoRaMacParams.ChannelsDatarate - 1, LORAMAC_TX_MIN_DATARATE );
+                }
+                if( ValidatePayloadLength( LoRaMacTxPayloadLen, LoRaMacParams.ChannelsDatarate, MacCommandsBufferIndex ) == true )
+                {
+                    LoRaMacFlags.Bits.MacDone = 0;
+                    // Sends the same frame again
+                    ScheduleTx( );
+                }
+                else
+                {
+                    // The DR is not applicable for the payload size
+                    McpsConfirm.Status = LORAMAC_EVENT_INFO_STATUS_TX_DR_PAYLOAD_SIZE_ERROR;
+
+                    LoRaMacState &= ~LORAMAC_TX_RUNNING;
+                    NodeAckRequested = false;
+                    McpsConfirm.AckReceived = false;
+                    McpsConfirm.NbRetries = AckTimeoutRetriesCounter;
+                    McpsConfirm.Datarate = LoRaMacParams.ChannelsDatarate;
+                    if( IsUpLinkCounterFixed == false )
+                    {
+                        UpLinkCounter++;
+                    }
+                }
+            }
+            else
+            {
+#if defined( USE_BAND_433 ) || defined( USE_BAND_780 ) || defined( USE_BAND_868 )
+                // Re-enable default channels LC1, LC2, LC3
+                LoRaMacParams.ChannelsMask[0] = LoRaMacParams.ChannelsMask[0] | ( LC( 1 ) + LC( 2 ) + LC( 3 ) );
+#elif defined( USE_BAND_470 )
+                // Re-enable default channels
+                memcpy1( ( uint8_t* )LoRaMacParams.ChannelsMask, ( uint8_t* )LoRaMacParamsDefaults.ChannelsMask, sizeof( LoRaMacParams.ChannelsMask ) );
+#elif defined( USE_BAND_915 )
+                // Re-enable default channels
+                memcpy1( ( uint8_t* )LoRaMacParams.ChannelsMask, ( uint8_t* )LoRaMacParamsDefaults.ChannelsMask, sizeof( LoRaMacParams.ChannelsMask ) );
+#elif defined( USE_BAND_915_HYBRID )
+                // Re-enable default channels
+                ReenableChannels( LoRaMacParamsDefaults.ChannelsMask[4], LoRaMacParams.ChannelsMask );
+#else
+    #error "Please define a frequency band in the compiler options."
+#endif
+                LoRaMacState &= ~LORAMAC_TX_RUNNING;
+
+                NodeAckRequested = false;
+                McpsConfirm.AckReceived = false;
+                McpsConfirm.NbRetries = AckTimeoutRetriesCounter;
+                if( IsUpLinkCounterFixed == false )
+                {
+                    UpLinkCounter++;
+                }
+            }
+        }
+    }
+    // Handle reception for Class B and Class C
+    if( ( LoRaMacState & LORAMAC_RX ) == LORAMAC_RX )
+    {
+        LoRaMacState &= ~LORAMAC_RX;
+    }
+    if( LoRaMacState == LORAMAC_IDLE )
+    {
+        if( LoRaMacFlags.Bits.McpsReq == 1 )
+        {
+            LoRaMacPrimitives->MacMcpsConfirm( &McpsConfirm );
+            LoRaMacFlags.Bits.McpsReq = 0;
+        }
+
+        if( LoRaMacFlags.Bits.MlmeReq == 1 )
+        {
+            j = MlmeConfirmQueueCnt;
+            for( i = 0; i < MlmeConfirmQueueCnt; i++ )
+            {
+                if( MlmeConfirmQueue[i].MlmeRequest == MLME_BEACON_ACQUISITION )
+                {
+                    if( BeaconCtx.Ctrl.AcquisitionPending == 1 )
+                    {
+                        MlmeConfirmQueue[0].MlmeRequest = MLME_BEACON_ACQUISITION;
+                        MlmeConfirmQueue[0].Status = MlmeConfirmQueue[i].Status;
+                        continue;
+                    }
+                }
+                j--;
+                MlmeConfirm.Status = MlmeConfirmQueue[i].Status;
+                MlmeConfirm.MlmeRequest = MlmeConfirmQueue[i].MlmeRequest;
+                LoRaMacPrimitives->MacMlmeConfirm( &MlmeConfirm );
+            }
+            MlmeConfirmQueueCnt = j;
+
+            if( MlmeConfirmQueueCnt == 0 )
+            {
+                LoRaMacFlags.Bits.MlmeReq = 0;
+            }
+        }
+
+        if( LoRaMacFlags.Bits.MlmeInd == 1 )
+        {
+            LoRaMacPrimitives->MacMlmeIndication( &MlmeIndication );
+            LoRaMacFlags.Bits.MlmeInd = 0;
+        }
+        LoRaMacFlags.Bits.MacDone = 0;
+
+        ResumeBeaconing( );
+    }
+    else
+    {
+        // Operation not finished restart timer
+        TimerSetValue( &MacStateCheckTimer, MAC_STATE_CHECK_TIMEOUT );
+        TimerStart( &MacStateCheckTimer );
+    }
+
+    if( LoRaMacFlags.Bits.McpsInd == 1 )
+    {
+        LoRaMacPrimitives->MacMcpsIndication( &McpsIndication );
+        LoRaMacFlags.Bits.McpsInd = 0;
+    }
+}
+
+static void OnTxDelayedTimerEvent( void )
+{
+    LoRaMacHeader_t macHdr;
+    LoRaMacFrameCtrl_t fCtrl;
+    uint8_t index = 0;
+
+    TimerStop( &TxDelayedTimer );
+    LoRaMacState &= ~LORAMAC_TX_DELAYED;
+
+    index = GetMlmeConfirmIndex( MlmeConfirmQueue, MLME_JOIN, MlmeConfirmQueueCnt );
+
+    if( ( LoRaMacFlags.Bits.MlmeReq == 1 ) && ( index < LORA_MAC_MLME_CONFIRM_QUEUE_LEN ) )
+    {
+        ResetMacParameters( );
+        // Add a +1, since we start to count from 0
+        LoRaMacParams.ChannelsDatarate = AlternateDatarate( JoinRequestTrials + 1 );
+
+        macHdr.Value = 0;
+        macHdr.Bits.MType = FRAME_TYPE_JOIN_REQ;
+
+        fCtrl.Value = 0;
+        fCtrl.Bits.Adr = AdrCtrlOn;
+
+        /* In case of join request retransmissions, the stack must prepare
+         * the frame again, because the network server keeps track of the random
+         * LoRaMacDevNonce values to prevent reply attacks. */
+        PrepareFrame( &macHdr, &fCtrl, 0, NULL, 0 );
+    }
+
+    ScheduleTx( );
+}
+
+static void OnRxWindow1TimerEvent( void )
+{
+    int8_t datarate = 0;
+
+    TimerStop( &RxWindowTimer1 );
+    RxSlot = 0;
+
+    if( LoRaMacDeviceClass == CLASS_C )
+    {
+        Radio.Standby( );
+    }
+
+#if defined( USE_BAND_433 ) || defined( USE_BAND_780 ) || defined( USE_BAND_868 )
+    datarate = LoRaMacParams.ChannelsDatarate - LoRaMacParams.Rx1DrOffset;
+    if( datarate < 0 )
+    {
+        datarate = DR_0;
+    }
+
+    RxWindowSetup( Channels[Channel].Frequency, datarate, GetRxBandwidth( datarate ),
+                   GetRxSymbolTimeout( datarate ), false );
+#elif defined( USE_BAND_470 )
+    datarate = LoRaMacParams.ChannelsDatarate - LoRaMacParams.Rx1DrOffset;
+    if( datarate < 0 )
+    {
+        datarate = DR_0;
+    }
+
+    RxWindowSetup( LORAMAC_FIRST_RX1_CHANNEL + ( Channel % 48 ) * LORAMAC_STEPWIDTH_RX1_CHANNEL, datarate, GetRxBandwidth( datarate ),
+                   GetRxSymbolTimeout( datarate ), false );
+#elif ( defined( USE_BAND_915 ) || defined( USE_BAND_915_HYBRID ) )
+    datarate = datarateOffsets[LoRaMacParams.ChannelsDatarate][LoRaMacParams.Rx1DrOffset];
+    if( datarate < 0 )
+    {
+        datarate = DR_0;
+    }
+
+    RxWindowSetup( LORAMAC_FIRST_RX1_CHANNEL + ( Channel % 8 ) * LORAMAC_STEPWIDTH_RX1_CHANNEL, datarate, GetRxBandwidth( datarate ),
+                   GetRxSymbolTimeout( datarate ), false );
+#endif
+}
+
+static void OnRxWindow2TimerEvent( void )
+{
+    bool rxContinuousMode = false;
+    TimerStop( &RxWindowTimer2 );
+
+    if( LoRaMacDeviceClass == CLASS_C )
+    {
+        rxContinuousMode = true;
+    }
+    if( RxWindowSetup( LoRaMacParams.Rx2Channel.Frequency, LoRaMacParams.Rx2Channel.Datarate, GetRxBandwidth( LoRaMacParams.Rx2Channel.Datarate ),
+                       GetRxSymbolTimeout( LoRaMacParams.Rx2Channel.Datarate ), rxContinuousMode ) == true )
+    {
+        RxSlot = 1;
+    }
+}
+
+static void OnAckTimeoutTimerEvent( void )
+{
+    TimerStop( &AckTimeoutTimer );
+
+    if( NodeAckRequested == true )
+    {
+        AckTimeoutRetry = true;
+        LoRaMacState &= ~LORAMAC_ACK_REQ;
+    }
+    if( LoRaMacDeviceClass == CLASS_C )
+    {
+        LoRaMacFlags.Bits.MacDone = 1;
+    }
+}
+
+static bool SetNextChannel( TimerTime_t* time )
+{
+    uint8_t nbEnabledChannels = 0;
+    uint8_t delayTx = 0;
+    uint8_t enabledChannels[LORA_MAX_NB_CHANNELS];
+    TimerTime_t nextTxDelay = ( TimerTime_t )( -1 );
+
+    memset1( enabledChannels, 0, LORA_MAX_NB_CHANNELS );
+
+#if defined( USE_BAND_915 ) || defined( USE_BAND_915_HYBRID )
+    if( CountNbEnabled125kHzChannels( ChannelsMaskRemaining ) == 0 )
+    { // Restore default channels
+        memcpy1( ( uint8_t* ) ChannelsMaskRemaining, ( uint8_t* ) LoRaMacParams.ChannelsMask, 8 );
+    }
+    if( ( LoRaMacParams.ChannelsDatarate >= DR_4 ) && ( ( ChannelsMaskRemaining[4] & 0x00FF ) == 0 ) )
+    { // Make sure, that the channels are activated
+        ChannelsMaskRemaining[4] = LoRaMacParams.ChannelsMask[4];
+    }
+#elif defined( USE_BAND_470 )
+    if( ( CountBits( LoRaMacParams.ChannelsMask[0], 16 ) == 0 ) &&
+        ( CountBits( LoRaMacParams.ChannelsMask[1], 16 ) == 0 ) &&
+        ( CountBits( LoRaMacParams.ChannelsMask[2], 16 ) == 0 ) &&
+        ( CountBits( LoRaMacParams.ChannelsMask[3], 16 ) == 0 ) &&
+        ( CountBits( LoRaMacParams.ChannelsMask[4], 16 ) == 0 ) &&
+        ( CountBits( LoRaMacParams.ChannelsMask[5], 16 ) == 0 ) )
+    {
+        memcpy1( ( uint8_t* )LoRaMacParams.ChannelsMask, ( uint8_t* )LoRaMacParamsDefaults.ChannelsMask, sizeof( LoRaMacParams.ChannelsMask ) );
+    }
+#else
+    if( CountBits( LoRaMacParams.ChannelsMask[0], 16 ) == 0 )
+    {
+        // Re-enable default channels, if no channel is enabled
+        LoRaMacParams.ChannelsMask[0] = LoRaMacParams.ChannelsMask[0] | ( LC( 1 ) + LC( 2 ) + LC( 3 ) );
+    }
+#endif
+
+    // Update Aggregated duty cycle
+    if( AggregatedTimeOff <= TimerGetElapsedTime( AggregatedLastTxDoneTime ) )
+    {
+        AggregatedTimeOff = 0;
+
+        // Update bands Time OFF
+        for( uint8_t i = 0; i < LORA_MAX_NB_BANDS; i++ )
+        {
+            if( ( IsLoRaMacNetworkJoined == false ) || ( DutyCycleOn == true ) )
+            {
+                if( Bands[i].TimeOff <= TimerGetElapsedTime( Bands[i].LastTxDoneTime ) )
+                {
+                    Bands[i].TimeOff = 0;
+                }
+                if( Bands[i].TimeOff != 0 )
+                {
+                    nextTxDelay = MIN( Bands[i].TimeOff - TimerGetElapsedTime( Bands[i].LastTxDoneTime ), nextTxDelay );
+                }
+            }
+            else
+            {
+                if( DutyCycleOn == false )
+                {
+                    Bands[i].TimeOff = 0;
+                }
+            }
+        }
+
+        // Search how many channels are enabled
+        for( uint8_t i = 0, k = 0; i < LORA_MAX_NB_CHANNELS; i += 16, k++ )
+        {
+            for( uint8_t j = 0; j < 16; j++ )
+            {
+#if defined( USE_BAND_915 ) || defined( USE_BAND_915_HYBRID )
+                if( ( ChannelsMaskRemaining[k] & ( 1 << j ) ) != 0 )
+#else
+                if( ( LoRaMacParams.ChannelsMask[k] & ( 1 << j ) ) != 0 )
+#endif
+                {
+                    if( Channels[i + j].Frequency == 0 )
+                    { // Check if the channel is enabled
+                        continue;
+                    }
+#if defined( USE_BAND_868 ) || defined( USE_BAND_433 ) || defined( USE_BAND_780 )
+                    if( IsLoRaMacNetworkJoined == false )
+                    {
+                        if( ( JOIN_CHANNELS & ( 1 << j ) ) == 0 )
+                        {
+                            continue;
+                        }
+                    }
+#endif
+                    if( ( ( Channels[i + j].DrRange.Fields.Min <= LoRaMacParams.ChannelsDatarate ) &&
+                          ( LoRaMacParams.ChannelsDatarate <= Channels[i + j].DrRange.Fields.Max ) ) == false )
+                    { // Check if the current channel selection supports the given datarate
+                        continue;
+                    }
+                    if( Bands[Channels[i + j].Band].TimeOff > 0 )
+                    { // Check if the band is available for transmission
+                        delayTx++;
+                        continue;
+                    }
+                    enabledChannels[nbEnabledChannels++] = i + j;
+                }
+            }
+        }
+    }
+    else
+    {
+        delayTx++;
+        nextTxDelay = AggregatedTimeOff - TimerGetElapsedTime( AggregatedLastTxDoneTime );
+    }
+
+    if( nbEnabledChannels > 0 )
+    {
+        Channel = enabledChannels[randr( 0, nbEnabledChannels - 1 )];
+#if defined( USE_BAND_915 ) || defined( USE_BAND_915_HYBRID )
+        if( Channel < ( LORA_MAX_NB_CHANNELS - 8 ) )
+        {
+            DisableChannelInMask( Channel, ChannelsMaskRemaining );
+        }
+#endif
+        *time = 0;
+        return true;
+    }
+    else
+    {
+        if( delayTx > 0 )
+        {
+            // Delay transmission due to AggregatedTimeOff or to a band time off
+            *time = nextTxDelay;
+            return true;
+        }
+        // Datarate not supported by any channel
+        *time = 0;
+        return false;
+    }
+}
+
+static uint16_t GetRxSymbolTimeout( int8_t datarate )
+{
+#if ( defined( USE_BAND_433 ) || defined( USE_BAND_780 ) || defined( USE_BAND_868 ) )
+    if( ( datarate == DR_3 ) || ( datarate == DR_4 ) )
+    { // DR_4, DR_3
+        return 8;
+    }
+    else if( datarate == DR_5 )
+    {
+        return 10;
+    }
+    else if( datarate == DR_6 )
+    {
+        return 14;
+    }
+    return 5; // DR_2, DR_1, DR_0
+#elif defined( USE_BAND_470 )
+    if( ( datarate == DR_3 ) || ( datarate == DR_4 ) )
+    { // DR_4, DR_3
+        return 8;
+    }
+    else if( datarate == DR_5 )
+    {
+        return 10;
+    }
+    return 5; // DR_2, DR_1, DR_0
+#elif ( defined( USE_BAND_915 ) || defined( USE_BAND_915_HYBRID ) )
+    switch( datarate )
+    {
+        case DR_0:       // SF10 - BW125
+            return 5;
+
+        case DR_1:       // SF9  - BW125
+        case DR_2:       // SF8  - BW125
+        case DR_8:       // SF12 - BW500
+        case DR_9:       // SF11 - BW500
+        case DR_10:      // SF10 - BW500
+            return 8;
+
+        case DR_3:       // SF7  - BW125
+        case DR_11:     // SF9  - BW500
+            return 10;
+
+        case DR_4:       // SF8  - BW500
+        case DR_12:      // SF8  - BW500
+            return 14;
+
+        case DR_13:      // SF7  - BW500
+            return 16;
+
+        default:
+            return 0;   // LoRa 125 kHz
+    }
+#endif
+}
+
+static uint32_t GetRxBandwidth( int8_t datarate )
+{
+#if ( defined( USE_BAND_433 ) || defined( USE_BAND_780 ) || defined( USE_BAND_868 ) )
+    if( datarate == DR_6 )
+    {// LoRa 250 kHz
+        return 1;
+    }
+    return 0; // LoRa 125 kHz
+#elif defined( USE_BAND_470 )
+    return 0; // LoRa 125 kHz
+#elif ( defined( USE_BAND_915 ) || defined( USE_BAND_915_HYBRID ) )
+    if( datarate >= DR_4 )
+    {// LoRa 500 kHz
+        return 2;
+    }
+    return 0; // LoRa 125 kHz
+#endif
+}
+
+static bool RxWindowSetup( uint32_t freq, int8_t datarate, uint32_t bandwidth, uint16_t timeout, bool rxContinuous )
+{
+    uint8_t downlinkDatarate = Datarates[datarate];
+    RadioModems_t modem;
+
+    if( Radio.GetStatus( ) == RF_IDLE )
+    {
+        Radio.SetChannel( freq );
+
+        // Store downlink datarate
+        McpsIndication.RxDatarate = ( uint8_t ) datarate;
+
+#if defined( USE_BAND_433 ) || defined( USE_BAND_780 ) || defined( USE_BAND_868 )
+        if( datarate == DR_7 )
+        {
+            modem = MODEM_FSK;
+            Radio.SetRxConfig( modem, 50e3, downlinkDatarate * 1e3, 0, 83.333e3, 5, 0, false, 0, true, 0, 0, false, rxContinuous );
+        }
+        else
+        {
+            modem = MODEM_LORA;
+            Radio.SetRxConfig( modem, bandwidth, downlinkDatarate, 1, 0, 8, timeout, false, 0, false, 0, 0, true, rxContinuous );
+        }
+#elif defined( USE_BAND_470 ) || defined( USE_BAND_915 ) || defined( USE_BAND_915_HYBRID )
+        modem = MODEM_LORA;
+        Radio.SetRxConfig( modem, bandwidth, downlinkDatarate, 1, 0, 8, timeout, false, 0, false, 0, 0, true, rxContinuous );
+#endif
+
+        if( RepeaterSupport == true )
+        {
+            Radio.SetMaxPayloadLength( modem, MaxPayloadOfDatarateRepeater[datarate] + LORA_MAC_FRMPAYLOAD_OVERHEAD );
+        }
+        else
+        {
+            Radio.SetMaxPayloadLength( modem, MaxPayloadOfDatarate[datarate] + LORA_MAC_FRMPAYLOAD_OVERHEAD );
+        }
+
+        if( rxContinuous == false )
+        {
+            Radio.Rx( LoRaMacParams.MaxRxWindow );
+        }
+        else
+        {
+            Radio.Rx( 0 ); // Continuous mode
+        }
+        return true;
+    }
+    return false;
+}
+
+static bool Rx2FreqInRange( uint32_t freq )
+{
+#if defined( USE_BAND_433 ) || defined( USE_BAND_780 ) || defined( USE_BAND_868 )
+    if( Radio.CheckRfFrequency( freq ) == true )
+#elif defined( USE_BAND_470 ) || defined( USE_BAND_915 ) || defined( USE_BAND_915_HYBRID )
+    if( ( Radio.CheckRfFrequency( freq ) == true ) &&
+        ( freq >= LORAMAC_FIRST_RX1_CHANNEL ) &&
+        ( freq <= LORAMAC_LAST_RX1_CHANNEL ) &&
+        ( ( ( freq - ( uint32_t ) LORAMAC_FIRST_RX1_CHANNEL ) % ( uint32_t ) LORAMAC_STEPWIDTH_RX1_CHANNEL ) == 0 ) )
+#endif
+    {
+        return true;
+    }
+    return false;
+}
+
+static LoRaMacStatus_t SwitchClass( DeviceClass_t deviceClass )
+{
+    LoRaMacStatus_t status = LORAMAC_STATUS_PARAMETER_INVALID;
+
+    switch( LoRaMacDeviceClass )
+    {
+        case CLASS_A:
+        {
+            if( deviceClass == CLASS_B )
+            {
+                if( ( BeaconCtx.Ctrl.BeaconMode == 1 ) && ( PingSlotCtx.Ctrl.Assigned == 1 ) )
+                {
+                    LoRaMacDeviceClass = deviceClass;
+                    status = LORAMAC_STATUS_OK;
+                }
+            }
+
+            if( deviceClass == CLASS_C )
+            {
+                LoRaMacDeviceClass = deviceClass;
+
+                // Set the NodeAckRequested indicator to default
+                NodeAckRequested = false;
+                OnRxWindow2TimerEvent( );
+
+                status = LORAMAC_STATUS_OK;
+            }
+            break;
+        }
+        case CLASS_B:
+        {
+            if( deviceClass == CLASS_A )
+            {
+                BeaconState = BEACON_STATE_ACQUISITION;
+                LoRaMacDeviceClass = deviceClass;
+                status = LORAMAC_STATUS_OK;
+            }
+            break;
+        }
+        case CLASS_C:
+        {
+            if( deviceClass == CLASS_A )
+            {
+                LoRaMacDeviceClass = deviceClass;
+
+                // Set the radio into sleep to setup a defined state
+                Radio.Sleep( );
+
+                status = LORAMAC_STATUS_OK;
+            }
+            break;
+        }
+    }
+
+    return status;
+}
+
+static void OnBeaconTimerEvent( void )
+{
+    uint8_t index = 0;
+    bool activateTimer = false;
+    TimerTime_t beaconEventTime = 1;
+    TimerTime_t currentTime = TimerGetCurrentTime( );
+
+    TimerStop( &BeaconTimer );
+
+    switch( BeaconState )
+    {
+        case BEACON_STATE_ACQUISITION:
+        {
+            activateTimer = true;
+
+            if( BeaconCtx.Ctrl.AcquisitionPending == 1 )
+            {
+                Radio.Sleep();
+                BeaconState = BEACON_STATE_SWITCH_CLASS;
+            }
+            else
+            {
+                // Default symbol timeouts
+                BeaconCtx.SymbolTimeout = BeaconCtx.Cfg.SymbolToDefault;
+                PingSlotCtx.SymbolTimeout = BeaconCtx.Cfg.SymbolToDefault;
+
+                if( BeaconCtx.Ctrl.BeaconDelaySet == 1 )
+                {
+                    if( BeaconCtx.BeaconTimingDelay > 0 )
+                    {
+                        if( BeaconCtx.NextBeaconRx > currentTime )
+                        {
+                            BeaconCtx.Ctrl.AcquisitionTimerSet = 1;
+                            beaconEventTime = TimerTempCompensation( BeaconCtx.NextBeaconRx - currentTime, BeaconCtx.Temperature );
+                        }
+                        else
+                        {
+                            BeaconCtx.Ctrl.BeaconDelaySet = 0;
+                            BeaconCtx.Ctrl.AcquisitionPending = 1;
+                            BeaconCtx.Ctrl.AcquisitionTimerSet = 0;
+                            beaconEventTime = BeaconCtx.Cfg.Interval;
+                            RxBeaconSetup( BeaconCtx.SymbolTimeout, 0 );
+                        }
+                        BeaconCtx.NextBeaconRx = 0;
+                        BeaconCtx.BeaconTimingDelay = 0;
+                    }
+                    else
+                    {
+                        BeaconCtx.Ctrl.BeaconDelaySet = 0;
+                        BeaconCtx.Ctrl.AcquisitionPending = 0;
+                        BeaconCtx.Ctrl.AcquisitionTimerSet = 1;
+                        beaconEventTime = BeaconCtx.Cfg.DelayBeaconTimingAns;
+                        RxBeaconSetup( BeaconCtx.SymbolTimeout, 0 );
+                    }
+                }
+                else
+                {
+                    BeaconCtx.Ctrl.AcquisitionPending = 1;
+                    beaconEventTime = BeaconCtx.Cfg.Interval;
+                    if( BeaconCtx.Ctrl.AcquisitionTimerSet == 0 )
+                    {
+                        RxBeaconSetup( BeaconCtx.SymbolTimeout, 0 );
+                    }
+                    BeaconCtx.Ctrl.AcquisitionTimerSet = 0;
+                }
+            }
+            break;
+        }
+        case BEACON_STATE_TIMEOUT:
+        {
+            // Store listen time
+            BeaconCtx.ListenTime = currentTime - BeaconCtx.NextBeaconRx;
+            // Setup next state
+            BeaconState = BEACON_STATE_BEACON_MISSED;
+            // no break here
+        }
+        case BEACON_STATE_BEACON_MISSED:
+        {
+            // We have to update the beacon time, since we missed a beacon
+            BeaconCtx.BeaconTime += ( BeaconCtx.Cfg.Interval / 1000 );
+
+            // Update symbol timeout
+            BeaconCtx.SymbolTimeout *= BeaconCtx.Cfg.SymbolToExpansionFactor;
+            if( BeaconCtx.SymbolTimeout > BeaconCtx.Cfg.SymbolToExpansionMax )
+            {
+                BeaconCtx.SymbolTimeout = BeaconCtx.Cfg.SymbolToExpansionMax;
+            }
+            PingSlotCtx.SymbolTimeout *= PingSlotCtx.Cfg.SymbolToExpansionFactor;
+            if( PingSlotCtx.SymbolTimeout > PingSlotCtx.Cfg.SymbolToExpansionMax )
+            {
+                PingSlotCtx.SymbolTimeout = PingSlotCtx.Cfg.SymbolToExpansionMax;
+            }
+            // Setup next state
+            BeaconState = BEACON_STATE_REACQUISITION;
+            // no break here
+        }
+        case BEACON_STATE_REACQUISITION:
+        {
+            if( ( currentTime - BeaconCtx.LastBeaconRx ) > MAX_BEACON_LESS_PERIOD )
+            {
+                activateTimer = true;
+                BeaconState = BEACON_STATE_SWITCH_CLASS;
+            }
+            else
+            {
+                activateTimer = true;
+                // Calculate the point in time of the next beacon
+                beaconEventTime = ( ( currentTime - BeaconCtx.LastBeaconRx ) % BeaconCtx.Cfg.Interval );
+                beaconEventTime = BeaconCtx.Cfg.Interval - beaconEventTime;
+                // Take window enlargement into account
+                beaconEventTime -= ( ( BeaconCtx.ListenTime * BeaconCtx.Cfg.SymbolToExpansionFactor ) >> 1 );
+                beaconEventTime = TimerTempCompensation( beaconEventTime, BeaconCtx.Temperature );
+                BeaconCtx.NextBeaconRx = currentTime + beaconEventTime;
+
+                // Make sure to transit to the correct state
+                if( ( currentTime + BeaconCtx.Cfg.Guard ) < BeaconCtx.NextBeaconRx )
+                {
+                    beaconEventTime -= BeaconCtx.Cfg.Guard;
+                    BeaconState = BEACON_STATE_IDLE;
+                }
+                else
+                {
+                    BeaconState = BEACON_STATE_GUARD;
+                }
+
+                if( PingSlotCtx.Ctrl.Assigned == 1 )
+                {
+                    PingSlotState = PINGSLOT_STATE_CALC_PING_OFFSET;
+                    TimerSetValue( &PingSlotTimer, 1 );
+                    TimerStart( &PingSlotTimer );
+
+                    MulticastSlotState = PINGSLOT_STATE_CALC_PING_OFFSET;
+                    TimerSetValue( &MulticastSlotTimer, 1 );
+                    TimerStart( &MulticastSlotTimer );
+                }
+            }
+            BeaconCtx.Ctrl.BeaconAcquired = 0;
+
+            if( BeaconCtx.Ctrl.ResumeBeaconing == 0 )
+            {
+                MlmeIndication.MlmeIndication = MLME_BEACON;
+                MlmeIndication.Status = LORAMAC_EVENT_INFO_STATUS_BEACON_LOST;
+                LoRaMacFlags.Bits.MlmeInd = 1;
+
+                TimerSetValue( &MacStateCheckTimer, 1 );
+                TimerStart( &MacStateCheckTimer );
+                LoRaMacFlags.Bits.MacDone = 1;
+            }
+            BeaconCtx.Ctrl.ResumeBeaconing = 0;
+            break;
+        }
+        case BEACON_STATE_LOCKED:
+        {
+            activateTimer = true;
+            // Calculate the point in time of the next beacon
+            beaconEventTime = ( ( currentTime - BeaconCtx.LastBeaconRx ) % BeaconCtx.Cfg.Interval );
+            beaconEventTime = BeaconCtx.Cfg.Interval - beaconEventTime;
+            beaconEventTime = TimerTempCompensation( beaconEventTime, BeaconCtx.Temperature );
+            BeaconCtx.NextBeaconRx = currentTime + beaconEventTime;
+
+            // Make sure to transit to the correct state
+            if( ( currentTime + BeaconCtx.Cfg.Guard ) < BeaconCtx.NextBeaconRx )
+            {
+                beaconEventTime -= BeaconCtx.Cfg.Guard;
+                BeaconState = BEACON_STATE_IDLE;
+            }
+            else
+            {
+                BeaconState = BEACON_STATE_GUARD;
+            }
+
+            if( LoRaMacFlags.Bits.MlmeReq == 1 )
+            {
+                index = GetMlmeConfirmIndex( MlmeConfirmQueue, MLME_BEACON_ACQUISITION, MlmeConfirmQueueCnt );
+                if( index < LORA_MAC_MLME_CONFIRM_QUEUE_LEN )
+                {
+                    MlmeConfirmQueue[index].Status = LORAMAC_EVENT_INFO_STATUS_OK;
+                    MlmeConfirm.TxTimeOnAir = 0;
+                }
+            }
+
+            if( PingSlotCtx.Ctrl.Assigned == 1 )
+            {
+                PingSlotState = PINGSLOT_STATE_CALC_PING_OFFSET;
+                TimerSetValue( &PingSlotTimer, 1 );
+                TimerStart( &PingSlotTimer );
+
+                MulticastSlotState = PINGSLOT_STATE_CALC_PING_OFFSET;
+                TimerSetValue( &MulticastSlotTimer, 1 );
+                TimerStart( &MulticastSlotTimer );
+            }
+            BeaconCtx.Ctrl.AcquisitionPending = 0;
+
+            if( BeaconCtx.Ctrl.ResumeBeaconing == 0 )
+            {
+                MlmeIndication.MlmeIndication = MLME_BEACON;
+                MlmeIndication.Status = LORAMAC_EVENT_INFO_STATUS_BEACON_LOCKED;
+                LoRaMacFlags.Bits.MlmeInd = 1;
+
+                TimerSetValue( &MacStateCheckTimer, 1 );
+                TimerStart( &MacStateCheckTimer );
+                LoRaMacFlags.Bits.MacDone = 1;
+            }
+            BeaconCtx.Ctrl.ResumeBeaconing = 0;
+            break;
+        }
+        case BEACON_STATE_IDLE:
+        {
+            activateTimer = true;
+            if( ( LoRaMacCallbacks != NULL ) && ( LoRaMacCallbacks->GetTemperatureLevel != NULL ) )
+            {
+                BeaconCtx.Temperature = LoRaMacCallbacks->GetTemperatureLevel( );
+            }
+            beaconEventTime = BeaconCtx.NextBeaconRx - RADIO_WAKEUP_TIME;
+            currentTime = TimerGetCurrentTime( );
+
+            if( beaconEventTime > currentTime )
+            {
+                BeaconState = BEACON_STATE_GUARD;
+                beaconEventTime -= currentTime;
+                beaconEventTime = TimerTempCompensation( beaconEventTime, BeaconCtx.Temperature );
+            }
+            else
+            {
+                BeaconState = BEACON_STATE_REACQUISITION;
+                beaconEventTime = 1;
+            }
+            break;
+        }
+        case BEACON_STATE_GUARD:
+        {
+            BeaconState = BEACON_STATE_RX;
+            RxBeaconSetup( BeaconCtx.SymbolTimeout, BeaconCtx.Cfg.Reserved );
+            break;
+        }
+        case BEACON_STATE_SWITCH_CLASS:
+        {
+            if( LoRaMacFlags.Bits.MlmeReq == 1 )
+            {
+                index = GetMlmeConfirmIndex( MlmeConfirmQueue, MLME_BEACON_ACQUISITION, MlmeConfirmQueueCnt );
+                if( index < LORA_MAC_MLME_CONFIRM_QUEUE_LEN )
+                {
+                    MlmeConfirmQueue[index].Status = LORAMAC_EVENT_INFO_STATUS_BEACON_NOT_FOUND;
+                }
+            }
+            else
+            {
+                MlmeIndication.MlmeIndication = MLME_SWITCH_CLASS;
+                MlmeIndication.Status = LORAMAC_EVENT_INFO_STATUS_OK;
+                PingSlotCtx.Ctrl.Assigned = 0;
+                LoRaMacFlags.Bits.MlmeInd = 1;
+            }
+            BeaconState = BEACON_STATE_ACQUISITION;
+
+            BeaconCtx.Ctrl.BeaconMode = 0;
+            BeaconCtx.Ctrl.AcquisitionPending = 0;
+            BeaconCtx.Ctrl.AcquisitionTimerSet = 0;
+            LoRaMacFlags.Bits.MacDone = 1;
+
+            TimerSetValue( &MacStateCheckTimer, beaconEventTime );
+            TimerStart( &MacStateCheckTimer );
+            break;
+        }
+        default:
+        {
+            BeaconState = BEACON_STATE_ACQUISITION;
+            break;
+        }
+    }
+
+    if( activateTimer == true )
+    {
+        TimerSetValue( &BeaconTimer, beaconEventTime );
+        TimerStart( &BeaconTimer );
+    }
+}
+
+static bool CalcNextSlotTime( uint16_t slotOffset, uint16_t pingPeriod, TimerTime_t* timeOffset )
+{
+    uint8_t currentPingSlot = 0;
+    TimerTime_t slotTime = 0;
+    TimerTime_t currentTime = TimerGetCurrentTime( );
+
+    // Calculate the point in time of the last beacon even if we missed it
+    slotTime = ( ( currentTime - BeaconCtx.LastBeaconRx ) % BeaconCtx.Cfg.Interval );
+    slotTime = currentTime - slotTime;
+
+    // Add the reserved time and the ping offset
+    slotTime += BeaconCtx.Cfg.Reserved;
+    slotTime += slotOffset * PingSlotCtx.Cfg.PingSlotWindow;
+
+    if( slotTime < currentTime )
+    {
+        currentPingSlot = ( ( currentTime - slotTime ) /
+                          ( pingPeriod * PingSlotCtx.Cfg.PingSlotWindow ) ) + 1;
+        slotTime += ( ( TimerTime_t )( currentPingSlot * pingPeriod ) *
+                    PingSlotCtx.Cfg.PingSlotWindow );
+    }
+
+    if( currentPingSlot < PingSlotCtx.PingNb )
+    {
+        if( slotTime <= ( BeaconCtx.NextBeaconRx - BeaconCtx.Cfg.Guard - PingSlotCtx.Cfg.PingSlotWindow ) )
+        {
+            // Calculate the relative ping slot time
+            slotTime -= currentTime;
+            slotTime -= RADIO_WAKEUP_TIME;
+            slotTime = TimerTempCompensation( slotTime, BeaconCtx.Temperature );
+            *timeOffset = slotTime;
+            return true;
+        }
+    }
+    return false;
+}
+
+static void OnPingSlotTimerEvent( void )
+{
+    TimerTime_t pingSlotTime = 0;
+
+    TimerStop( &PingSlotTimer );
+
+    switch( PingSlotState )
+    {
+        case PINGSLOT_STATE_CALC_PING_OFFSET:
+        {
+            LoRaMacBeaconComputePingOffset( BeaconCtx.BeaconTime,
+                                            LoRaMacDevAddr,
+                                            PingSlotCtx.PingPeriod,
+                                            &( PingSlotCtx.PingOffset ) );
+            PingSlotState = PINGSLOT_STATE_SET_TIMER;
+            // no break
+        }
+        case PINGSLOT_STATE_SET_TIMER:
+        {
+            if( CalcNextSlotTime( PingSlotCtx.PingOffset, PingSlotCtx.PingPeriod, &pingSlotTime ) == true )
+            {
+                // Start the timer if the ping slot time is in range
+                PingSlotState = PINGSLOT_STATE_IDLE;
+                TimerSetValue( &PingSlotTimer, pingSlotTime );
+                TimerStart( &PingSlotTimer );
+            }
+            break;
+        }
+        case PINGSLOT_STATE_IDLE:
+        {
+            uint32_t frequency = PingSlotCtx.Frequency;
+
+            if( PingSlotCtx.Ctrl.CustomFreq == 0 )
+            {
+                // Restore floor plan
+                frequency = PINGSLOT_CHANNEL_FREQ( LoRaMacDevAddr );
+            }
+
+            if( MulticastSlotState != PINGSLOT_STATE_RX )
+            {
+                if( BeaconCtx.Ctrl.BeaconAcquired == 1 )
+                {
+                    PingSlotCtx.SymbolTimeout = GetRxSymbolTimeout( PingSlotCtx.Datarate );
+                }
+                PingSlotState = PINGSLOT_STATE_RX;
+                RxWindowSetup( frequency, PingSlotCtx.Datarate, GetRxBandwidth( PingSlotCtx.Datarate ),
+                               PingSlotCtx.SymbolTimeout, false );
+
+            }
+            else
+            {
+                // Multicast slots have priority. Skip Rx
+                PingSlotState = PINGSLOT_STATE_SET_TIMER;
+                TimerSetValue( &PingSlotTimer, PingSlotCtx.Cfg.PingSlotWindow );
+                TimerStart( &PingSlotTimer );
+            }
+            break;
+        }
+        default:
+        {
+            PingSlotState = PINGSLOT_STATE_SET_TIMER;
+            break;
+        }
+    }
+}
+
+static void OnMulticastSlotTimerEvent( void )
+{
+    TimerTime_t multicastSlotTime = 0;
+    TimerTime_t slotTime = 0;
+    MulticastParams_t *cur = MulticastChannels;
+
+    TimerStop( &MulticastSlotTimer );
+
+    if( cur == NULL )
+    {
+        return;
+    }
+
+    switch( MulticastSlotState )
+    {
+        case PINGSLOT_STATE_CALC_PING_OFFSET:
+        {
+            while( cur != NULL )
+            {
+                LoRaMacBeaconComputePingOffset( BeaconCtx.BeaconTime,
+                                                cur->Address,
+                                                PingSlotCtx.PingPeriod,
+                                                &( cur->PingOffset ) );
+                cur = cur->Next;
+            }
+            MulticastSlotState = PINGSLOT_STATE_SET_TIMER;
+            // no break
+        }
+        case PINGSLOT_STATE_SET_TIMER:
+        {
+            cur = MulticastChannels;
+            PingSlotCtx.NextMulticastChannel = NULL;
+
+            while( cur != NULL )
+            {
+                if( CalcNextSlotTime( cur->PingOffset, PingSlotCtx.PingPeriod, &slotTime ) == true )
+                {
+                    if( ( multicastSlotTime == 0 ) || ( multicastSlotTime > slotTime ) )
+                    {
+                        // Update the slot time and the next multicast channel
+                        multicastSlotTime = slotTime;
+                        PingSlotCtx.NextMulticastChannel = cur;
+                    }
+                }
+                cur = cur->Next;
+            }
+
+            if( PingSlotCtx.NextMulticastChannel != NULL )
+            {
+                // Start the timer if the ping slot time is in range
+                MulticastSlotState = PINGSLOT_STATE_IDLE;
+                TimerSetValue( &MulticastSlotTimer, multicastSlotTime );
+                TimerStart( &MulticastSlotTimer );
+            }
+            break;
+        }
+        case PINGSLOT_STATE_IDLE:
+        {
+            uint32_t frequency = PingSlotCtx.Frequency;
+
+            if( PingSlotCtx.NextMulticastChannel == NULL )
+            {
+                MulticastSlotState = PINGSLOT_STATE_SET_TIMER;
+                TimerSetValue( &MulticastSlotTimer, 1 );
+                TimerStart( &MulticastSlotTimer );
+                break;
+            }
+
+            if( PingSlotCtx.Ctrl.CustomFreq == 0 )
+            {
+                // Restore floor plan
+                frequency = PINGSLOT_CHANNEL_FREQ( PingSlotCtx.NextMulticastChannel->Address );
+            }
+
+            if( BeaconCtx.Ctrl.BeaconAcquired == 1 )
+            {
+                PingSlotCtx.SymbolTimeout = GetRxSymbolTimeout( PingSlotCtx.Datarate );
+            }
+            MulticastSlotState = PINGSLOT_STATE_RX;
+            RxWindowSetup( frequency, PingSlotCtx.Datarate, GetRxBandwidth( PingSlotCtx.Datarate ),
+                           PingSlotCtx.SymbolTimeout, false );
+            break;
+        }
+        default:
+        {
+            MulticastSlotState = PINGSLOT_STATE_SET_TIMER;
+            break;
+        }
+    }
+}
+
+static void RxBeaconSetup( uint16_t timeout, uint32_t rxTime )
+{
+    bool rxContinuous = true;
+    uint32_t frequency = BeaconCtx.Frequency;
+
+    Radio.Sleep( );
+
+    if( BeaconCtx.Ctrl.CustomFreq == 0 )
+    {
+        // Restore floor plan
+        frequency = BEACON_CHANNEL_FREQ( );
+    }
+
+    if( BeaconCtx.Ctrl.BeaconChannelSet == 1 )
+    {
+        // Take the frequency of the next beacon
+        BeaconCtx.Ctrl.BeaconChannelSet = 0;
+        frequency = BEACON_CHANNEL_FREQ_IDX( BeaconCtx.BeaconTimingChannel );
+    }
+
+    Radio.SetChannel( frequency );
+
+#if defined( USE_BAND_433 ) || defined( USE_BAND_780 ) || defined( USE_BAND_868 )
+    Radio.SetMaxPayloadLength( MODEM_LORA, 17 );
+#elif defined( USE_BAND_915 ) || defined( USE_BAND_915_HYBRID )
+    Radio.SetMaxPayloadLength( MODEM_LORA, 19 );
+#endif
+
+    if( rxTime != 0 )
+    {
+        rxContinuous = false;
+    }
+
+    // Store downlink datarate
+    McpsIndication.RxDatarate = BEACON_CHANNEL_DR;
+
+    Radio.SetRxConfig( MODEM_LORA, BEACON_CHANNEL_BW, Datarates[BEACON_CHANNEL_DR],
+                       1, 0, 10, timeout, true, BEACON_SIZE, false, 0, 0, false, rxContinuous );
+
+    Radio.Rx( rxTime );
+}
+
+static bool RxBeacon( uint8_t *payload, uint16_t size )
+{
+    bool beaconReceived = false;
+    uint16_t crc0 = 0;
+    uint16_t crc1 = 0;
+    uint16_t beaconCrc0 = 0;
+    uint16_t beaconCrc1 = 0;
+    uint8_t rfuOffset1 = 0;
+    uint8_t rfuOffset2 = 0;
+
+#if defined( USE_BAND_915 ) || defined( USE_BAND_915_HYBRID )
+    rfuOffset1 = 1;
+    rfuOffset2 = 1;
+#endif
+
+    // BeaconState = BEACON_STATE_REACQUISITION;
+    if( ( BeaconState == BEACON_STATE_RX ) || ( BeaconCtx.Ctrl.AcquisitionPending == 1 ) )
+    {
+        if( size == BEACON_SIZE )
+        {
+            beaconCrc0 = ( ( uint16_t ) payload[6 + rfuOffset1] ) & 0x00FF;
+            beaconCrc0 |= ( ( uint16_t ) payload[7 + rfuOffset1] << 8 ) & 0xFF00;
+            crc0 = BeaconCrc( payload, 6 + rfuOffset1 );
+
+            // Validate the first crc of the beacon frame
+            if( crc0 == beaconCrc0 )
+            {
+                BeaconCtx.BeaconTime  = ( ( uint32_t ) payload[2 + rfuOffset1] ) & 0x000000FF;
+                BeaconCtx.BeaconTime |= ( ( uint32_t ) ( payload[3 + rfuOffset1] << 8 ) ) & 0x0000FF00;
+                BeaconCtx.BeaconTime |= ( ( uint32_t ) ( payload[4 + rfuOffset1] << 16 ) ) & 0x00FF0000;
+                BeaconCtx.BeaconTime |= ( ( uint32_t ) ( payload[5 + rfuOffset1] << 24 ) ) & 0xFF000000;
+                MlmeIndication.BeaconInfo.Time = BeaconCtx.BeaconTime;
+                beaconReceived = true;
+            }
+
+            beaconCrc1 = ( ( uint16_t ) payload[15 + rfuOffset1 + rfuOffset2] ) & 0x00FF;
+            beaconCrc1 |= ( ( uint16_t ) payload[16 + rfuOffset1 + rfuOffset2] << 8 ) & 0xFF00;
+            crc1 = BeaconCrc( &payload[8 + rfuOffset1], 7 + rfuOffset2 );
+
+            // Validate the second crc of the beacon frame
+            if( crc1 == beaconCrc1 )
+            {
+                MlmeIndication.BeaconInfo.GwSpecific.InfoDesc = payload[8 + rfuOffset1];
+                memcpy1( MlmeIndication.BeaconInfo.GwSpecific.Info, &payload[9 + rfuOffset1], 7 );
+                beaconReceived = true;
+            }
+
+            // Reset beacon variables, if one of the crc is valid
+            if( beaconReceived == true )
+            {
+                BeaconCtx.LastBeaconRx = TimerGetCurrentTime( ) - Radio.TimeOnAir( MODEM_LORA, size );
+                BeaconCtx.Ctrl.BeaconAcquired = 1;
+                BeaconCtx.Ctrl.BeaconMode = 1;
+                BeaconCtx.SymbolTimeout = BeaconCtx.Cfg.SymbolToDefault;
+                BeaconState = BEACON_STATE_LOCKED;
+
+                OnBeaconTimerEvent( );
+            }
+        }
+
+        if( BeaconState == BEACON_STATE_RX )
+        {
+            BeaconState = BEACON_STATE_TIMEOUT;
+            OnBeaconTimerEvent( );
+        }
+        // Return always true, when we expect a beacon.
+        beaconReceived = true;
+    }
+
+    return beaconReceived;
+}
+
+static uint16_t BeaconCrc( uint8_t *buffer, uint16_t length )
+{
+    // The CRC calculation follows CCITT
+    const uint16_t polynom = 0x1021;
+    // CRC initial value
+    uint16_t crc = 0x0000;
+
+    if( buffer == NULL )
+    {
+        return 0;
+    }
+
+    for( uint16_t i = 0; i < length; ++i )
+    {
+        crc ^= ( uint16_t ) buffer[i] << 8;
+        for( uint16_t j = 0; j < 8; ++j )
+        {
+            crc = ( crc & 0x8000 ) ? ( crc << 1 ) ^ polynom : ( crc << 1 );
+        }
+    }
+
+    return crc;
+}
+
+static bool IsBeaconExpected( void )
+{
+    if( ( BeaconCtx.Ctrl.AcquisitionPending == 1 ) ||
+        ( BeaconCtx.Ctrl.AcquisitionTimerSet == 1 ) ||
+        ( BeaconState == BEACON_STATE_RX ) )
+    {
+        return true;
+    }
+    return false;
+}
+
+static bool IsPingExpected( void )
+{
+    if( LoRaMacDeviceClass == CLASS_B )
+    {
+        if( PingSlotState == PINGSLOT_STATE_RX )
+        {
+            return true;
+        }
+    }
+    return false;
+}
+
+#if ( defined( USE_BAND_915 ) || defined( USE_BAND_915_HYBRID ) )
+static uint8_t BeaconChannel( uint32_t devAddr )
+{
+    uint32_t frequency = 0;
+
+    frequency = devAddr + ( BeaconCtx.BeaconTime / ( BeaconCtx.Cfg.Interval / 1000 ) );
+    return ( ( uint8_t )( frequency % 8 ) );
+}
+#endif
+
+static void HaltBeaconing( void )
+{
+    if( LoRaMacDeviceClass == CLASS_B )
+    {
+        if( ( BeaconState == BEACON_STATE_TIMEOUT ) ||
+            ( BeaconState == BEACON_STATE_SWITCH_CLASS ) )
+        {
+            // Update the state machine before halt
+            OnBeaconTimerEvent( );
+        }
+
+        // Halt beacon state machine
+        BeaconState = BEACON_STATE_HALT;
+
+        // Halt ping slot state machine
+        TimerStop( &BeaconTimer );
+
+        // Halt ping slot state machine
+        TimerStop( &PingSlotTimer );
+
+        // Halt multicast ping slot state machine
+        TimerStop( &MulticastSlotTimer );
+    }
+}
+
+static void ResumeBeaconing( void )
+{
+    if( LoRaMacDeviceClass == CLASS_B )
+    {
+        if( BeaconState == BEACON_STATE_HALT )
+        {
+            BeaconCtx.Ctrl.ResumeBeaconing = 1;
+
+            // Set default state
+            BeaconState = BEACON_STATE_LOCKED;
+
+            if( BeaconCtx.Ctrl.BeaconAcquired == 0 )
+            {
+                // Set the default state for beacon less operation
+                BeaconState = BEACON_STATE_REACQUISITION;
+            }
+            TimerSetValue( &BeaconTimer, 1 );
+            TimerStart( &BeaconTimer );
+        }
+    }
+}
+
+static bool ValidatePayloadLength( uint8_t lenN, int8_t datarate, uint8_t fOptsLen )
+{
+    uint16_t maxN = 0;
+    uint16_t payloadSize = 0;
+
+    // Get the maximum payload length
+    if( RepeaterSupport == true )
+    {
+        maxN = MaxPayloadOfDatarateRepeater[datarate];
+    }
+    else
+    {
+        maxN = MaxPayloadOfDatarate[datarate];
+    }
+
+    // Calculate the resulting payload size
+    payloadSize = ( lenN + fOptsLen );
+
+    // Validation of the application payload size
+    if( ( payloadSize <= maxN ) && ( payloadSize <= LORAMAC_PHY_MAXPAYLOAD ) )
+    {
+        return true;
+    }
+    return false;
+}
+
+static uint8_t CountBits( uint16_t mask, uint8_t nbBits )
+{
+    uint8_t nbActiveBits = 0;
+
+    for( uint8_t j = 0; j < nbBits; j++ )
+    {
+        if( ( mask & ( 1 << j ) ) == ( 1 << j ) )
+        {
+            nbActiveBits++;
+        }
+    }
+    return nbActiveBits;
+}
+
+#if defined( USE_BAND_915 ) || defined( USE_BAND_915_HYBRID )
+static uint8_t CountNbEnabled125kHzChannels( uint16_t *channelsMask )
+{
+    uint8_t nb125kHzChannels = 0;
+
+    for( uint8_t i = 0, k = 0; i < LORA_MAX_NB_CHANNELS - 8; i += 16, k++ )
+    {
+        nb125kHzChannels += CountBits( channelsMask[k], 16 );
+    }
+
+    return nb125kHzChannels;
+}
+
+#if defined( USE_BAND_915_HYBRID )
+static void ReenableChannels( uint16_t mask, uint16_t* channelsMask )
+{
+    uint16_t blockMask = mask;
+
+    for( uint8_t i = 0, j = 0; i < 4; i++, j += 2 )
+    {
+        channelsMask[i] = 0;
+        if( ( blockMask & ( 1 << j ) ) != 0 )
+        {
+            channelsMask[i] |= 0x00FF;
+        }
+        if( ( blockMask & ( 1 << ( j + 1 ) ) ) != 0 )
+        {
+            channelsMask[i] |= 0xFF00;
+        }
+    }
+    channelsMask[4] = blockMask;
+    channelsMask[5] = 0x0000;
+}
+
+static bool ValidateChannelMask( uint16_t* channelsMask )
+{
+    bool chanMaskState = false;
+    uint16_t block1 = 0;
+    uint16_t block2 = 0;
+    uint8_t index = 0;
+
+    for( uint8_t i = 0; i < 4; i++ )
+    {
+        block1 = channelsMask[i] & 0x00FF;
+        block2 = channelsMask[i] & 0xFF00;
+
+        if( ( CountBits( block1, 16 ) > 5 ) && ( chanMaskState == false ) )
+        {
+            channelsMask[i] &= block1;
+            channelsMask[4] = 1 << ( i * 2 );
+            chanMaskState = true;
+            index = i;
+        }
+        else if( ( CountBits( block2, 16 ) > 5 ) && ( chanMaskState == false ) )
+        {
+            channelsMask[i] &= block2;
+            channelsMask[4] = 1 << ( i * 2 + 1 );
+            chanMaskState = true;
+            index = i;
+        }
+    }
+
+    // Do only change the channel mask, if we have found a valid block.
+    if( chanMaskState == true )
+    {
+        for( uint8_t i = 0; i < 4; i++ )
+        {
+            if( i != index )
+            {
+                channelsMask[i] = 0;
+            }
+        }
+    }
+    return chanMaskState;
+}
+#endif
+#endif
+
+static bool ValidateDatarate( int8_t datarate, uint16_t* channelsMask )
+{
+    if( ValueInRange( datarate, LORAMAC_TX_MIN_DATARATE, LORAMAC_TX_MAX_DATARATE ) == false )
+    {
+        return false;
+    }
+    for( uint8_t i = 0, k = 0; i < LORA_MAX_NB_CHANNELS; i += 16, k++ )
+    {
+        for( uint8_t j = 0; j < 16; j++ )
+        {
+            if( ( ( channelsMask[k] & ( 1 << j ) ) != 0 ) )
+            {// Check datarate validity for enabled channels
+                if( ValueInRange( datarate, Channels[i + j].DrRange.Fields.Min, Channels[i + j].DrRange.Fields.Max ) == true )
+                {
+                    // At least 1 channel has been found we can return OK.
+                    return true;
+                }
+            }
+        }
+    }
+    return false;
+}
+
+static int8_t LimitTxPower( int8_t txPower )
+{
+    int8_t resultTxPower = txPower;
+#if defined( USE_BAND_915 ) || defined( USE_BAND_915_HYBRID )
+    if( ( LoRaMacParams.ChannelsDatarate == DR_4 ) ||
+        ( ( LoRaMacParams.ChannelsDatarate >= DR_8 ) && ( LoRaMacParams.ChannelsDatarate <= DR_13 ) ) )
+    {// Limit tx power to max 26dBm
+        resultTxPower =  MAX( txPower, TX_POWER_26_DBM );
+    }
+    else
+    {
+        if( CountNbEnabled125kHzChannels( LoRaMacParams.ChannelsMask ) < 50 )
+        {// Limit tx power to max 21dBm
+            resultTxPower = MAX( txPower, TX_POWER_20_DBM );
+        }
+    }
+#endif
+    return resultTxPower;
+}
+
+static bool ValueInRange( int8_t value, int8_t min, int8_t max )
+{
+    if( ( value >= min ) && ( value <= max ) )
+    {
+        return true;
+    }
+    return false;
+}
+
+static bool ValidateDrRange( DrRange_t drRange, int8_t min, int8_t max )
+{
+    int8_t drMin = drRange.Fields.Min & 0x0F;
+    int8_t drMax = drRange.Fields.Max & 0x0F;
+
+    if( drMin > drMax )
+    {
+        return false;
+    }
+    if( ValueInRange( drMin, min, max ) == false )
+    {
+        return false;
+    }
+    if( ValueInRange( drMax, min, max ) == false )
+    {
+        return false;
+    }
+    return true;
+}
+
+static bool DisableChannelInMask( uint8_t id, uint16_t* mask )
+{
+    uint8_t index = 0;
+    index = id / 16;
+
+    if( ( index > 4 ) || ( id >= LORA_MAX_NB_CHANNELS ) )
+    {
+        return false;
+    }
+
+    // Deactivate channel
+    mask[index] &= ~( 1 << ( id % 16 ) );
+
+    return true;
+}
+
+static bool AdrNextDr( bool adrEnabled, bool updateChannelMask, int8_t* datarateOut )
+{
+    bool adrAckReq = false;
+    int8_t datarate = LoRaMacParams.ChannelsDatarate;
+
+    if( adrEnabled == true )
+    {
+        if( datarate == LORAMAC_TX_MIN_DATARATE )
+        {
+            AdrAckCounter = 0;
+            adrAckReq = false;
+        }
+        else
+        {
+            if( AdrAckCounter >= ADR_ACK_LIMIT )
+            {
+                adrAckReq = true;
+            }
+            else
+            {
+                adrAckReq = false;
+            }
+            if( AdrAckCounter >= ( ADR_ACK_LIMIT + ADR_ACK_DELAY ) )
+            {
+                if( ( AdrAckCounter % ADR_ACK_DELAY ) == 0 )
+                {
+                    if( LoRaMacParams.ChannelsTxPower == LORAMAC_MAX_TX_POWER )
+                    {
+#if defined( USE_BAND_433 ) || defined( USE_BAND_780 ) || defined( USE_BAND_868 )
+                        if( datarate > LORAMAC_TX_MIN_DATARATE )
+                        {
+                            datarate--;
+                        }
+                        if( datarate == LORAMAC_TX_MIN_DATARATE )
+                        {
+                            if( updateChannelMask == true )
+                            {
+                                // Re-enable default channels LC1, LC2, LC3
+                                LoRaMacParams.ChannelsMask[0] = LoRaMacParams.ChannelsMask[0] | ( LC( 1 ) + LC( 2 ) + LC( 3 ) );
+                            }
+                        }
+#elif defined( USE_BAND_470 )
+                        if( datarate > LORAMAC_TX_MIN_DATARATE )
+                        {
+                            datarate--;
+                        }
+                        if( datarate == LORAMAC_TX_MIN_DATARATE )
+                        {
+                            if( updateChannelMask == true )
+                            {
+                                // Re-enable default channels
+                                memcpy1( ( uint8_t* )LoRaMacParams.ChannelsMask, ( uint8_t* )LoRaMacParamsDefaults.ChannelsMask, sizeof( LoRaMacParams.ChannelsMask ) );
+                            }
+                        }
+#elif defined( USE_BAND_915 ) || defined( USE_BAND_915_HYBRID )
+                        if( ( datarate > LORAMAC_TX_MIN_DATARATE ) && ( datarate == DR_8 ) )
+                        {
+                            datarate = DR_4;
+                        }
+                        else if( datarate > LORAMAC_TX_MIN_DATARATE )
+                        {
+                            datarate--;
+                        }
+                        if( datarate == LORAMAC_TX_MIN_DATARATE )
+                        {
+                            if( updateChannelMask == true )
+                            {
+#if defined( USE_BAND_915 )
+                                // Re-enable default channels
+                                memcpy1( ( uint8_t* )LoRaMacParams.ChannelsMask, ( uint8_t* )LoRaMacParamsDefaults.ChannelsMask, sizeof( LoRaMacParams.ChannelsMask ) );
+#else // defined( USE_BAND_915_HYBRID )
+                                // Re-enable default channels
+                                ReenableChannels( LoRaMacParamsDefaults.ChannelsMask[4], LoRaMacParams.ChannelsMask );
+#endif
+                            }
+                        }
+#else
+#error "Please define a frequency band in the compiler options."
+#endif
+                    }
+                    else
+                    {
+                        LoRaMacParams.ChannelsTxPower = LORAMAC_MAX_TX_POWER;
+                    }
+                }
+            }
+        }
+    }
+
+    *datarateOut = datarate;
+
+    return adrAckReq;
+}
+
+static LoRaMacStatus_t AddMacCommand( uint8_t cmd, uint8_t p1, uint8_t p2 )
+{
+    LoRaMacStatus_t status = LORAMAC_STATUS_BUSY;
+    // The maximum buffer length must take MAC commands to re-send into account.
+    uint8_t bufLen = LORA_MAC_COMMAND_MAX_LENGTH - MacCommandsBufferToRepeatIndex;
+
+    switch( cmd )
+    {
+        case MOTE_MAC_LINK_CHECK_REQ:
+            if( MacCommandsBufferIndex < bufLen )
+            {
+                MacCommandsBuffer[MacCommandsBufferIndex++] = cmd;
+                // No payload for this command
+                status = LORAMAC_STATUS_OK;
+            }
+            break;
+        case MOTE_MAC_LINK_ADR_ANS:
+            if( MacCommandsBufferIndex < ( bufLen - 1 ) )
+            {
+                MacCommandsBuffer[MacCommandsBufferIndex++] = cmd;
+                // Margin
+                MacCommandsBuffer[MacCommandsBufferIndex++] = p1;
+                status = LORAMAC_STATUS_OK;
+            }
+            break;
+        case MOTE_MAC_DUTY_CYCLE_ANS:
+            if( MacCommandsBufferIndex < bufLen )
+            {
+                MacCommandsBuffer[MacCommandsBufferIndex++] = cmd;
+                // No payload for this answer
+                status = LORAMAC_STATUS_OK;
+            }
+            break;
+        case MOTE_MAC_RX_PARAM_SETUP_ANS:
+            if( MacCommandsBufferIndex < ( bufLen - 1 ) )
+            {
+                MacCommandsBuffer[MacCommandsBufferIndex++] = cmd;
+                // Status: Datarate ACK, Channel ACK
+                MacCommandsBuffer[MacCommandsBufferIndex++] = p1;
+                status = LORAMAC_STATUS_OK;
+            }
+            break;
+        case MOTE_MAC_DEV_STATUS_ANS:
+            if( MacCommandsBufferIndex < ( bufLen - 2 ) )
+            {
+                MacCommandsBuffer[MacCommandsBufferIndex++] = cmd;
+                // 1st byte Battery
+                // 2nd byte Margin
+                MacCommandsBuffer[MacCommandsBufferIndex++] = p1;
+                MacCommandsBuffer[MacCommandsBufferIndex++] = p2;
+                status = LORAMAC_STATUS_OK;
+            }
+            break;
+        case MOTE_MAC_NEW_CHANNEL_ANS:
+            if( MacCommandsBufferIndex < ( bufLen - 1 ) )
+            {
+                MacCommandsBuffer[MacCommandsBufferIndex++] = cmd;
+                // Status: Datarate range OK, Channel frequency OK
+                MacCommandsBuffer[MacCommandsBufferIndex++] = p1;
+                status = LORAMAC_STATUS_OK;
+            }
+            break;
+        case MOTE_MAC_RX_TIMING_SETUP_ANS:
+            if( MacCommandsBufferIndex < bufLen )
+            {
+                MacCommandsBuffer[MacCommandsBufferIndex++] = cmd;
+                // No payload for this answer
+                status = LORAMAC_STATUS_OK;
+            }
+            break;
+        case MOTE_MAC_PING_SLOT_INFO_REQ:
+            if( MacCommandsBufferIndex < ( LORA_MAC_COMMAND_MAX_LENGTH - 1 ) )
+            {
+                MacCommandsBuffer[MacCommandsBufferIndex++] = cmd;
+                // Status: Periodicity and Datarate
+                MacCommandsBuffer[MacCommandsBufferIndex++] = p1;
+                status = LORAMAC_STATUS_OK;
+            }
+            break;
+        case MOTE_MAC_PING_SLOT_FREQ_ANS:
+            if( MacCommandsBufferIndex < LORA_MAC_COMMAND_MAX_LENGTH )
+            {
+                MacCommandsBuffer[MacCommandsBufferIndex++] = cmd;
+                // Status: Datarate range OK, Channel frequency OK
+                MacCommandsBuffer[MacCommandsBufferIndex++] = p1;
+                status = LORAMAC_STATUS_OK;
+            }
+            break;
+        case MOTE_MAC_BEACON_TIMING_REQ:
+            if( MacCommandsBufferIndex < LORA_MAC_COMMAND_MAX_LENGTH )
+            {
+                MacCommandsBuffer[MacCommandsBufferIndex++] = cmd;
+                // No payload for this answer
+                status = LORAMAC_STATUS_OK;
+            }
+            break;
+        case MOTE_MAC_BEACON_FREQ_ANS:
+            if( MacCommandsBufferIndex < LORA_MAC_COMMAND_MAX_LENGTH )
+            {
+                MacCommandsBuffer[MacCommandsBufferIndex++] = cmd;
+                // No payload for this answer
+                status = LORAMAC_STATUS_OK;
+            }
+            break;
+        default:
+            return LORAMAC_STATUS_SERVICE_UNKNOWN;
+    }
+    if( status == LORAMAC_STATUS_OK )
+    {
+        MacCommandsInNextTx = true;
+    }
+    return status;
+}
+
+static uint8_t ParseMacCommandsToRepeat( uint8_t* cmdBufIn, uint8_t length, uint8_t* cmdBufOut )
+{
+    uint8_t i = 0;
+    uint8_t cmdCount = 0;
+
+    if( ( cmdBufIn == NULL ) || ( cmdBufOut == NULL ) )
+    {
+        return 0;
+    }
+
+    for( i = 0; i < length; i++ )
+    {
+        switch( cmdBufIn[i] )
+        {
+            // STICKY
+            case MOTE_MAC_RX_PARAM_SETUP_ANS:
+            {
+                cmdBufOut[cmdCount++] = cmdBufIn[i++];
+                cmdBufOut[cmdCount++] = cmdBufIn[i];
+                break;
+            }
+            case MOTE_MAC_RX_TIMING_SETUP_ANS:
+            {
+                cmdBufOut[cmdCount++] = cmdBufIn[i];
+                break;
+            }
+            // NON-STICKY
+            case MOTE_MAC_DEV_STATUS_ANS:
+            { // 2 bytes payload
+                i += 2;
+                break;
+            }
+            case MOTE_MAC_LINK_ADR_ANS:
+            case MOTE_MAC_NEW_CHANNEL_ANS:
+            { // 1 byte payload
+                i++;
+                break;
+            }
+            case MOTE_MAC_DUTY_CYCLE_ANS:
+            case MOTE_MAC_LINK_CHECK_REQ:
+            { // 0 byte payload
+                break;
+            }
+            default:
+                break;
+        }
+    }
+
+    return cmdCount;
+}
+
+static void ProcessMacCommands( uint8_t *payload, uint8_t macIndex, uint8_t commandsSize, uint8_t snr )
+{
+    uint8_t index = 0;
+
+    while( macIndex < commandsSize )
+    {
+        // Decode Frame MAC commands
+        switch( payload[macIndex++] )
+        {
+            case SRV_MAC_LINK_CHECK_ANS:
+                index = GetMlmeConfirmIndex( MlmeConfirmQueue, MLME_LINK_CHECK, MlmeConfirmQueueCnt );
+                if( index < LORA_MAC_MLME_CONFIRM_QUEUE_LEN )
+                {
+                    MlmeConfirmQueue[index].Status = LORAMAC_EVENT_INFO_STATUS_OK;
+                    MlmeConfirm.DemodMargin = payload[macIndex++];
+                    MlmeConfirm.NbGateways = payload[macIndex++];
+                }
+                break;
+            case SRV_MAC_LINK_ADR_REQ:
+                {
+                    uint8_t i;
+                    uint8_t status = 0x07;
+                    uint16_t chMask;
+                    int8_t txPower = 0;
+                    int8_t datarate = 0;
+                    uint8_t nbRep = 0;
+                    uint8_t chMaskCntl = 0;
+                    uint16_t channelsMask[6] = { 0, 0, 0, 0, 0, 0 };
+
+                    // Initialize local copy of the channels mask array
+                    for( i = 0; i < 6; i++ )
+                    {
+                        channelsMask[i] = LoRaMacParams.ChannelsMask[i];
+                    }
+                    datarate = payload[macIndex++];
+                    txPower = datarate & 0x0F;
+                    datarate = ( datarate >> 4 ) & 0x0F;
+
+                    if( ( AdrCtrlOn == false ) &&
+                        ( ( LoRaMacParams.ChannelsDatarate != datarate ) || ( LoRaMacParams.ChannelsTxPower != txPower ) ) )
+                    { // ADR disabled don't handle ADR requests if server tries to change datarate or txpower
+                        // Answer the server with fail status
+                        // Power ACK     = 0
+                        // Data rate ACK = 0
+                        // Channel mask  = 0
+                        AddMacCommand( MOTE_MAC_LINK_ADR_ANS, 0, 0 );
+                        macIndex += 3;  // Skip over the remaining bytes of the request
+                        break;
+                    }
+                    chMask = ( uint16_t )payload[macIndex++];
+                    chMask |= ( uint16_t )payload[macIndex++] << 8;
+
+                    nbRep = payload[macIndex++];
+                    chMaskCntl = ( nbRep >> 4 ) & 0x07;
+                    nbRep &= 0x0F;
+                    if( nbRep == 0 )
+                    {
+                        nbRep = 1;
+                    }
+#if defined( USE_BAND_433 ) || defined( USE_BAND_780 ) || defined( USE_BAND_868 )
+                    if( ( chMaskCntl == 0 ) && ( chMask == 0 ) )
+                    {
+                        status &= 0xFE; // Channel mask KO
+                    }
+                    else if( ( ( chMaskCntl >= 1 ) && ( chMaskCntl <= 5 )) ||
+                             ( chMaskCntl >= 7 ) )
+                    {
+                        // RFU
+                        status &= 0xFE; // Channel mask KO
+                    }
+                    else
+                    {
+                        for( i = 0; i < LORA_MAX_NB_CHANNELS; i++ )
+                        {
+                            if( chMaskCntl == 6 )
+                            {
+                                if( Channels[i].Frequency != 0 )
+                                {
+                                    chMask |= 1 << i;
+                                }
+                            }
+                            else
+                            {
+                                if( ( ( chMask & ( 1 << i ) ) != 0 ) &&
+                                    ( Channels[i].Frequency == 0 ) )
+                                {// Trying to enable an undefined channel
+                                    status &= 0xFE; // Channel mask KO
+                                }
+                            }
+                        }
+                        channelsMask[0] = chMask;
+                    }
+#elif defined( USE_BAND_470 )
+                    if( chMaskCntl == 6 )
+                    {
+                        // Enable all 125 kHz channels
+                        for( uint8_t i = 0, k = 0; i < LORA_MAX_NB_CHANNELS; i += 16, k++ )
+                        {
+                            for( uint8_t j = 0; j < 16; j++ )
+                            {
+                                if( Channels[i + j].Frequency != 0 )
+                                {
+                                    channelsMask[k] |= 1 << j;
+                                }
+                            }
+                        }
+                    }
+                    else if( chMaskCntl == 7 )
+                    {
+                        status &= 0xFE; // Channel mask KO
+                    }
+                    else
+                    {
+                        for( uint8_t i = 0; i < 16; i++ )
+                        {
+                            if( ( ( chMask & ( 1 << i ) ) != 0 ) &&
+                                ( Channels[chMaskCntl * 16 + i].Frequency == 0 ) )
+                            {// Trying to enable an undefined channel
+                                status &= 0xFE; // Channel mask KO
+                            }
+                        }
+                        channelsMask[chMaskCntl] = chMask;
+                    }
+#elif defined( USE_BAND_915 ) || defined( USE_BAND_915_HYBRID )
+                    if( chMaskCntl == 6 )
+                    {
+                        // Enable all 125 kHz channels
+                        channelsMask[0] = 0xFFFF;
+                        channelsMask[1] = 0xFFFF;
+                        channelsMask[2] = 0xFFFF;
+                        channelsMask[3] = 0xFFFF;
+                        // Apply chMask to channels 64 to 71
+                        channelsMask[4] = chMask;
+                    }
+                    else if( chMaskCntl == 7 )
+                    {
+                        // Disable all 125 kHz channels
+                        channelsMask[0] = 0x0000;
+                        channelsMask[1] = 0x0000;
+                        channelsMask[2] = 0x0000;
+                        channelsMask[3] = 0x0000;
+                        // Apply chMask to channels 64 to 71
+                        channelsMask[4] = chMask;
+                    }
+                    else if( chMaskCntl == 5 )
+                    {
+                        // RFU
+                        status &= 0xFE; // Channel mask KO
+                    }
+                    else
+                    {
+                        channelsMask[chMaskCntl] = chMask;
+
+                        // FCC 15.247 paragraph F mandates to hop on at least 2 125 kHz channels
+                        if( ( datarate < DR_4 ) && ( CountNbEnabled125kHzChannels( channelsMask ) < 2 ) )
+                        {
+                            status &= 0xFE; // Channel mask KO
+                        }
+
+#if defined( USE_BAND_915_HYBRID )
+                        if( ValidateChannelMask( channelsMask ) == false )
+                        {
+                            status &= 0xFE; // Channel mask KO
+                        }
+#endif
+                    }
+#else
+    #error "Please define a frequency band in the compiler options."
+#endif
+                    if( ValidateDatarate( datarate, channelsMask ) == false )
+                    {
+                        status &= 0xFD; // Datarate KO
+                    }
+
+                    //
+                    // Remark MaxTxPower = 0 and MinTxPower = 5
+                    //
+                    if( ValueInRange( txPower, LORAMAC_MAX_TX_POWER, LORAMAC_MIN_TX_POWER ) == false )
+                    {
+                        status &= 0xFB; // TxPower KO
+                    }
+                    if( ( status & 0x07 ) == 0x07 )
+                    {
+                        LoRaMacParams.ChannelsDatarate = datarate;
+                        LoRaMacParams.ChannelsTxPower = txPower;
+
+                        memcpy1( ( uint8_t* )LoRaMacParams.ChannelsMask, ( uint8_t* )channelsMask, sizeof( LoRaMacParams.ChannelsMask ) );
+
+                        LoRaMacParams.ChannelsNbRep = nbRep;
+#if defined( USE_BAND_915 ) || defined( USE_BAND_915_HYBRID )
+                        // Reset ChannelsMaskRemaining to the new ChannelsMask
+                        ChannelsMaskRemaining[0] &= channelsMask[0];
+                        ChannelsMaskRemaining[1] &= channelsMask[1];
+                        ChannelsMaskRemaining[2] &= channelsMask[2];
+                        ChannelsMaskRemaining[3] &= channelsMask[3];
+                        ChannelsMaskRemaining[4] = channelsMask[4];
+                        ChannelsMaskRemaining[5] = channelsMask[5];
+#endif
+                    }
+                    AddMacCommand( MOTE_MAC_LINK_ADR_ANS, status, 0 );
+                }
+                break;
+            case SRV_MAC_DUTY_CYCLE_REQ:
+                MaxDCycle = payload[macIndex++];
+                AggregatedDCycle = 1 << MaxDCycle;
+                AddMacCommand( MOTE_MAC_DUTY_CYCLE_ANS, 0, 0 );
+                break;
+            case SRV_MAC_RX_PARAM_SETUP_REQ:
+                {
+                    uint8_t status = 0x07;
+                    int8_t datarate = 0;
+                    int8_t drOffset = 0;
+                    uint32_t freq = 0;
+
+                    drOffset = ( payload[macIndex] >> 4 ) & 0x07;
+                    datarate = payload[macIndex] & 0x0F;
+                    macIndex++;
+
+                    freq =  ( uint32_t )payload[macIndex++];
+                    freq |= ( uint32_t )payload[macIndex++] << 8;
+                    freq |= ( uint32_t )payload[macIndex++] << 16;
+                    freq *= 100;
+
+                    if( Rx2FreqInRange( freq ) == false )
+                    {
+                        status &= 0xFE; // Channel frequency KO
+                    }
+
+                    if( ValueInRange( datarate, LORAMAC_RX_MIN_DATARATE, LORAMAC_RX_MAX_DATARATE ) == false )
+                    {
+                        status &= 0xFD; // Datarate KO
+                    }
+#if ( defined( USE_BAND_915 ) || defined( USE_BAND_915_HYBRID ) )
+                    if( ( ValueInRange( datarate, DR_5, DR_7 ) == true ) ||
+                        ( datarate > DR_13 ) )
+                    {
+                        status &= 0xFD; // Datarate KO
+                    }
+#endif
+                    if( ValueInRange( drOffset, LORAMAC_MIN_RX1_DR_OFFSET, LORAMAC_MAX_RX1_DR_OFFSET ) == false )
+                    {
+                        status &= 0xFB; // Rx1DrOffset range KO
+                    }
+
+                    if( ( status & 0x07 ) == 0x07 )
+                    {
+                        LoRaMacParams.Rx2Channel.Datarate = datarate;
+                        LoRaMacParams.Rx2Channel.Frequency = freq;
+                        LoRaMacParams.Rx1DrOffset = drOffset;
+                    }
+                    AddMacCommand( MOTE_MAC_RX_PARAM_SETUP_ANS, status, 0 );
+                }
+                break;
+            case SRV_MAC_DEV_STATUS_REQ:
+                {
+                    uint8_t batteryLevel = BAT_LEVEL_NO_MEASURE;
+                    if( ( LoRaMacCallbacks != NULL ) && ( LoRaMacCallbacks->GetBatteryLevel != NULL ) )
+                    {
+                        batteryLevel = LoRaMacCallbacks->GetBatteryLevel( );
+                    }
+                    AddMacCommand( MOTE_MAC_DEV_STATUS_ANS, batteryLevel, snr );
+                    break;
+                }
+            case SRV_MAC_NEW_CHANNEL_REQ:
+                {
+                    uint8_t status = 0x03;
+
+#if defined( USE_BAND_470 ) || defined( USE_BAND_915 ) || defined( USE_BAND_915_HYBRID )
+                    status &= 0xFC; // Channel frequency and datarate KO
+                    macIndex += 5;
+#else
+                    int8_t channelIndex = 0;
+                    ChannelParams_t chParam;
+
+                    channelIndex = payload[macIndex++];
+                    chParam.Frequency = ( uint32_t )payload[macIndex++];
+                    chParam.Frequency |= ( uint32_t )payload[macIndex++] << 8;
+                    chParam.Frequency |= ( uint32_t )payload[macIndex++] << 16;
+                    chParam.Frequency *= 100;
+                    chParam.DrRange.Value = payload[macIndex++];
+
+                    LoRaMacState |= LORAMAC_TX_CONFIG;
+                    if( chParam.Frequency == 0 )
+                    {
+                        if( channelIndex < 3 )
+                        {
+                            status &= 0xFC;
+                        }
+                        else
+                        {
+                            if( LoRaMacChannelRemove( channelIndex ) != LORAMAC_STATUS_OK )
+                            {
+                                status &= 0xFC;
+                            }
+                        }
+                    }
+                    else
+                    {
+                        switch( LoRaMacChannelAdd( channelIndex, chParam ) )
+                        {
+                            case LORAMAC_STATUS_OK:
+                            {
+                                break;
+                            }
+                            case LORAMAC_STATUS_FREQUENCY_INVALID:
+                            {
+                                status &= 0xFE;
+                                break;
+                            }
+                            case LORAMAC_STATUS_DATARATE_INVALID:
+                            {
+                                status &= 0xFD;
+                                break;
+                            }
+                            case LORAMAC_STATUS_FREQ_AND_DR_INVALID:
+                            {
+                                status &= 0xFC;
+                                break;
+                            }
+                            default:
+                            {
+                                status &= 0xFC;
+                                break;
+                            }
+                        }
+                    }
+                    LoRaMacState &= ~LORAMAC_TX_CONFIG;
+#endif
+                    AddMacCommand( MOTE_MAC_NEW_CHANNEL_ANS, status, 0 );
+                }
+                break;
+            case SRV_MAC_RX_TIMING_SETUP_REQ:
+                {
+                    uint8_t delay = payload[macIndex++] & 0x0F;
+
+                    if( delay == 0 )
+                    {
+                        delay++;
+                    }
+                    LoRaMacParams.ReceiveDelay1 = delay * 1e3;
+                    LoRaMacParams.ReceiveDelay2 = LoRaMacParams.ReceiveDelay1 + 1e3;
+                    AddMacCommand( MOTE_MAC_RX_TIMING_SETUP_ANS, 0, 0 );
+                }
+                break;
+            case SRV_MAC_PING_SLOT_INFO_ANS:
+                {
+                    index = GetMlmeConfirmIndex( MlmeConfirmQueue, MLME_PING_SLOT_INFO, MlmeConfirmQueueCnt );
+                    if( index < LORA_MAC_MLME_CONFIRM_QUEUE_LEN )
+                    {
+                        MlmeConfirmQueue[index].Status = LORAMAC_EVENT_INFO_STATUS_OK;
+                        PingSlotCtx.Ctrl.Assigned = 1;
+                    }
+                }
+                break;
+            case SRV_MAC_PING_SLOT_CHANNEL_REQ:
+                {
+                    uint8_t status = 0x03;
+                    uint32_t frequency = 0;
+                    DrRange_t drRange;
+
+                    frequency = ( uint32_t )payload[macIndex++];
+                    frequency |= ( uint32_t )payload[macIndex++] << 8;
+                    frequency |= ( uint32_t )payload[macIndex++] << 16;
+                    frequency *= 100;
+                    drRange.Value = payload[macIndex++];
+
+                    if( frequency != 0 )
+                    {
+                        if( Radio.CheckRfFrequency( frequency ) == false )
+                        {
+                            status &= 0xFE; // Channel frequency KO
+                        }
+
+                        if( ValidateDrRange( drRange, LORAMAC_RX_MIN_DATARATE, LORAMAC_RX_MAX_DATARATE ) == false )
+                        {
+                            status &= 0xFD; // Datarate range KO
+                        }
+
+                        if( status == 0x03 )
+                        {
+                            PingSlotCtx.Ctrl.CustomFreq = 1;
+                            PingSlotCtx.Frequency = frequency;
+                            PingSlotCtx.DrRange.Value = drRange.Value;
+                        }
+                    }
+                    else
+                    {
+                        PingSlotCtx.Ctrl.CustomFreq = 0;
+                        PingSlotCtx.DrRange.Fields.Max = BEACON_CHANNEL_DR;
+                        PingSlotCtx.DrRange.Fields.Min = BEACON_CHANNEL_DR;
+                    }
+                    AddMacCommand( MOTE_MAC_PING_SLOT_FREQ_ANS, status, 0 );
+                }
+                break;
+            case SRV_MAC_BEACON_TIMING_ANS:
+                {
+                    TimerTime_t currentTime = TimerGetCurrentTime( );
+                    uint16_t beaconTimingDelay = ( uint16_t )payload[macIndex++];
+                    beaconTimingDelay |= ( uint16_t )payload[macIndex++] << 8;
+
+                    BeaconCtx.BeaconTimingDelay = ( BeaconCtx.Cfg.DelayBeaconTimingAns * beaconTimingDelay );
+                    BeaconCtx.BeaconTimingChannel = payload[macIndex++];
+
+                    index = GetMlmeConfirmIndex( MlmeConfirmQueue, MLME_BEACON_TIMING, MlmeConfirmQueueCnt );
+                    if( index < LORA_MAC_MLME_CONFIRM_QUEUE_LEN )
+                    {
+#ifndef LORAWAN_CLASSB_ORBIWISE
+                        currentTime -= ( currentTime - Bands[Channels[LastTxChannel].Band].LastTxDoneTime );
+#endif
+                        if( BeaconCtx.BeaconTimingDelay > BeaconCtx.Cfg.Interval )
+                        {
+                            // We missed the beacon already
+                            BeaconCtx.BeaconTimingDelay = 0;
+                            BeaconCtx.BeaconTimingChannel = 0;
+                            MlmeConfirmQueue[index].Status = LORAMAC_EVENT_INFO_STATUS_BEACON_NOT_FOUND;
+                        }
+                        else
+                        {
+                            BeaconCtx.Ctrl.BeaconDelaySet = 1;
+                            BeaconCtx.Ctrl.BeaconChannelSet = 1;
+                            BeaconCtx.NextBeaconRx = currentTime + BeaconCtx.BeaconTimingDelay;
+                            MlmeConfirmQueue[index].Status = LORAMAC_EVENT_INFO_STATUS_OK;
+                        }
+
+                        MlmeConfirm.BeaconTimingDelay = BeaconCtx.BeaconTimingDelay;
+                        MlmeConfirm.BeaconTimingChannel = BeaconCtx.BeaconTimingChannel;
+                    }
+                }
+                break;
+            case SRV_MAC_BEACON_FREQ_REQ:
+                {
+                    uint32_t frequency = 0;
+
+                    frequency = ( uint32_t )payload[macIndex++];
+                    frequency |= ( uint32_t )payload[macIndex++] << 8;
+                    frequency |= ( uint32_t )payload[macIndex++] << 16;
+                    frequency *= 100;
+
+                    if( frequency != 0 )
+                    {
+                        if( Radio.CheckRfFrequency( frequency ) == true )
+                        {
+                            BeaconCtx.Ctrl.CustomFreq = 1;
+                            BeaconCtx.Frequency = frequency;
+                            AddMacCommand( MOTE_MAC_PING_SLOT_FREQ_ANS, 0, 0 );
+                        }
+                    }
+                    else
+                    {
+                        BeaconCtx.Ctrl.CustomFreq = 0;
+                        AddMacCommand( MOTE_MAC_PING_SLOT_FREQ_ANS, 0, 0 );
+                    }
+                }
+                break;
+            default:
+                // Unknown command. ABORT MAC commands processing
+                return;
+        }
+    }
+}
+
+LoRaMacStatus_t Send( LoRaMacHeader_t *macHdr, uint8_t fPort, void *fBuffer, uint16_t fBufferSize )
+{
+    LoRaMacFrameCtrl_t fCtrl;
+    LoRaMacStatus_t status = LORAMAC_STATUS_PARAMETER_INVALID;
+
+    fCtrl.Value = 0;
+    fCtrl.Bits.FOptsLen      = 0;
+    if( LoRaMacDeviceClass == CLASS_B )
+    {
+        fCtrl.Bits.FPending      = 1;
+    }
+    else
+    {
+        fCtrl.Bits.FPending      = 0;
+    }
+    fCtrl.Bits.Ack           = false;
+    fCtrl.Bits.AdrAckReq     = false;
+    fCtrl.Bits.Adr           = AdrCtrlOn;
+
+    // Prepare the frame
+    status = PrepareFrame( macHdr, &fCtrl, fPort, fBuffer, fBufferSize );
+
+    // Validate status
+    if( status != LORAMAC_STATUS_OK )
+    {
+        return status;
+    }
+
+    // Reset confirm parameters
+    McpsConfirm.NbRetries = 0;
+    McpsConfirm.AckReceived = false;
+    McpsConfirm.UpLinkCounter = UpLinkCounter;
+
+    status = ScheduleTx( );
+
+    return status;
+}
+
+static LoRaMacStatus_t ScheduleTx( )
+{
+    TimerTime_t dutyCycleTimeOff = 0;
+    TimerTime_t mutexTimeLock = 0;
+    TimerTime_t timeOff = 0;
+
+    // Check if the device is off
+    if( MaxDCycle == 255 )
+    {
+        return LORAMAC_STATUS_DEVICE_OFF;
+    }
+    if( MaxDCycle == 0 )
+    {
+        AggregatedTimeOff = 0;
+    }
+
+    // Select channel
+    while( SetNextChannel( &dutyCycleTimeOff ) == false )
+    {
+        // Set the default datarate
+        LoRaMacParams.ChannelsDatarate = LoRaMacParamsDefaults.ChannelsDatarate;
+
+#if defined( USE_BAND_433 ) || defined( USE_BAND_780 ) || defined( USE_BAND_868 )
+        // Re-enable default channels LC1, LC2, LC3
+        LoRaMacParams.ChannelsMask[0] = LoRaMacParams.ChannelsMask[0] | ( LC( 1 ) + LC( 2 ) + LC( 3 ) );
+#endif
+    }
+
+    // Schedule transmission of frame
+    if( dutyCycleTimeOff == 0 )
+    {
+        // Try to send now
+        mutexTimeLock = SendFrameOnChannel( Channels[Channel] );
+    }
+
+    timeOff = MAX( dutyCycleTimeOff, mutexTimeLock );
+
+    if( timeOff > 0 )
+    {
+        // Send later - prepare timer
+        LoRaMacState |= LORAMAC_TX_DELAYED;
+        TimerSetValue( &TxDelayedTimer, timeOff );
+        TimerStart( &TxDelayedTimer );
+    }
+    return LORAMAC_STATUS_OK;
+}
+
+static uint16_t JoinDutyCycle( void )
+{
+    uint16_t dutyCycle = 0;
+    TimerTime_t timeElapsed = TimerGetCurrentTime( );
+
+    if( timeElapsed < 3600e3 )
+    {
+        dutyCycle = BACKOFF_DC_1_HOUR;
+    }
+    else if( timeElapsed < ( 3600e3 + 36000e3 ) )
+    {
+        dutyCycle = BACKOFF_DC_10_HOURS;
+    }
+    else
+    {
+        dutyCycle = BACKOFF_DC_24_HOURS;
+    }
+    return dutyCycle;
+}
+
+static void CalculateBackOff( uint8_t channel )
+{
+    uint16_t dutyCycle = Bands[Channels[channel].Band].DCycle;
+    uint16_t joinDutyCycle = 0;
+
+    // Reset time-off to initial value.
+    Bands[Channels[channel].Band].TimeOff = 0;
+
+    if( IsLoRaMacNetworkJoined == false )
+    {
+        // The node has not joined yet. Apply join duty cycle to all regions.
+        joinDutyCycle = JoinDutyCycle( );
+        dutyCycle = MAX( dutyCycle, joinDutyCycle );
+
+        // Update Band time-off.
+        Bands[Channels[channel].Band].TimeOff = TxTimeOnAir * dutyCycle - TxTimeOnAir;
+    }
+    else
+    {
+        if( DutyCycleOn == true )
+        {
+            Bands[Channels[channel].Band].TimeOff = TxTimeOnAir * dutyCycle - TxTimeOnAir;
+        }
+    }
+
+    // Update Aggregated Time OFF
+    AggregatedTimeOff = AggregatedTimeOff + ( TxTimeOnAir * AggregatedDCycle - TxTimeOnAir );
+}
+
+static int8_t AlternateDatarate( uint16_t nbTrials )
+{
+    int8_t datarate = LORAMAC_TX_MIN_DATARATE;
+#if defined( USE_BAND_915 ) || defined( USE_BAND_915_HYBRID )
+#if defined( USE_BAND_915 )
+    // Re-enable 500 kHz default channels
+    LoRaMacParams.ChannelsMask[4] = 0x00FF;
+#else // defined( USE_BAND_915_HYBRID )
+    // Re-enable 500 kHz default channels
+    ReenableChannels( LoRaMacParamsDefaults.ChannelsMask[4], LoRaMacParams.ChannelsMask );
+#endif
+
+    if( ( nbTrials & 0x01 ) == 0x01 )
+    {
+        datarate = DR_4;
+    }
+    else
+    {
+        datarate = DR_0;
+    }
+#else
+    if( ( nbTrials % 48 ) == 0 )
+    {
+        datarate = DR_0;
+    }
+    else if( ( nbTrials % 32 ) == 0 )
+    {
+        datarate = DR_1;
+    }
+    else if( ( nbTrials % 24 ) == 0 )
+    {
+        datarate = DR_2;
+    }
+    else if( ( nbTrials % 16 ) == 0 )
+    {
+        datarate = DR_3;
+    }
+    else if( ( nbTrials % 8 ) == 0 )
+    {
+        datarate = DR_4;
+    }
+    else
+    {
+        datarate = DR_5;
+    }
+#endif
+    return datarate;
+}
+
+static uint8_t GetMlmeConfirmIndex( sMlmeConfirmQueue_t* queue, Mlme_t req, uint8_t length )
+{
+    for( uint8_t i = 0; i < length; i++ )
+    {
+        if( queue->MlmeRequest == req )
+        {
+            return i;
+        }
+        queue++;
+    }
+
+    // Out of band
+    return LORA_MAC_MLME_CONFIRM_QUEUE_LEN;
+}
+
+static void ResetMacParameters( void )
+{
+    IsLoRaMacNetworkJoined = false;
+
+    MlmeConfirmQueueCnt = 0;
+    memset( &MlmeConfirmQueue, 0xFF, sizeof( MlmeConfirmQueue ) );
+
+    // Counters
+    UpLinkCounter = 1;
+    DownLinkCounter = 0;
+    AdrAckCounter = 0;
+
+    ChannelsNbRepCounter = 0;
+
+    AckTimeoutRetries = 1;
+    AckTimeoutRetriesCounter = 1;
+    AckTimeoutRetry = false;
+
+    MaxDCycle = 0;
+    AggregatedDCycle = 1;
+
+    MacCommandsBufferIndex = 0;
+    MacCommandsBufferToRepeatIndex = 0;
+
+    IsRxWindowsEnabled = true;
+
+    LoRaMacParams.ChannelsTxPower = LoRaMacParamsDefaults.ChannelsTxPower;
+    LoRaMacParams.ChannelsDatarate = LoRaMacParamsDefaults.ChannelsDatarate;
+
+    LoRaMacParams.MaxRxWindow = LoRaMacParamsDefaults.MaxRxWindow;
+    LoRaMacParams.ReceiveDelay1 = LoRaMacParamsDefaults.ReceiveDelay1;
+    LoRaMacParams.ReceiveDelay2 = LoRaMacParamsDefaults.ReceiveDelay2;
+    LoRaMacParams.JoinAcceptDelay1 = LoRaMacParamsDefaults.JoinAcceptDelay1;
+    LoRaMacParams.JoinAcceptDelay2 = LoRaMacParamsDefaults.JoinAcceptDelay2;
+
+    LoRaMacParams.Rx1DrOffset = LoRaMacParamsDefaults.Rx1DrOffset;
+    LoRaMacParams.ChannelsNbRep = LoRaMacParamsDefaults.ChannelsNbRep;
+
+    LoRaMacParams.Rx2Channel = LoRaMacParamsDefaults.Rx2Channel;
+
+    memcpy1( ( uint8_t* ) LoRaMacParams.ChannelsMask, ( uint8_t* ) LoRaMacParamsDefaults.ChannelsMask, sizeof( LoRaMacParams.ChannelsMask ) );
+
+#if defined( USE_BAND_915 ) || defined( USE_BAND_915_HYBRID )
+    memcpy1( ( uint8_t* ) ChannelsMaskRemaining, ( uint8_t* ) LoRaMacParamsDefaults.ChannelsMask, sizeof( LoRaMacParams.ChannelsMask ) );
+#endif
+
+
+    NodeAckRequested = false;
+    SrvAckRequested = false;
+    MacCommandsInNextTx = false;
+
+    // Reset Multicast downlink counters
+    MulticastParams_t *cur = MulticastChannels;
+    while( cur != NULL )
+    {
+        cur->DownLinkCounter = 0;
+        cur = cur->Next;
+    }
+
+    // Initialize channel index.
+    Channel = LORA_MAX_NB_CHANNELS;
+}
+
+LoRaMacStatus_t PrepareFrame( LoRaMacHeader_t *macHdr, LoRaMacFrameCtrl_t *fCtrl, uint8_t fPort, void *fBuffer, uint16_t fBufferSize )
+{
+    uint16_t i;
+    uint8_t pktHeaderLen = 0;
+    uint32_t mic = 0;
+    const void* payload = fBuffer;
+    uint8_t framePort = fPort;
+
+    LoRaMacBufferPktLen = 0;
+
+    NodeAckRequested = false;
+
+    if( fBuffer == NULL )
+    {
+        fBufferSize = 0;
+    }
+
+    LoRaMacTxPayloadLen = fBufferSize;
+
+    LoRaMacBuffer[pktHeaderLen++] = macHdr->Value;
+
+    switch( macHdr->Bits.MType )
+    {
+        case FRAME_TYPE_JOIN_REQ:
+            RxWindow1Delay = LoRaMacParams.JoinAcceptDelay1 - RADIO_WAKEUP_TIME;
+            RxWindow2Delay = LoRaMacParams.JoinAcceptDelay2 - RADIO_WAKEUP_TIME;
+
+            LoRaMacBufferPktLen = pktHeaderLen;
+
+            memcpyr( LoRaMacBuffer + LoRaMacBufferPktLen, LoRaMacAppEui, 8 );
+            LoRaMacBufferPktLen += 8;
+            memcpyr( LoRaMacBuffer + LoRaMacBufferPktLen, LoRaMacDevEui, 8 );
+            LoRaMacBufferPktLen += 8;
+
+            LoRaMacDevNonce = Radio.Random( );
+
+            LoRaMacBuffer[LoRaMacBufferPktLen++] = LoRaMacDevNonce & 0xFF;
+            LoRaMacBuffer[LoRaMacBufferPktLen++] = ( LoRaMacDevNonce >> 8 ) & 0xFF;
+
+            LoRaMacJoinComputeMic( LoRaMacBuffer, LoRaMacBufferPktLen & 0xFF, LoRaMacAppKey, &mic );
+
+            LoRaMacBuffer[LoRaMacBufferPktLen++] = mic & 0xFF;
+            LoRaMacBuffer[LoRaMacBufferPktLen++] = ( mic >> 8 ) & 0xFF;
+            LoRaMacBuffer[LoRaMacBufferPktLen++] = ( mic >> 16 ) & 0xFF;
+            LoRaMacBuffer[LoRaMacBufferPktLen++] = ( mic >> 24 ) & 0xFF;
+
+            break;
+        case FRAME_TYPE_DATA_CONFIRMED_UP:
+            NodeAckRequested = true;
+            //Intentional fallthrough
+        case FRAME_TYPE_DATA_UNCONFIRMED_UP:
+            if( IsLoRaMacNetworkJoined == false )
+            {
+                return LORAMAC_STATUS_NO_NETWORK_JOINED; // No network has been joined yet
+            }
+
+            fCtrl->Bits.AdrAckReq = AdrNextDr( fCtrl->Bits.Adr, true, &LoRaMacParams.ChannelsDatarate );
+
+            if( ValidatePayloadLength( LoRaMacTxPayloadLen, LoRaMacParams.ChannelsDatarate, MacCommandsBufferIndex ) == false )
+            {
+                return LORAMAC_STATUS_LENGTH_ERROR;
+            }
+
+            RxWindow1Delay = LoRaMacParams.ReceiveDelay1 - RADIO_WAKEUP_TIME;
+            RxWindow2Delay = LoRaMacParams.ReceiveDelay2 - RADIO_WAKEUP_TIME;
+
+            if( SrvAckRequested == true )
+            {
+                SrvAckRequested = false;
+                fCtrl->Bits.Ack = 1;
+            }
+
+            LoRaMacBuffer[pktHeaderLen++] = ( LoRaMacDevAddr ) & 0xFF;
+            LoRaMacBuffer[pktHeaderLen++] = ( LoRaMacDevAddr >> 8 ) & 0xFF;
+            LoRaMacBuffer[pktHeaderLen++] = ( LoRaMacDevAddr >> 16 ) & 0xFF;
+            LoRaMacBuffer[pktHeaderLen++] = ( LoRaMacDevAddr >> 24 ) & 0xFF;
+
+            LoRaMacBuffer[pktHeaderLen++] = fCtrl->Value;
+
+            LoRaMacBuffer[pktHeaderLen++] = UpLinkCounter & 0xFF;
+            LoRaMacBuffer[pktHeaderLen++] = ( UpLinkCounter >> 8 ) & 0xFF;
+
+            // Copy the MAC commands which must be re-send into the MAC command buffer
+            memcpy1( &MacCommandsBuffer[MacCommandsBufferIndex], MacCommandsBufferToRepeat, MacCommandsBufferToRepeatIndex );
+            MacCommandsBufferIndex += MacCommandsBufferToRepeatIndex;
+
+            if( ( payload != NULL ) && ( LoRaMacTxPayloadLen > 0 ) )
+            {
+                if( ( MacCommandsBufferIndex <= LORA_MAC_COMMAND_MAX_LENGTH ) && ( MacCommandsInNextTx == true ) )
+                {
+                    fCtrl->Bits.FOptsLen += MacCommandsBufferIndex;
+
+                    // Update FCtrl field with new value of OptionsLength
+                    LoRaMacBuffer[0x05] = fCtrl->Value;
+                    for( i = 0; i < MacCommandsBufferIndex; i++ )
+                    {
+                        LoRaMacBuffer[pktHeaderLen++] = MacCommandsBuffer[i];
+                    }
+                }
+            }
+            else
+            {
+                if( ( MacCommandsBufferIndex > 0 ) && ( MacCommandsInNextTx ) )
+                {
+                    LoRaMacTxPayloadLen = MacCommandsBufferIndex;
+                    payload = MacCommandsBuffer;
+                    framePort = 0;
+                }
+            }
+            MacCommandsInNextTx = false;
+            // Store MAC commands which must be re-send in case the device does not receive a downlink anymore
+            MacCommandsBufferToRepeatIndex = ParseMacCommandsToRepeat( MacCommandsBuffer, MacCommandsBufferIndex, MacCommandsBufferToRepeat );
+            if( MacCommandsBufferToRepeatIndex > 0 )
+            {
+                MacCommandsInNextTx = true;
+            }
+            MacCommandsBufferIndex = 0;
+
+            if( ( payload != NULL ) && ( LoRaMacTxPayloadLen > 0 ) )
+            {
+                LoRaMacBuffer[pktHeaderLen++] = framePort;
+
+                if( framePort == 0 )
+                {
+                    LoRaMacPayloadEncrypt( (uint8_t* ) payload, LoRaMacTxPayloadLen, LoRaMacNwkSKey, LoRaMacDevAddr, UP_LINK, UpLinkCounter, LoRaMacPayload );
+                }
+                else
+                {
+                    LoRaMacPayloadEncrypt( (uint8_t* ) payload, LoRaMacTxPayloadLen, LoRaMacAppSKey, LoRaMacDevAddr, UP_LINK, UpLinkCounter, LoRaMacPayload );
+                }
+                memcpy1( LoRaMacBuffer + pktHeaderLen, LoRaMacPayload, LoRaMacTxPayloadLen );
+            }
+            LoRaMacBufferPktLen = pktHeaderLen + LoRaMacTxPayloadLen;
+
+            LoRaMacComputeMic( LoRaMacBuffer, LoRaMacBufferPktLen, LoRaMacNwkSKey, LoRaMacDevAddr, UP_LINK, UpLinkCounter, &mic );
+
+            LoRaMacBuffer[LoRaMacBufferPktLen + 0] = mic & 0xFF;
+            LoRaMacBuffer[LoRaMacBufferPktLen + 1] = ( mic >> 8 ) & 0xFF;
+            LoRaMacBuffer[LoRaMacBufferPktLen + 2] = ( mic >> 16 ) & 0xFF;
+            LoRaMacBuffer[LoRaMacBufferPktLen + 3] = ( mic >> 24 ) & 0xFF;
+
+            LoRaMacBufferPktLen += LORAMAC_MFR_LEN;
+
+            break;
+        case FRAME_TYPE_PROPRIETARY:
+            if( ( fBuffer != NULL ) && ( LoRaMacTxPayloadLen > 0 ) )
+            {
+                memcpy1( LoRaMacBuffer + pktHeaderLen, ( uint8_t* ) fBuffer, LoRaMacTxPayloadLen );
+                LoRaMacBufferPktLen = pktHeaderLen + LoRaMacTxPayloadLen;
+            }
+            break;
+        default:
+            return LORAMAC_STATUS_SERVICE_UNKNOWN;
+    }
+
+    return LORAMAC_STATUS_OK;
+}
+
+TimerTime_t SendFrameOnChannel( ChannelParams_t channel )
+{
+    int8_t datarate = Datarates[LoRaMacParams.ChannelsDatarate];
+    int8_t txPowerIndex = 0;
+    int8_t txPower = 0;
+
+    txPowerIndex = LimitTxPower( LoRaMacParams.ChannelsTxPower );
+    txPower = TxPowers[txPowerIndex];
+
+    if( IsBeaconExpected( ) == true )
+    {
+        return BeaconCtx.Cfg.Reserved;
+    }
+    if( IsPingExpected( ) == true )
+    {
+        return PingSlotCtx.Cfg.PingSlotWindow;
+    }
+
+    MlmeConfirm.Status = LORAMAC_EVENT_INFO_STATUS_ERROR;
+    McpsConfirm.Status = LORAMAC_EVENT_INFO_STATUS_ERROR;
+    McpsConfirm.Datarate = LoRaMacParams.ChannelsDatarate;
+    McpsConfirm.TxPower = txPowerIndex;
+    McpsConfirm.UpLinkFrequency = channel.Frequency;
+
+    Radio.SetChannel( channel.Frequency );
+
+#if defined( USE_BAND_433 ) || defined( USE_BAND_780 ) || defined( USE_BAND_868 )
+    if( LoRaMacParams.ChannelsDatarate == DR_7 )
+    { // High Speed FSK channel
+        Radio.SetMaxPayloadLength( MODEM_FSK, LoRaMacBufferPktLen );
+        Radio.SetTxConfig( MODEM_FSK, txPower, 25e3, 0, datarate * 1e3, 0, 5, false, true, 0, 0, false, 3e3 );
+        TxTimeOnAir = Radio.TimeOnAir( MODEM_FSK, LoRaMacBufferPktLen );
+
+    }
+    else if( LoRaMacParams.ChannelsDatarate == DR_6 )
+    { // High speed LoRa channel
+        Radio.SetMaxPayloadLength( MODEM_LORA, LoRaMacBufferPktLen );
+        Radio.SetTxConfig( MODEM_LORA, txPower, 0, 1, datarate, 1, 8, false, true, 0, 0, false, 3e3 );
+        TxTimeOnAir = Radio.TimeOnAir( MODEM_LORA, LoRaMacBufferPktLen );
+    }
+    else
+    { // Normal LoRa channel
+        Radio.SetMaxPayloadLength( MODEM_LORA, LoRaMacBufferPktLen );
+        Radio.SetTxConfig( MODEM_LORA, txPower, 0, 0, datarate, 1, 8, false, true, 0, 0, false, 3e3 );
+        TxTimeOnAir = Radio.TimeOnAir( MODEM_LORA, LoRaMacBufferPktLen );
+    }
+#elif defined( USE_BAND_915 ) || defined( USE_BAND_915_HYBRID )
+    Radio.SetMaxPayloadLength( MODEM_LORA, LoRaMacBufferPktLen );
+    if( LoRaMacParams.ChannelsDatarate >= DR_4 )
+    { // High speed LoRa channel BW500 kHz
+        Radio.SetTxConfig( MODEM_LORA, txPower, 0, 2, datarate, 1, 8, false, true, 0, 0, false, 3e3 );
+        TxTimeOnAir = Radio.TimeOnAir( MODEM_LORA, LoRaMacBufferPktLen );
+    }
+    else
+    { // Normal LoRa channel
+        Radio.SetTxConfig( MODEM_LORA, txPower, 0, 0, datarate, 1, 8, false, true, 0, 0, false, 3e3 );
+        TxTimeOnAir = Radio.TimeOnAir( MODEM_LORA, LoRaMacBufferPktLen );
+    }
+#elif defined( USE_BAND_470 )
+    Radio.SetMaxPayloadLength( MODEM_LORA, LoRaMacBufferPktLen );
+    Radio.SetTxConfig( MODEM_LORA, txPower, 0, 0, datarate, 1, 8, false, true, 0, 0, false, 3e3 );
+    TxTimeOnAir = Radio.TimeOnAir( MODEM_LORA, LoRaMacBufferPktLen );
+#else
+    #error "Please define a frequency band in the compiler options."
+#endif
+
+    // Store the time on air
+    McpsConfirm.TxTimeOnAir = TxTimeOnAir;
+    MlmeConfirm.TxTimeOnAir = TxTimeOnAir;
+
+    if( ( LoRaMacDeviceClass == CLASS_B ) || ( BeaconCtx.Ctrl.BeaconMode == 1 ) )
+    {
+        TimerTime_t currentTime = TimerGetCurrentTime( );
+
+        if( ( currentTime >= ( BeaconCtx.NextBeaconRx - BeaconCtx.Cfg.Guard - LoRaMacParams.ReceiveDelay1 - LoRaMacParams.ReceiveDelay2 - TxTimeOnAir ) ) &&
+            ( currentTime < ( BeaconCtx.NextBeaconRx + BeaconCtx.Cfg.Reserved ) ) )
+        {
+            return BeaconCtx.Cfg.Reserved;
+        }
+    }
+    HaltBeaconing( );
+
+    // Starts the MAC layer status check timer
+    TimerSetValue( &MacStateCheckTimer, MAC_STATE_CHECK_TIMEOUT );
+    TimerStart( &MacStateCheckTimer );
+
+    if( IsLoRaMacNetworkJoined == false )
+    {
+        JoinRequestTrials++;
+    }
+
+    LoRaMacState |= LORAMAC_TX_RUNNING;
+
+    // Send now
+    Radio.Send( LoRaMacBuffer, LoRaMacBufferPktLen );
+
+    LoRaMacState |= LORAMAC_TX_RUNNING;
+
+    return 0;
+}
+
+LoRaMacStatus_t SetTxContinuousWave( uint16_t timeout )
+{
+    int8_t txPowerIndex = 0;
+    int8_t txPower = 0;
+
+    txPowerIndex = LimitTxPower( LoRaMacParams.ChannelsTxPower );
+    txPower = TxPowers[txPowerIndex];
+
+    // Starts the MAC layer status check timer
+    TimerSetValue( &MacStateCheckTimer, MAC_STATE_CHECK_TIMEOUT );
+    TimerStart( &MacStateCheckTimer );
+
+    Radio.SetTxContinuousWave( Channels[Channel].Frequency, txPower, timeout );
+
+    LoRaMacState |= LORAMAC_TX_RUNNING;
+
+    return LORAMAC_STATUS_OK;
+}
+
+LoRaMacStatus_t LoRaMacInitialization( LoRaMacPrimitives_t *primitives, LoRaMacCallback_t *callbacks )
+{
+    if( primitives == NULL )
+    {
+        return LORAMAC_STATUS_PARAMETER_INVALID;
+    }
+
+    if( ( primitives->MacMcpsConfirm == NULL ) ||
+        ( primitives->MacMcpsIndication == NULL ) ||
+        ( primitives->MacMlmeConfirm == NULL ) ||
+        ( primitives->MacMlmeIndication == NULL ) )
+    {
+        return LORAMAC_STATUS_PARAMETER_INVALID;
+    }
+
+    LoRaMacPrimitives = primitives;
+    LoRaMacCallbacks = callbacks;
+
+    LoRaMacFlags.Value = 0;
+
+    LoRaMacDeviceClass = CLASS_A;
+    LoRaMacState = LORAMAC_IDLE;
+
+    JoinRequestTrials = 0;
+    MaxJoinRequestTrials = 1;
+    RepeaterSupport = false;
+
+    // Reset duty cycle times
+    AggregatedLastTxDoneTime = 0;
+    AggregatedTimeOff = 0;
+
+    // Duty cycle
+#if defined( USE_BAND_433 )
+    DutyCycleOn = true;
+#elif defined( USE_BAND_470 )
+    DutyCycleOn = false;
+#elif defined( USE_BAND_780 )
+    DutyCycleOn = true;
+#elif defined( USE_BAND_868 )
+    DutyCycleOn = true;
+#elif defined( USE_BAND_915 ) || defined( USE_BAND_915_HYBRID )
+    DutyCycleOn = false;
+#else
+    #error "Please define a frequency band in the compiler options."
+#endif
+
+    // Reset to defaults
+    LoRaMacParamsDefaults.ChannelsTxPower = LORAMAC_DEFAULT_TX_POWER;
+    LoRaMacParamsDefaults.ChannelsDatarate = LORAMAC_DEFAULT_DATARATE;
+
+    LoRaMacParamsDefaults.MaxRxWindow = MAX_RX_WINDOW;
+    LoRaMacParamsDefaults.ReceiveDelay1 = RECEIVE_DELAY1;
+    LoRaMacParamsDefaults.ReceiveDelay2 = RECEIVE_DELAY2;
+    LoRaMacParamsDefaults.JoinAcceptDelay1 = JOIN_ACCEPT_DELAY1;
+    LoRaMacParamsDefaults.JoinAcceptDelay2 = JOIN_ACCEPT_DELAY2;
+
+    LoRaMacParamsDefaults.ChannelsNbRep = 1;
+    LoRaMacParamsDefaults.Rx1DrOffset = 0;
+
+    LoRaMacParamsDefaults.Rx2Channel = ( Rx2ChannelParams_t )RX_WND_2_CHANNEL;
+
+    // Channel mask
+#if defined( USE_BAND_433 )
+    LoRaMacParamsDefaults.ChannelsMask[0] = LC( 1 ) + LC( 2 ) + LC( 3 );
+#elif defined ( USE_BAND_470 )
+    LoRaMacParamsDefaults.ChannelsMask[0] = 0xFFFF;
+    LoRaMacParamsDefaults.ChannelsMask[1] = 0xFFFF;
+    LoRaMacParamsDefaults.ChannelsMask[2] = 0xFFFF;
+    LoRaMacParamsDefaults.ChannelsMask[3] = 0xFFFF;
+    LoRaMacParamsDefaults.ChannelsMask[4] = 0xFFFF;
+    LoRaMacParamsDefaults.ChannelsMask[5] = 0xFFFF;
+#elif defined( USE_BAND_780 )
+    LoRaMacParamsDefaults.ChannelsMask[0] = LC( 1 ) + LC( 2 ) + LC( 3 );
+#elif defined( USE_BAND_868 )
+    LoRaMacParamsDefaults.ChannelsMask[0] = LC( 1 ) + LC( 2 ) + LC( 3 );
+#elif defined( USE_BAND_915 )
+    LoRaMacParamsDefaults.ChannelsMask[0] = 0xFFFF;
+    LoRaMacParamsDefaults.ChannelsMask[1] = 0xFFFF;
+    LoRaMacParamsDefaults.ChannelsMask[2] = 0xFFFF;
+    LoRaMacParamsDefaults.ChannelsMask[3] = 0xFFFF;
+    LoRaMacParamsDefaults.ChannelsMask[4] = 0x00FF;
+    LoRaMacParamsDefaults.ChannelsMask[5] = 0x0000;
+#elif defined( USE_BAND_915_HYBRID )
+    LoRaMacParamsDefaults.ChannelsMask[0] = 0x00FF;
+    LoRaMacParamsDefaults.ChannelsMask[1] = 0x0000;
+    LoRaMacParamsDefaults.ChannelsMask[2] = 0x0000;
+    LoRaMacParamsDefaults.ChannelsMask[3] = 0x0000;
+    LoRaMacParamsDefaults.ChannelsMask[4] = 0x0001;
+    LoRaMacParamsDefaults.ChannelsMask[5] = 0x0000;
+#else
+    #error "Please define a frequency band in the compiler options."
+#endif
+
+#if defined( USE_BAND_915 ) || defined( USE_BAND_915_HYBRID )
+    // 125 kHz channels
+    for( uint8_t i = 0; i < LORA_MAX_NB_CHANNELS - 8; i++ )
+    {
+        Channels[i].Frequency = 902.3e6 + i * 200e3;
+        Channels[i].DrRange.Value = ( DR_3 << 4 ) | DR_0;
+        Channels[i].Band = 0;
+    }
+    // 500 kHz channels
+    for( uint8_t i = LORA_MAX_NB_CHANNELS - 8; i < LORA_MAX_NB_CHANNELS; i++ )
+    {
+        Channels[i].Frequency = 903.0e6 + ( i - ( LORA_MAX_NB_CHANNELS - 8 ) ) * 1.6e6;
+        Channels[i].DrRange.Value = ( DR_4 << 4 ) | DR_4;
+        Channels[i].Band = 0;
+    }
+#elif defined( USE_BAND_470 )
+    // 125 kHz channels
+    for( uint8_t i = 0; i < LORA_MAX_NB_CHANNELS; i++ )
+    {
+        Channels[i].Frequency = 470.3e6 + i * 200e3;
+        Channels[i].DrRange.Value = ( DR_5 << 4 ) | DR_0;
+        Channels[i].Band = 0;
+    }
+#endif
+
+    ResetMacParameters( );
+
+    // Initialize timers
+    // Beaconing
+    BeaconState = BEACON_STATE_ACQUISITION;
+    PingSlotState = PINGSLOT_STATE_SET_TIMER;
+
+    memset1( ( uint8_t* ) &PingSlotCtx, 0, sizeof( PingSlotCtx ) );
+    memset1( ( uint8_t* ) &BeaconCtx, 0, sizeof( BeaconContext_t ) );
+
+    BeaconCtx.Cfg.Interval = BEACON_INTERVAL;
+    BeaconCtx.Cfg.Reserved = BEACON_RESERVED;
+    BeaconCtx.Cfg.Guard = BEACON_GUARD;
+    BeaconCtx.Cfg.Window = BEACON_WINDOW;
+    BeaconCtx.Cfg.WindowSlots = BEACON_WINDOW_SLOTS;
+    BeaconCtx.Cfg.SymbolToDefault = BEACON_SYMBOL_TO_DEFAULT;
+    BeaconCtx.Cfg.SymbolToExpansionMax = BEACON_SYMBOL_TO_EXPANSION_MAX;
+    BeaconCtx.Cfg.SymbolToExpansionFactor = BEACON_SYMBOL_TO_EXPANSION_FACTOR;
+    BeaconCtx.Cfg.MaxBeaconLessPeriod = MAX_BEACON_LESS_PERIOD;
+    BeaconCtx.Cfg.DelayBeaconTimingAns = BEACON_DELAY_BEACON_TIMING_ANS;
+
+    // Default temperature
+    BeaconCtx.Temperature = 25.0;
+    // Measure temperature
+    if( ( LoRaMacCallbacks != NULL ) && ( LoRaMacCallbacks->GetTemperatureLevel != NULL ) )
+    {
+        BeaconCtx.Temperature = LoRaMacCallbacks->GetTemperatureLevel( );
+    }
+
+    PingSlotCtx.Cfg.PingSlotWindow = PING_SLOT_WINDOW;
+    PingSlotCtx.Cfg.SymbolToExpansionMax = PING_SLOT_SYMBOL_TO_EXPANSION_MAX;
+    PingSlotCtx.Cfg.SymbolToExpansionFactor = PING_SLOT_SYMBOL_TO_EXPANSION_FACTOR;
+
+    TimerInit( &BeaconTimer, OnBeaconTimerEvent );
+    TimerInit( &PingSlotTimer, OnPingSlotTimerEvent );
+    TimerInit( &MulticastSlotTimer, OnMulticastSlotTimerEvent );
+
+    TimerInit( &MacStateCheckTimer, OnMacStateCheckTimerEvent );
+    TimerSetValue( &MacStateCheckTimer, MAC_STATE_CHECK_TIMEOUT );
+
+    TimerInit( &TxDelayedTimer, OnTxDelayedTimerEvent );
+    TimerInit( &RxWindowTimer1, OnRxWindow1TimerEvent );
+    TimerInit( &RxWindowTimer2, OnRxWindow2TimerEvent );
+    TimerInit( &AckTimeoutTimer, OnAckTimeoutTimerEvent );
+
+    // Initialize Radio driver
+    RadioEvents.TxDone = OnRadioTxDone;
+    RadioEvents.RxDone = OnRadioRxDone;
+    RadioEvents.RxError = OnRadioRxError;
+    RadioEvents.TxTimeout = OnRadioTxTimeout;
+    RadioEvents.RxTimeout = OnRadioRxTimeout;
+    Radio.Init( &RadioEvents );
+
+    // Random seed initialization
+    srand1( Radio.Random( ) );
+
+    PublicNetwork = true;
+    Radio.SetPublicNetwork( PublicNetwork );
+    Radio.Sleep( );
+
+    return LORAMAC_STATUS_OK;
+}
+
+LoRaMacStatus_t LoRaMacQueryTxPossible( uint8_t size, LoRaMacTxInfo_t* txInfo )
+{
+    int8_t datarate = LoRaMacParamsDefaults.ChannelsDatarate;
+    uint8_t fOptLen = MacCommandsBufferIndex + MacCommandsBufferToRepeatIndex;
+
+    if( txInfo == NULL )
+    {
+        return LORAMAC_STATUS_PARAMETER_INVALID;
+    }
+
+    AdrNextDr( AdrCtrlOn, false, &datarate );
+
+    if( RepeaterSupport == true )
+    {
+        txInfo->CurrentPayloadSize = MaxPayloadOfDatarateRepeater[datarate];
+    }
+    else
+    {
+        txInfo->CurrentPayloadSize = MaxPayloadOfDatarate[datarate];
+    }
+
+    if( txInfo->CurrentPayloadSize >= fOptLen )
+    {
+        txInfo->MaxPossiblePayload = txInfo->CurrentPayloadSize - fOptLen;
+    }
+    else
+    {
+        return LORAMAC_STATUS_MAC_CMD_LENGTH_ERROR;
+    }
+
+    if( ValidatePayloadLength( size, datarate, 0 ) == false )
+    {
+        return LORAMAC_STATUS_LENGTH_ERROR;
+    }
+
+    if( ValidatePayloadLength( size, datarate, fOptLen ) == false )
+    {
+        return LORAMAC_STATUS_MAC_CMD_LENGTH_ERROR;
+    }
+
+    return LORAMAC_STATUS_OK;
+}
+
+LoRaMacStatus_t LoRaMacMibGetRequestConfirm( MibRequestConfirm_t *mibGet )
+{
+    LoRaMacStatus_t status = LORAMAC_STATUS_OK;
+
+    if( mibGet == NULL )
+    {
+        return LORAMAC_STATUS_PARAMETER_INVALID;
+    }
+
+    switch( mibGet->Type )
+    {
+        case MIB_DEVICE_CLASS:
+        {
+            mibGet->Param.Class = LoRaMacDeviceClass;
+            break;
+        }
+        case MIB_NETWORK_JOINED:
+        {
+            mibGet->Param.IsNetworkJoined = IsLoRaMacNetworkJoined;
+            break;
+        }
+        case MIB_ADR:
+        {
+            mibGet->Param.AdrEnable = AdrCtrlOn;
+            break;
+        }
+        case MIB_NET_ID:
+        {
+            mibGet->Param.NetID = LoRaMacNetID;
+            break;
+        }
+        case MIB_DEV_ADDR:
+        {
+            mibGet->Param.DevAddr = LoRaMacDevAddr;
+            break;
+        }
+        case MIB_NWK_SKEY:
+        {
+            mibGet->Param.NwkSKey = LoRaMacNwkSKey;
+            break;
+        }
+        case MIB_APP_SKEY:
+        {
+            mibGet->Param.AppSKey = LoRaMacAppSKey;
+            break;
+        }
+        case MIB_PUBLIC_NETWORK:
+        {
+            mibGet->Param.EnablePublicNetwork = PublicNetwork;
+            break;
+        }
+        case MIB_REPEATER_SUPPORT:
+        {
+            mibGet->Param.EnableRepeaterSupport = RepeaterSupport;
+            break;
+        }
+        case MIB_CHANNELS:
+        {
+            mibGet->Param.ChannelList = Channels;
+            break;
+        }
+        case MIB_RX2_CHANNEL:
+        {
+            mibGet->Param.Rx2Channel = LoRaMacParams.Rx2Channel;
+            break;
+        }
+        case MIB_CHANNELS_DEFAULT_MASK:
+        {
+            mibGet->Param.ChannelsDefaultMask = LoRaMacParamsDefaults.ChannelsMask;
+            break;
+        }
+        case MIB_CHANNELS_MASK:
+        {
+            mibGet->Param.ChannelsMask = LoRaMacParams.ChannelsMask;
+            break;
+        }
+        case MIB_CHANNELS_NB_REP:
+        {
+            mibGet->Param.ChannelNbRep = LoRaMacParams.ChannelsNbRep;
+            break;
+        }
+        case MIB_MAX_RX_WINDOW_DURATION:
+        {
+            mibGet->Param.MaxRxWindow = LoRaMacParams.MaxRxWindow;
+            break;
+        }
+        case MIB_RECEIVE_DELAY_1:
+        {
+            mibGet->Param.ReceiveDelay1 = LoRaMacParams.ReceiveDelay1;
+            break;
+        }
+        case MIB_RECEIVE_DELAY_2:
+        {
+            mibGet->Param.ReceiveDelay2 = LoRaMacParams.ReceiveDelay2;
+            break;
+        }
+        case MIB_JOIN_ACCEPT_DELAY_1:
+        {
+            mibGet->Param.JoinAcceptDelay1 = LoRaMacParams.JoinAcceptDelay1;
+            break;
+        }
+        case MIB_JOIN_ACCEPT_DELAY_2:
+        {
+            mibGet->Param.JoinAcceptDelay2 = LoRaMacParams.JoinAcceptDelay2;
+            break;
+        }
+        case MIB_CHANNELS_DEFAULT_DATARATE:
+        {
+            mibGet->Param.ChannelsDefaultDatarate = LoRaMacParamsDefaults.ChannelsDatarate;
+            break;
+        }
+        case MIB_CHANNELS_DATARATE:
+        {
+            mibGet->Param.ChannelsDatarate = LoRaMacParams.ChannelsDatarate;
+            break;
+        }
+        case MIB_CHANNELS_DEFAULT_TX_POWER:
+        {
+            mibGet->Param.ChannelsDefaultTxPower = LoRaMacParamsDefaults.ChannelsTxPower;
+            break;
+        }
+        case MIB_CHANNELS_TX_POWER:
+        {
+            mibGet->Param.ChannelsTxPower = LoRaMacParams.ChannelsTxPower;
+            break;
+        }
+        case MIB_UPLINK_COUNTER:
+        {
+            mibGet->Param.UpLinkCounter = UpLinkCounter;
+            break;
+        }
+        case MIB_DOWNLINK_COUNTER:
+        {
+            mibGet->Param.DownLinkCounter = DownLinkCounter;
+            break;
+        }
+        case MIB_MULTICAST_CHANNEL:
+        {
+            mibGet->Param.MulticastList = MulticastChannels;
+            break;
+        }
+        case MIB_BEACON_INTERVAL:
+        {
+            mibGet->Param.BeaconInterval = BeaconCtx.Cfg.Interval;
+            break;
+        }
+        case MIB_BEACON_RESERVED:
+        {
+            mibGet->Param.BeaconReserved = BeaconCtx.Cfg.Reserved;
+            break;
+        }
+        case MIB_BEACON_GUARD:
+        {
+            mibGet->Param.BeaconGuard = BeaconCtx.Cfg.Guard;
+            break;
+        }
+        case MIB_BEACON_WINDOW:
+        {
+            mibGet->Param.BeaconWindow = BeaconCtx.Cfg.Window;
+            break;
+        }
+        case MIB_BEACON_WINDOW_SLOTS:
+        {
+            mibGet->Param.BeaconWindowSlots = BeaconCtx.Cfg.WindowSlots;
+            break;
+        }
+        case MIB_PING_SLOT_WINDOW:
+        {
+            mibGet->Param.PingSlotWindow = PingSlotCtx.Cfg.PingSlotWindow;
+            break;
+        }
+        case MIB_BEACON_SYMBOL_TO_DEFAULT:
+        {
+            mibGet->Param.BeaconSymbolToDefault = BeaconCtx.Cfg.SymbolToDefault;
+            break;
+        }
+        case MIB_BEACON_SYMBOL_TO_EXPANSION_MAX:
+        {
+            mibGet->Param.BeaconSymbolToExpansionMax = BeaconCtx.Cfg.SymbolToExpansionMax;
+            break;
+        }
+        case MIB_PING_SLOT_SYMBOL_TO_EXPANSION_MAX:
+        {
+            mibGet->Param.PingSlotSymbolToExpansionMax = PingSlotCtx.Cfg.SymbolToExpansionMax;
+            break;
+        }
+        case MIB_BEACON_SYMBOL_TO_EXPANSION_FACTOR:
+        {
+            mibGet->Param.BeaconSymbolToExpansionFactor = BeaconCtx.Cfg.SymbolToExpansionFactor;
+            break;
+        }
+        case MIB_PING_SLOT_SYMBOL_TO_EXPANSION_FACTOR:
+        {
+            mibGet->Param.PingSlotSymbolToExpansionFactor = PingSlotCtx.Cfg.SymbolToExpansionFactor;
+            break;
+        }
+        case MIB_MAX_BEACON_LESS_PERIOD:
+        {
+            mibGet->Param.MaxBeaconLessPeriod = BeaconCtx.Cfg.MaxBeaconLessPeriod;
+            break;
+        }
+        default:
+            status = LORAMAC_STATUS_SERVICE_UNKNOWN;
+            break;
+    }
+
+    return status;
+}
+
+LoRaMacStatus_t LoRaMacMibSetRequestConfirm( MibRequestConfirm_t *mibSet )
+{
+    LoRaMacStatus_t status = LORAMAC_STATUS_OK;
+
+    if( mibSet == NULL )
+    {
+        return LORAMAC_STATUS_PARAMETER_INVALID;
+    }
+    if( ( LoRaMacState & LORAMAC_TX_RUNNING ) == LORAMAC_TX_RUNNING )
+    {
+        return LORAMAC_STATUS_BUSY;
+    }
+
+    switch( mibSet->Type )
+    {
+        case MIB_DEVICE_CLASS:
+        {
+            status = SwitchClass( mibSet->Param.Class );
+            break;
+        }
+        case MIB_NETWORK_JOINED:
+        {
+            IsLoRaMacNetworkJoined = mibSet->Param.IsNetworkJoined;
+            break;
+        }
+        case MIB_ADR:
+        {
+            AdrCtrlOn = mibSet->Param.AdrEnable;
+            break;
+        }
+        case MIB_NET_ID:
+        {
+            LoRaMacNetID = mibSet->Param.NetID;
+            break;
+        }
+        case MIB_DEV_ADDR:
+        {
+            LoRaMacDevAddr = mibSet->Param.DevAddr;
+            break;
+        }
+        case MIB_NWK_SKEY:
+        {
+            if( mibSet->Param.NwkSKey != NULL )
+            {
+                memcpy1( LoRaMacNwkSKey, mibSet->Param.NwkSKey,
+                               sizeof( LoRaMacNwkSKey ) );
+            }
+            else
+            {
+                status = LORAMAC_STATUS_PARAMETER_INVALID;
+            }
+            break;
+        }
+        case MIB_APP_SKEY:
+        {
+            if( mibSet->Param.AppSKey != NULL )
+            {
+                memcpy1( LoRaMacAppSKey, mibSet->Param.AppSKey,
+                               sizeof( LoRaMacAppSKey ) );
+            }
+            else
+            {
+                status = LORAMAC_STATUS_PARAMETER_INVALID;
+            }
+            break;
+        }
+        case MIB_PUBLIC_NETWORK:
+        {
+            PublicNetwork = mibSet->Param.EnablePublicNetwork;
+            Radio.SetPublicNetwork( PublicNetwork );
+            break;
+        }
+        case MIB_REPEATER_SUPPORT:
+        {
+             RepeaterSupport = mibSet->Param.EnableRepeaterSupport;
+            break;
+        }
+        case MIB_RX2_CHANNEL:
+        {
+            LoRaMacParams.Rx2Channel = mibSet->Param.Rx2Channel;
+            break;
+        }
+        case MIB_CHANNELS_DEFAULT_MASK:
+        {
+            if( mibSet->Param.ChannelsDefaultMask )
+            {
+#if defined( USE_BAND_915 ) || defined( USE_BAND_915_HYBRID )
+                bool chanMaskState = true;
+
+#if defined( USE_BAND_915_HYBRID )
+                chanMaskState = ValidateChannelMask( mibSet->Param.ChannelsDefaultMask );
+#endif
+                if( chanMaskState == true )
+                {
+                    if( ( CountNbEnabled125kHzChannels( mibSet->Param.ChannelsMask ) < 2 ) &&
+                        ( CountNbEnabled125kHzChannels( mibSet->Param.ChannelsMask ) > 0 ) )
+                    {
+                        status = LORAMAC_STATUS_PARAMETER_INVALID;
+                    }
+                    else
+                    {
+                        memcpy1( ( uint8_t* ) LoRaMacParamsDefaults.ChannelsMask,
+                                 ( uint8_t* ) mibSet->Param.ChannelsDefaultMask, sizeof( LoRaMacParamsDefaults.ChannelsMask ) );
+                        for ( uint8_t i = 0; i < sizeof( LoRaMacParamsDefaults.ChannelsMask ) / 2; i++ )
+                        {
+                            // Disable channels which are no longer available
+                            ChannelsMaskRemaining[i] &= LoRaMacParamsDefaults.ChannelsMask[i];
+                        }
+                    }
+                }
+                else
+                {
+                    status = LORAMAC_STATUS_PARAMETER_INVALID;
+                }
+#elif defined( USE_BAND_470 )
+                memcpy1( ( uint8_t* ) LoRaMacParamsDefaults.ChannelsMask,
+                         ( uint8_t* ) mibSet->Param.ChannelsDefaultMask, sizeof( LoRaMacParamsDefaults.ChannelsMask ) );
+#else
+                memcpy1( ( uint8_t* ) LoRaMacParamsDefaults.ChannelsMask,
+                         ( uint8_t* ) mibSet->Param.ChannelsDefaultMask, 2 );
+#endif
+            }
+            else
+            {
+                status = LORAMAC_STATUS_PARAMETER_INVALID;
+            }
+            break;
+        }
+        case MIB_CHANNELS_MASK:
+        {
+            if( mibSet->Param.ChannelsMask )
+            {
+#if defined( USE_BAND_915 ) || defined( USE_BAND_915_HYBRID )
+                bool chanMaskState = true;
+
+#if defined( USE_BAND_915_HYBRID )
+                chanMaskState = ValidateChannelMask( mibSet->Param.ChannelsMask );
+#endif
+                if( chanMaskState == true )
+                {
+                    if( ( CountNbEnabled125kHzChannels( mibSet->Param.ChannelsMask ) < 2 ) &&
+                        ( CountNbEnabled125kHzChannels( mibSet->Param.ChannelsMask ) > 0 ) )
+                    {
+                        status = LORAMAC_STATUS_PARAMETER_INVALID;
+                    }
+                    else
+                    {
+                        memcpy1( ( uint8_t* ) LoRaMacParams.ChannelsMask,
+                                 ( uint8_t* ) mibSet->Param.ChannelsMask, sizeof( LoRaMacParams.ChannelsMask ) );
+                        for ( uint8_t i = 0; i < sizeof( LoRaMacParams.ChannelsMask ) / 2; i++ )
+                        {
+                            // Disable channels which are no longer available
+                            ChannelsMaskRemaining[i] &= LoRaMacParams.ChannelsMask[i];
+                        }
+                    }
+                }
+                else
+                {
+                    status = LORAMAC_STATUS_PARAMETER_INVALID;
+                }
+#elif defined( USE_BAND_470 )
+                memcpy1( ( uint8_t* ) LoRaMacParams.ChannelsMask,
+                         ( uint8_t* ) mibSet->Param.ChannelsMask, sizeof( LoRaMacParams.ChannelsMask ) );
+#else
+                memcpy1( ( uint8_t* ) LoRaMacParams.ChannelsMask,
+                         ( uint8_t* ) mibSet->Param.ChannelsMask, 2 );
+#endif
+            }
+            else
+            {
+                status = LORAMAC_STATUS_PARAMETER_INVALID;
+            }
+            break;
+        }
+        case MIB_CHANNELS_NB_REP:
+        {
+            if( ( mibSet->Param.ChannelNbRep >= 1 ) &&
+                ( mibSet->Param.ChannelNbRep <= 15 ) )
+            {
+                LoRaMacParams.ChannelsNbRep = mibSet->Param.ChannelNbRep;
+            }
+            else
+            {
+                status = LORAMAC_STATUS_PARAMETER_INVALID;
+            }
+            break;
+        }
+        case MIB_MAX_RX_WINDOW_DURATION:
+        {
+            LoRaMacParams.MaxRxWindow = mibSet->Param.MaxRxWindow;
+            break;
+        }
+        case MIB_RECEIVE_DELAY_1:
+        {
+            LoRaMacParams.ReceiveDelay1 = mibSet->Param.ReceiveDelay1;
+            break;
+        }
+        case MIB_RECEIVE_DELAY_2:
+        {
+            LoRaMacParams.ReceiveDelay2 = mibSet->Param.ReceiveDelay2;
+            break;
+        }
+        case MIB_JOIN_ACCEPT_DELAY_1:
+        {
+            LoRaMacParams.JoinAcceptDelay1 = mibSet->Param.JoinAcceptDelay1;
+            break;
+        }
+        case MIB_JOIN_ACCEPT_DELAY_2:
+        {
+            LoRaMacParams.JoinAcceptDelay2 = mibSet->Param.JoinAcceptDelay2;
+            break;
+        }
+        case MIB_CHANNELS_DEFAULT_DATARATE:
+        {
+#if defined( USE_BAND_433 ) || defined( USE_BAND_780 ) || defined( USE_BAND_868 )
+            if( ValueInRange( mibSet->Param.ChannelsDefaultDatarate,
+                              DR_0, DR_5 ) )
+            {
+                LoRaMacParamsDefaults.ChannelsDatarate = mibSet->Param.ChannelsDefaultDatarate;
+            }
+#else
+            if( ValueInRange( mibSet->Param.ChannelsDefaultDatarate,
+                              LORAMAC_TX_MIN_DATARATE, LORAMAC_TX_MAX_DATARATE ) )
+            {
+                LoRaMacParamsDefaults.ChannelsDatarate = mibSet->Param.ChannelsDefaultDatarate;
+            }
+#endif
+            else
+            {
+                status = LORAMAC_STATUS_PARAMETER_INVALID;
+            }
+            break;
+        }
+        case MIB_CHANNELS_DATARATE:
+        {
+            if( ValueInRange( mibSet->Param.ChannelsDatarate,
+                              LORAMAC_TX_MIN_DATARATE, LORAMAC_TX_MAX_DATARATE ) )
+            {
+                LoRaMacParams.ChannelsDatarate = mibSet->Param.ChannelsDatarate;
+            }
+            else
+            {
+                status = LORAMAC_STATUS_PARAMETER_INVALID;
+            }
+            break;
+        }
+        case MIB_CHANNELS_DEFAULT_TX_POWER:
+        {
+            if( ValueInRange( mibSet->Param.ChannelsDefaultTxPower,
+                              LORAMAC_MAX_TX_POWER, LORAMAC_MIN_TX_POWER ) )
+            {
+                LoRaMacParamsDefaults.ChannelsTxPower = mibSet->Param.ChannelsDefaultTxPower;
+            }
+            else
+            {
+                status = LORAMAC_STATUS_PARAMETER_INVALID;
+            }
+            break;
+        }
+        case MIB_CHANNELS_TX_POWER:
+        {
+            if( ValueInRange( mibSet->Param.ChannelsTxPower,
+                              LORAMAC_MAX_TX_POWER, LORAMAC_MIN_TX_POWER ) )
+            {
+                LoRaMacParams.ChannelsTxPower = mibSet->Param.ChannelsTxPower;
+            }
+            else
+            {
+                status = LORAMAC_STATUS_PARAMETER_INVALID;
+            }
+            break;
+        }
+        case MIB_UPLINK_COUNTER:
+        {
+            UpLinkCounter = mibSet->Param.UpLinkCounter;
+            break;
+        }
+        case MIB_DOWNLINK_COUNTER:
+        {
+            DownLinkCounter = mibSet->Param.DownLinkCounter;
+            break;
+        }
+        case MIB_BEACON_INTERVAL:
+        {
+            BeaconCtx.Cfg.Interval = mibSet->Param.BeaconInterval;
+            break;
+        }
+        case MIB_BEACON_RESERVED:
+        {
+            BeaconCtx.Cfg.Reserved = mibSet->Param.BeaconReserved;
+            break;
+        }
+        case MIB_BEACON_GUARD:
+        {
+            BeaconCtx.Cfg.Guard = mibSet->Param.BeaconGuard;
+            break;
+        }
+        case MIB_BEACON_WINDOW:
+        {
+            BeaconCtx.Cfg.Window = mibSet->Param.BeaconWindow;
+            break;
+        }
+        case MIB_BEACON_WINDOW_SLOTS:
+        {
+            BeaconCtx.Cfg.WindowSlots = mibSet->Param.BeaconWindowSlots;
+            break;
+        }
+        case MIB_PING_SLOT_WINDOW:
+        {
+            PingSlotCtx.Cfg.PingSlotWindow = mibSet->Param.PingSlotWindow;
+            break;
+        }
+        case MIB_BEACON_SYMBOL_TO_DEFAULT:
+        {
+            BeaconCtx.Cfg.SymbolToDefault = mibSet->Param.BeaconSymbolToDefault;
+            break;
+        }
+        case MIB_BEACON_SYMBOL_TO_EXPANSION_MAX:
+        {
+            BeaconCtx.Cfg.SymbolToExpansionMax = mibSet->Param.BeaconSymbolToExpansionMax;
+            break;
+        }
+        case MIB_PING_SLOT_SYMBOL_TO_EXPANSION_MAX:
+        {
+            PingSlotCtx.Cfg.SymbolToExpansionMax = mibSet->Param.PingSlotSymbolToExpansionMax;
+            break;
+        }
+        case MIB_BEACON_SYMBOL_TO_EXPANSION_FACTOR:
+        {
+            BeaconCtx.Cfg.SymbolToExpansionFactor = mibSet->Param.BeaconSymbolToExpansionFactor;
+            break;
+        }
+        case MIB_PING_SLOT_SYMBOL_TO_EXPANSION_FACTOR:
+        {
+            PingSlotCtx.Cfg.SymbolToExpansionFactor = mibSet->Param.PingSlotSymbolToExpansionFactor;
+            break;
+        }
+        case MIB_MAX_BEACON_LESS_PERIOD:
+        {
+            BeaconCtx.Cfg.MaxBeaconLessPeriod = mibSet->Param.MaxBeaconLessPeriod;
+            break;
+        }
+        default:
+            status = LORAMAC_STATUS_SERVICE_UNKNOWN;
+            break;
+    }
+
+    return status;
+}
+
+LoRaMacStatus_t LoRaMacChannelAdd( uint8_t id, ChannelParams_t params )
+{
+#if defined( USE_BAND_470 ) || defined( USE_BAND_915 ) || defined( USE_BAND_915_HYBRID )
+    return LORAMAC_STATUS_PARAMETER_INVALID;
+#else
+    bool datarateInvalid = false;
+    bool frequencyInvalid = false;
+    uint8_t band = 0;
+
+    // The id must not exceed LORA_MAX_NB_CHANNELS
+    if( id >= LORA_MAX_NB_CHANNELS )
+    {
+        return LORAMAC_STATUS_PARAMETER_INVALID;
+    }
+    // Validate if the MAC is in a correct state
+    if( ( LoRaMacState & LORAMAC_TX_RUNNING ) == LORAMAC_TX_RUNNING )
+    {
+        if( ( LoRaMacState & LORAMAC_TX_CONFIG ) != LORAMAC_TX_CONFIG )
+        {
+            return LORAMAC_STATUS_BUSY;
+        }
+    }
+    // Validate the datarate
+    if( ValidateDrRange( params.DrRange, LORAMAC_TX_MIN_DATARATE, LORAMAC_TX_MAX_DATARATE ) == false )
+    {
+        datarateInvalid = true;
+    }
+
+#if defined( USE_BAND_433 ) || defined( USE_BAND_780 ) || defined( USE_BAND_868 )
+    if( id < 3 )
+    {
+        if( params.Frequency != Channels[id].Frequency )
+        {
+            frequencyInvalid = true;
+        }
+
+        if( params.DrRange.Fields.Min > DR_0 )
+        {
+            datarateInvalid = true;
+        }
+        if( ValueInRange( params.DrRange.Fields.Max, DR_5, LORAMAC_TX_MAX_DATARATE ) == false )
+        {
+            datarateInvalid = true;
+        }
+    }
+#endif
+
+    // Validate the frequency
+    if( ( Radio.CheckRfFrequency( params.Frequency ) == true ) && ( params.Frequency > 0 ) && ( frequencyInvalid == false ) )
+    {
+#if defined( USE_BAND_868 )
+        if( ( params.Frequency >= 865000000 ) && ( params.Frequency <= 868000000 ) )
+        {
+            band = BAND_G1_0;
+        }
+        else if( ( params.Frequency > 868000000 ) && ( params.Frequency <= 868600000 ) )
+        {
+            band = BAND_G1_1;
+        }
+        else if( ( params.Frequency >= 868700000 ) && ( params.Frequency <= 869200000 ) )
+        {
+            band = BAND_G1_2;
+        }
+        else if( ( params.Frequency >= 869400000 ) && ( params.Frequency <= 869650000 ) )
+        {
+            band = BAND_G1_3;
+        }
+        else if( ( params.Frequency >= 869700000 ) && ( params.Frequency <= 870000000 ) )
+        {
+            band = BAND_G1_4;
+        }
+        else
+        {
+            frequencyInvalid = true;
+        }
+#endif
+    }
+    else
+    {
+        frequencyInvalid = true;
+    }
+
+    if( ( datarateInvalid == true ) && ( frequencyInvalid == true ) )
+    {
+        return LORAMAC_STATUS_FREQ_AND_DR_INVALID;
+    }
+    if( datarateInvalid == true )
+    {
+        return LORAMAC_STATUS_DATARATE_INVALID;
+    }
+    if( frequencyInvalid == true )
+    {
+        return LORAMAC_STATUS_FREQUENCY_INVALID;
+    }
+
+    // Every parameter is valid, activate the channel
+    Channels[id] = params;
+    Channels[id].Band = band;
+    LoRaMacParams.ChannelsMask[0] |= ( 1 << id );
+
+    return LORAMAC_STATUS_OK;
+#endif
+}
+
+LoRaMacStatus_t LoRaMacChannelRemove( uint8_t id )
+{
+#if defined( USE_BAND_433 ) || defined( USE_BAND_780 ) || defined( USE_BAND_868 )
+    if( ( LoRaMacState & LORAMAC_TX_RUNNING ) == LORAMAC_TX_RUNNING )
+    {
+        if( ( LoRaMacState & LORAMAC_TX_CONFIG ) != LORAMAC_TX_CONFIG )
+        {
+            return LORAMAC_STATUS_BUSY;
+        }
+    }
+
+    if( ( id < 3 ) || ( id >= LORA_MAX_NB_CHANNELS ) )
+    {
+        return LORAMAC_STATUS_PARAMETER_INVALID;
+    }
+    else
+    {
+        // Remove the channel from the list of channels
+        Channels[id] = ( ChannelParams_t ){ 0, { 0 }, 0 };
+
+        // Disable the channel as it doesn't exist anymore
+        if( DisableChannelInMask( id, LoRaMacParams.ChannelsMask ) == false )
+        {
+            return LORAMAC_STATUS_PARAMETER_INVALID;
+        }
+    }
+    return LORAMAC_STATUS_OK;
+#elif ( defined( USE_BAND_915 ) || defined( USE_BAND_915_HYBRID ) || defined( USE_BAND_470 ) )
+    return LORAMAC_STATUS_PARAMETER_INVALID;
+#endif
+}
+
+LoRaMacStatus_t LoRaMacMulticastChannelLink( MulticastParams_t *channelParam )
+{
+    if( channelParam == NULL )
+    {
+        return LORAMAC_STATUS_PARAMETER_INVALID;
+    }
+    if( ( LoRaMacState & LORAMAC_TX_RUNNING ) == LORAMAC_TX_RUNNING )
+    {
+        return LORAMAC_STATUS_BUSY;
+    }
+
+    // Reset downlink counter
+    channelParam->DownLinkCounter = 0;
+    channelParam->Next = NULL;
+
+    if( MulticastChannels == NULL )
+    {
+        // New node is the fist element
+        MulticastChannels = channelParam;
+    }
+    else
+    {
+        MulticastParams_t *cur = MulticastChannels;
+
+        // Search the last node in the list
+        while( cur->Next != NULL )
+        {
+            cur = cur->Next;
+        }
+        // This function always finds the last node
+        cur->Next = channelParam;
+    }
+
+    return LORAMAC_STATUS_OK;
+}
+
+LoRaMacStatus_t LoRaMacMulticastChannelUnlink( MulticastParams_t *channelParam )
+{
+    if( channelParam == NULL )
+    {
+        return LORAMAC_STATUS_PARAMETER_INVALID;
+    }
+    if( ( LoRaMacState & LORAMAC_TX_RUNNING ) == LORAMAC_TX_RUNNING )
+    {
+        return LORAMAC_STATUS_BUSY;
+    }
+
+    if( MulticastChannels != NULL )
+    {
+        if( MulticastChannels == channelParam )
+        {
+          // First element
+          MulticastChannels = channelParam->Next;
+        }
+        else
+        {
+            MulticastParams_t *cur = MulticastChannels;
+
+            // Search the node in the list
+            while( cur->Next && cur->Next != channelParam )
+            {
+                cur = cur->Next;
+            }
+            // If we found the node, remove it
+            if( cur->Next )
+            {
+                cur->Next = channelParam->Next;
+            }
+        }
+        channelParam->Next = NULL;
+    }
+
+    return LORAMAC_STATUS_OK;
+}
+
+LoRaMacStatus_t LoRaMacMlmeRequest( MlmeReq_t *mlmeRequest )
+{
+    LoRaMacStatus_t status = LORAMAC_STATUS_SERVICE_UNKNOWN;
+    LoRaMacHeader_t macHdr;
+
+    if( mlmeRequest == NULL )
+    {
+        return LORAMAC_STATUS_PARAMETER_INVALID;
+    }
+    if( ( LoRaMacState & LORAMAC_TX_RUNNING ) == LORAMAC_TX_RUNNING )
+    {
+        return LORAMAC_STATUS_BUSY;
+    }
+
+    if( MlmeConfirmQueueCnt == 0 )
+    {
+        memset1( ( uint8_t* ) &MlmeConfirm, 0, sizeof( MlmeConfirm ) );
+    }
+
+    MlmeConfirmQueue[MlmeConfirmQueueCnt].Status = LORAMAC_EVENT_INFO_STATUS_ERROR;
+
+    switch( mlmeRequest->Type )
+    {
+        case MLME_JOIN:
+        {
+            if( ( LoRaMacState & LORAMAC_TX_DELAYED ) == LORAMAC_TX_DELAYED )
+            {
+                return LORAMAC_STATUS_BUSY;
+            }
+
+            if( ( mlmeRequest->Req.Join.DevEui == NULL ) ||
+                ( mlmeRequest->Req.Join.AppEui == NULL ) ||
+                ( mlmeRequest->Req.Join.AppKey == NULL ) ||
+                ( mlmeRequest->Req.Join.NbTrials == 0 ) )
+            {
+                return LORAMAC_STATUS_PARAMETER_INVALID;
+            }
+
+#if ( defined( USE_BAND_915 ) || defined( USE_BAND_915_HYBRID ) )
+            // Enables at least the usage of the 2 datarates.
+            if( mlmeRequest->Req.Join.NbTrials < 2 )
+            {
+                mlmeRequest->Req.Join.NbTrials = 2;
+            }
+#else
+            // Enables at least the usage of all datarates.
+            if( mlmeRequest->Req.Join.NbTrials < 48 )
+            {
+                mlmeRequest->Req.Join.NbTrials = 48;
+            }
+#endif
+
+            LoRaMacFlags.Bits.MlmeReq = 1;
+            MlmeConfirm.MlmeRequest = mlmeRequest->Type;
+
+            LoRaMacDevEui = mlmeRequest->Req.Join.DevEui;
+            LoRaMacAppEui = mlmeRequest->Req.Join.AppEui;
+            LoRaMacAppKey = mlmeRequest->Req.Join.AppKey;
+            MaxJoinRequestTrials = mlmeRequest->Req.Join.NbTrials;
+
+            // Reset variable JoinRequestTrials
+            JoinRequestTrials = 0;
+
+            // Setup header information
+            macHdr.Value = 0;
+            macHdr.Bits.MType  = FRAME_TYPE_JOIN_REQ;
+
+            ResetMacParameters( );
+
+            MlmeConfirmQueue[MlmeConfirmQueueCnt].MlmeRequest = mlmeRequest->Type;
+
+            // Add a +1, since we start to count from 0
+            LoRaMacParams.ChannelsDatarate = AlternateDatarate( JoinRequestTrials + 1 );
+
+            status = Send( &macHdr, 0, NULL, 0 );
+            break;
+        }
+        case MLME_LINK_CHECK:
+        {
+            LoRaMacFlags.Bits.MlmeReq = 1;
+            // LoRaMac will send this command piggy-pack
+            MlmeConfirmQueue[MlmeConfirmQueueCnt].MlmeRequest = mlmeRequest->Type;
+
+            status = AddMacCommand( MOTE_MAC_LINK_CHECK_REQ, 0, 0 );
+            break;
+        }
+        case MLME_TXCW:
+        {
+            MlmeConfirm.MlmeRequest = mlmeRequest->Type;
+            LoRaMacFlags.Bits.MlmeReq = 1;
+            status = SetTxContinuousWave( mlmeRequest->Req.TxCw.Timeout );
+            break;
+        }
+        case MLME_PING_SLOT_INFO:
+        {
+            uint8_t value = mlmeRequest->Req.PingSlotInfo.PingSlot.Value;
+
+            LoRaMacFlags.Bits.MlmeReq = 1;
+            // LoRaMac will send this command piggy-pack
+            MlmeConfirmQueue[MlmeConfirmQueueCnt].MlmeRequest = mlmeRequest->Type;
+
+            PingSlotCtx.PingNb = 128 / ( 1 << mlmeRequest->Req.PingSlotInfo.PingSlot.Fields.Periodicity );
+            PingSlotCtx.PingPeriod = BeaconCtx.Cfg.WindowSlots / PingSlotCtx.PingNb;
+
+            PingSlotCtx.DrRange.Fields.Max = mlmeRequest->Req.PingSlotInfo.PingSlot.Fields.Datarate;
+            PingSlotCtx.DrRange.Fields.Min = mlmeRequest->Req.PingSlotInfo.PingSlot.Fields.Datarate;
+            PingSlotCtx.Datarate = mlmeRequest->Req.PingSlotInfo.PingSlot.Fields.Datarate;
+
+            status = AddMacCommand( MOTE_MAC_PING_SLOT_INFO_REQ, value, 0 );
+            break;
+        }
+        case MLME_BEACON_TIMING:
+        {
+            LoRaMacFlags.Bits.MlmeReq = 1;
+            // LoRaMac will send this command piggy-pack
+            MlmeConfirmQueue[MlmeConfirmQueueCnt].MlmeRequest = mlmeRequest->Type;
+
+            status = AddMacCommand( MOTE_MAC_BEACON_TIMING_REQ, 0, 0 );
+            break;
+        }
+        case MLME_BEACON_ACQUISITION:
+        {
+            if( ( BeaconCtx.Ctrl.AcquisitionPending == 0 ) && ( BeaconCtx.Ctrl.AcquisitionTimerSet == 0 ) )
+            {
+                LoRaMacFlags.Bits.MlmeReq = 1;
+                MlmeConfirmQueue[MlmeConfirmQueueCnt].MlmeRequest = mlmeRequest->Type;
+                BeaconState = BEACON_STATE_ACQUISITION;
+
+                // Start class B algorithm
+                OnBeaconTimerEvent( );
+
+                status = LORAMAC_STATUS_OK;
+            }
+            else
+            {
+                status = LORAMAC_STATUS_BUSY;
+            }
+            break;
+        }
+        default:
+            break;
+    }
+
+    if( status != LORAMAC_STATUS_OK )
+    {
+        NodeAckRequested = false;
+        if( MlmeConfirmQueueCnt == 0 )
+        {
+            LoRaMacFlags.Bits.MlmeReq = 0;
+        }
+    }
+    else
+    {
+        MlmeConfirmQueueCnt++;
+    }
+
+    return status;
+}
+
+LoRaMacStatus_t LoRaMacMcpsRequest( McpsReq_t *mcpsRequest )
+{
+    LoRaMacStatus_t status = LORAMAC_STATUS_SERVICE_UNKNOWN;
+    LoRaMacHeader_t macHdr;
+    uint8_t fPort = 0;
+    void *fBuffer;
+    uint16_t fBufferSize;
+    int8_t datarate;
+    bool readyToSend = false;
+
+    if( mcpsRequest == NULL )
+    {
+        return LORAMAC_STATUS_PARAMETER_INVALID;
+    }
+    if( ( ( LoRaMacState & LORAMAC_TX_RUNNING ) == LORAMAC_TX_RUNNING ) ||
+        ( ( LoRaMacState & LORAMAC_TX_DELAYED ) == LORAMAC_TX_DELAYED ) )
+    {
+        return LORAMAC_STATUS_BUSY;
+    }
+
+    macHdr.Value = 0;
+    memset1 ( ( uint8_t* ) &McpsConfirm, 0, sizeof( McpsConfirm ) );
+    McpsConfirm.Status = LORAMAC_EVENT_INFO_STATUS_ERROR;
+
+    switch( mcpsRequest->Type )
+    {
+        case MCPS_UNCONFIRMED:
+        {
+            readyToSend = true;
+            AckTimeoutRetries = 1;
+
+            macHdr.Bits.MType = FRAME_TYPE_DATA_UNCONFIRMED_UP;
+            fPort = mcpsRequest->Req.Unconfirmed.fPort;
+            fBuffer = mcpsRequest->Req.Unconfirmed.fBuffer;
+            fBufferSize = mcpsRequest->Req.Unconfirmed.fBufferSize;
+            datarate = mcpsRequest->Req.Unconfirmed.Datarate;
+            break;
+        }
+        case MCPS_CONFIRMED:
+        {
+            readyToSend = true;
+            AckTimeoutRetriesCounter = 1;
+            AckTimeoutRetries = mcpsRequest->Req.Confirmed.NbTrials;
+
+            macHdr.Bits.MType = FRAME_TYPE_DATA_CONFIRMED_UP;
+            fPort = mcpsRequest->Req.Confirmed.fPort;
+            fBuffer = mcpsRequest->Req.Confirmed.fBuffer;
+            fBufferSize = mcpsRequest->Req.Confirmed.fBufferSize;
+            datarate = mcpsRequest->Req.Confirmed.Datarate;
+            break;
+        }
+        case MCPS_PROPRIETARY:
+        {
+            readyToSend = true;
+            AckTimeoutRetries = 1;
+
+            macHdr.Bits.MType = FRAME_TYPE_PROPRIETARY;
+            fBuffer = mcpsRequest->Req.Proprietary.fBuffer;
+            fBufferSize = mcpsRequest->Req.Proprietary.fBufferSize;
+            datarate = mcpsRequest->Req.Proprietary.Datarate;
+            break;
+        }
+        default:
+            break;
+    }
+
+    if( readyToSend == true )
+    {
+        if( AdrCtrlOn == false )
+        {
+            if( ValueInRange( datarate, LORAMAC_TX_MIN_DATARATE, LORAMAC_TX_MAX_DATARATE ) == true )
+            {
+                LoRaMacParams.ChannelsDatarate = datarate;
+            }
+            else
+            {
+                return LORAMAC_STATUS_PARAMETER_INVALID;
+            }
+        }
+
+        status = Send( &macHdr, fPort, fBuffer, fBufferSize );
+        if( status == LORAMAC_STATUS_OK )
+        {
+            McpsConfirm.McpsRequest = mcpsRequest->Type;
+            LoRaMacFlags.Bits.McpsReq = 1;
+        }
+        else
+        {
+            NodeAckRequested = false;
+        }
+    }
+
+    return status;
+}
+
+void LoRaMacTestRxWindowsOn( bool enable )
+{
+    IsRxWindowsEnabled = enable;
+}
+
+void LoRaMacTestSetMic( uint16_t txPacketCounter )
+{
+    UpLinkCounter = txPacketCounter;
+    IsUpLinkCounterFixed = true;
+}
+
+void LoRaMacTestSetDutyCycleOn( bool enable )
+{
+#if ( defined( USE_BAND_868 ) || defined( USE_BAND_433 ) || defined( USE_BAND_780 ) )
+    DutyCycleOn = enable;
+#else
+    DutyCycleOn = false;
+#endif
+}
+
+void LoRaMacTestSetChannel( uint8_t channel )
+{
+    Channel = channel;
+}